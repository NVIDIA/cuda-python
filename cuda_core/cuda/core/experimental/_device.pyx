--- conflicted
+++ resolved
@@ -6,15 +6,10 @@
 from libc.stdint cimport uintptr_t
 
 from cuda.bindings cimport cydriver
-
 from cuda.core.experimental._utils.cuda_utils cimport HANDLE_RETURN
 
 import threading
-<<<<<<< HEAD
-from typing import Optional, Union, TYPE_CHECKING
-=======
-from typing import Union
->>>>>>> 54c52b64
+from typing import Union, TYPE_CHECKING
 
 from cuda.core.experimental._context import Context, ContextOptions
 from cuda.core.experimental._event import Event, EventOptions
