# SPDX-FileCopyrightText: Copyright (c) 2024-2025 NVIDIA CORPORATION & AFFILIATES. All rights reserved.
#
# SPDX-License-Identifier: Apache-2.0

cimport cpython
from libc.stdint cimport uintptr_t

from cuda.bindings cimport cydriver
from cuda.core.experimental._utils.cuda_utils cimport HANDLE_RETURN

import threading
from typing import Optional, TYPE_CHECKING, Union

from cuda.core.experimental._context import Context, ContextOptions
from cuda.core.experimental._event import Event, EventOptions
from cuda.core.experimental._graph import GraphBuilder
from cuda.core.experimental._stream import IsStreamT, Stream, StreamOptions
from cuda.core.experimental._utils.clear_error_support import assert_type
from cuda.core.experimental._utils.cuda_utils import (
    ComputeCapability,
    CUDAError,
    driver,
    handle_return,
    runtime,
)
from cuda.core.experimental._stream cimport default_stream

if TYPE_CHECKING:
    from cuda.core.experimental._memory import Buffer, MemoryResource

# TODO: I prefer to type these as "cdef object" and avoid accessing them from within Python,
# but it seems it is very convenient to expose them for testing purposes...
_tls = threading.local()
_lock = threading.Lock()
cdef bint _is_cuInit = False


cdef class DeviceProperties:
    """
    A class to query various attributes of a CUDA device.

    Attributes are read-only and provide information about the device.
    """
    cdef:
        int _handle
        dict _cache

    def __init__(self, *args, **kwargs):
        raise RuntimeError("DeviceProperties cannot be instantiated directly. Please use Device APIs.")

    @classmethod
    def _init(cls, handle):
        cdef DeviceProperties self = DeviceProperties.__new__(cls)
        self._handle = handle
        self._cache = {}
        return self

    cdef inline _get_attribute(self, cydriver.CUdevice_attribute attr):
        """Retrieve the attribute value directly from the driver."""
        cdef int val
        with nogil:
            HANDLE_RETURN(cydriver.cuDeviceGetAttribute(&val, attr, self._handle))
        return val

    cdef _get_cached_attribute(self, attr):
        """Retrieve the attribute value, using cache if applicable."""
        if attr not in self._cache:
            self._cache[attr] = self._get_attribute(attr)
        return self._cache[attr]

    @property
    def max_threads_per_block(self) -> int:
        """int: Maximum number of threads per block."""
        return self._get_cached_attribute(driver.CUdevice_attribute.CU_DEVICE_ATTRIBUTE_MAX_THREADS_PER_BLOCK)

    @property
    def max_block_dim_x(self) -> int:
        """int: Maximum block dimension X."""
        return self._get_cached_attribute(driver.CUdevice_attribute.CU_DEVICE_ATTRIBUTE_MAX_BLOCK_DIM_X)

    @property
    def max_block_dim_y(self) -> int:
        """int: Maximum block dimension Y."""
        return self._get_cached_attribute(driver.CUdevice_attribute.CU_DEVICE_ATTRIBUTE_MAX_BLOCK_DIM_Y)

    @property
    def max_block_dim_z(self) -> int:
        """int: Maximum block dimension Z."""
        return self._get_cached_attribute(driver.CUdevice_attribute.CU_DEVICE_ATTRIBUTE_MAX_BLOCK_DIM_Z)

    @property
    def max_grid_dim_x(self) -> int:
        """int: Maximum grid dimension X."""
        return self._get_cached_attribute(driver.CUdevice_attribute.CU_DEVICE_ATTRIBUTE_MAX_GRID_DIM_X)

    @property
    def max_grid_dim_y(self) -> int:
        """int: Maximum grid dimension Y."""
        return self._get_cached_attribute(driver.CUdevice_attribute.CU_DEVICE_ATTRIBUTE_MAX_GRID_DIM_Y)

    @property
    def max_grid_dim_z(self) -> int:
        """int: Maximum grid dimension Z."""
        return self._get_cached_attribute(driver.CUdevice_attribute.CU_DEVICE_ATTRIBUTE_MAX_GRID_DIM_Z)

    @property
    def max_shared_memory_per_block(self) -> int:
        """int: Maximum shared memory available per block in bytes."""
        return self._get_cached_attribute(driver.CUdevice_attribute.CU_DEVICE_ATTRIBUTE_MAX_SHARED_MEMORY_PER_BLOCK)

    @property
    def total_constant_memory(self) -> int:
        """int: Memory available on device for constant variables in a CUDA C kernel in bytes."""
        return self._get_cached_attribute(driver.CUdevice_attribute.CU_DEVICE_ATTRIBUTE_TOTAL_CONSTANT_MEMORY)

    @property
    def warp_size(self) -> int:
        """int: Warp size in threads."""
        return self._get_cached_attribute(driver.CUdevice_attribute.CU_DEVICE_ATTRIBUTE_WARP_SIZE)

    @property
    def max_pitch(self) -> int:
        """int: Maximum pitch in bytes allowed by memory copies."""
        return self._get_cached_attribute(driver.CUdevice_attribute.CU_DEVICE_ATTRIBUTE_MAX_PITCH)

    @property
    def maximum_texture1d_width(self) -> int:
        """int: Maximum 1D texture width."""
        return self._get_cached_attribute(driver.CUdevice_attribute.CU_DEVICE_ATTRIBUTE_MAXIMUM_TEXTURE1D_WIDTH)

    @property
    def maximum_texture1d_linear_width(self) -> int:
        """int: Maximum width for a 1D texture bound to linear memory."""
        return self._get_cached_attribute(driver.CUdevice_attribute.CU_DEVICE_ATTRIBUTE_MAXIMUM_TEXTURE1D_LINEAR_WIDTH)

    @property
    def maximum_texture1d_mipmapped_width(self) -> int:
        """int: Maximum mipmapped 1D texture width."""
        return self._get_cached_attribute(
            driver.CUdevice_attribute.CU_DEVICE_ATTRIBUTE_MAXIMUM_TEXTURE1D_MIPMAPPED_WIDTH
        )

    @property
    def maximum_texture2d_width(self) -> int:
        """int: Maximum 2D texture width."""
        return self._get_cached_attribute(driver.CUdevice_attribute.CU_DEVICE_ATTRIBUTE_MAXIMUM_TEXTURE2D_WIDTH)

    @property
    def maximum_texture2d_height(self) -> int:
        """int: Maximum 2D texture height."""
        return self._get_cached_attribute(driver.CUdevice_attribute.CU_DEVICE_ATTRIBUTE_MAXIMUM_TEXTURE2D_HEIGHT)

    @property
    def maximum_texture2d_linear_width(self) -> int:
        """int: Maximum width for a 2D texture bound to linear memory."""
        return self._get_cached_attribute(driver.CUdevice_attribute.CU_DEVICE_ATTRIBUTE_MAXIMUM_TEXTURE2D_LINEAR_WIDTH)

    @property
    def maximum_texture2d_linear_height(self) -> int:
        """int: Maximum height for a 2D texture bound to linear memory."""
        return self._get_cached_attribute(driver.CUdevice_attribute.CU_DEVICE_ATTRIBUTE_MAXIMUM_TEXTURE2D_LINEAR_HEIGHT)

    @property
    def maximum_texture2d_linear_pitch(self) -> int:
        """int: Maximum pitch in bytes for a 2D texture bound to linear memory."""
        return self._get_cached_attribute(driver.CUdevice_attribute.CU_DEVICE_ATTRIBUTE_MAXIMUM_TEXTURE2D_LINEAR_PITCH)

    @property
    def maximum_texture2d_mipmapped_width(self) -> int:
        """int: Maximum mipmapped 2D texture width."""
        return self._get_cached_attribute(
            driver.CUdevice_attribute.CU_DEVICE_ATTRIBUTE_MAXIMUM_TEXTURE2D_MIPMAPPED_WIDTH
        )

    @property
    def maximum_texture2d_mipmapped_height(self) -> int:
        """int: Maximum mipmapped 2D texture height."""
        return self._get_cached_attribute(
            driver.CUdevice_attribute.CU_DEVICE_ATTRIBUTE_MAXIMUM_TEXTURE2D_MIPMAPPED_HEIGHT
        )

    @property
    def maximum_texture3d_width(self) -> int:
        """int: Maximum 3D texture width."""
        return self._get_cached_attribute(driver.CUdevice_attribute.CU_DEVICE_ATTRIBUTE_MAXIMUM_TEXTURE3D_WIDTH)

    @property
    def maximum_texture3d_height(self) -> int:
        """int: Maximum 3D texture height."""
        return self._get_cached_attribute(driver.CUdevice_attribute.CU_DEVICE_ATTRIBUTE_MAXIMUM_TEXTURE3D_HEIGHT)

    @property
    def maximum_texture3d_depth(self) -> int:
        """int: Maximum 3D texture depth."""
        return self._get_cached_attribute(driver.CUdevice_attribute.CU_DEVICE_ATTRIBUTE_MAXIMUM_TEXTURE3D_DEPTH)

    @property
    def maximum_texture3d_width_alternate(self) -> int:
        """int: Alternate maximum 3D texture width, 0 if no alternate maximum 3D texture size is supported."""
        return self._get_cached_attribute(
            driver.CUdevice_attribute.CU_DEVICE_ATTRIBUTE_MAXIMUM_TEXTURE3D_WIDTH_ALTERNATE
        )

    @property
    def maximum_texture3d_height_alternate(self) -> int:
        """int: Alternate maximum 3D texture height, 0 if no alternate maximum 3D texture size is supported."""
        return self._get_cached_attribute(
            driver.CUdevice_attribute.CU_DEVICE_ATTRIBUTE_MAXIMUM_TEXTURE3D_HEIGHT_ALTERNATE
        )

    @property
    def maximum_texture3d_depth_alternate(self) -> int:
        """int: Alternate maximum 3D texture depth, 0 if no alternate maximum 3D texture size is supported."""
        return self._get_cached_attribute(
            driver.CUdevice_attribute.CU_DEVICE_ATTRIBUTE_MAXIMUM_TEXTURE3D_DEPTH_ALTERNATE
        )

    @property
    def maximum_texturecubemap_width(self) -> int:
        """int: Maximum cubemap texture width or height."""
        return self._get_cached_attribute(driver.CUdevice_attribute.CU_DEVICE_ATTRIBUTE_MAXIMUM_TEXTURECUBEMAP_WIDTH)

    @property
    def maximum_texture1d_layered_width(self) -> int:
        """int: Maximum 1D layered texture width."""
        return self._get_cached_attribute(driver.CUdevice_attribute.CU_DEVICE_ATTRIBUTE_MAXIMUM_TEXTURE1D_LAYERED_WIDTH)

    @property
    def maximum_texture1d_layered_layers(self) -> int:
        """int: Maximum layers in a 1D layered texture."""
        return self._get_cached_attribute(
            driver.CUdevice_attribute.CU_DEVICE_ATTRIBUTE_MAXIMUM_TEXTURE1D_LAYERED_LAYERS
        )

    @property
    def maximum_texture2d_layered_width(self) -> int:
        """int: Maximum 2D layered texture width."""
        return self._get_cached_attribute(driver.CUdevice_attribute.CU_DEVICE_ATTRIBUTE_MAXIMUM_TEXTURE2D_LAYERED_WIDTH)

    @property
    def maximum_texture2d_layered_height(self) -> int:
        """int: Maximum 2D layered texture height."""
        return self._get_cached_attribute(
            driver.CUdevice_attribute.CU_DEVICE_ATTRIBUTE_MAXIMUM_TEXTURE2D_LAYERED_HEIGHT
        )

    @property
    def maximum_texture2d_layered_layers(self) -> int:
        """int: Maximum layers in a 2D layered texture."""
        return self._get_cached_attribute(
            driver.CUdevice_attribute.CU_DEVICE_ATTRIBUTE_MAXIMUM_TEXTURE2D_LAYERED_LAYERS
        )

    @property
    def maximum_texturecubemap_layered_width(self) -> int:
        """int: Maximum cubemap layered texture width or height."""
        return self._get_cached_attribute(
            driver.CUdevice_attribute.CU_DEVICE_ATTRIBUTE_MAXIMUM_TEXTURECUBEMAP_LAYERED_WIDTH
        )

    @property
    def maximum_texturecubemap_layered_layers(self) -> int:
        """int: Maximum layers in a cubemap layered texture."""
        return self._get_cached_attribute(
            driver.CUdevice_attribute.CU_DEVICE_ATTRIBUTE_MAXIMUM_TEXTURECUBEMAP_LAYERED_LAYERS
        )

    @property
    def maximum_surface1d_width(self) -> int:
        """int: Maximum 1D surface width."""
        return self._get_cached_attribute(driver.CUdevice_attribute.CU_DEVICE_ATTRIBUTE_MAXIMUM_SURFACE1D_WIDTH)

    @property
    def maximum_surface2d_width(self) -> int:
        """int: Maximum 2D surface width."""
        return self._get_cached_attribute(driver.CUdevice_attribute.CU_DEVICE_ATTRIBUTE_MAXIMUM_SURFACE2D_WIDTH)

    @property
    def maximum_surface2d_height(self) -> int:
        """int: Maximum 2D surface height."""
        return self._get_cached_attribute(driver.CUdevice_attribute.CU_DEVICE_ATTRIBUTE_MAXIMUM_SURFACE2D_HEIGHT)

    @property
    def maximum_surface3d_width(self) -> int:
        """int: Maximum 3D surface width."""
        return self._get_cached_attribute(driver.CUdevice_attribute.CU_DEVICE_ATTRIBUTE_MAXIMUM_SURFACE3D_WIDTH)

    @property
    def maximum_surface3d_height(self) -> int:
        """int: Maximum 3D surface height."""
        return self._get_cached_attribute(driver.CUdevice_attribute.CU_DEVICE_ATTRIBUTE_MAXIMUM_SURFACE3D_HEIGHT)

    @property
    def maximum_surface3d_depth(self) -> int:
        """int: Maximum 3D surface depth."""
        return self._get_cached_attribute(driver.CUdevice_attribute.CU_DEVICE_ATTRIBUTE_MAXIMUM_SURFACE3D_DEPTH)

    @property
    def maximum_surface1d_layered_width(self) -> int:
        """int: Maximum 1D layered surface width."""
        return self._get_cached_attribute(driver.CUdevice_attribute.CU_DEVICE_ATTRIBUTE_MAXIMUM_SURFACE1D_LAYERED_WIDTH)

    @property
    def maximum_surface1d_layered_layers(self) -> int:
        """int: Maximum layers in a 1D layered surface."""
        return self._get_cached_attribute(
            driver.CUdevice_attribute.CU_DEVICE_ATTRIBUTE_MAXIMUM_SURFACE1D_LAYERED_LAYERS
        )

    @property
    def maximum_surface2d_layered_width(self) -> int:
        """int: Maximum 2D layered surface width."""
        return self._get_cached_attribute(driver.CUdevice_attribute.CU_DEVICE_ATTRIBUTE_MAXIMUM_SURFACE2D_LAYERED_WIDTH)

    @property
    def maximum_surface2d_layered_height(self) -> int:
        """int: Maximum 2D layered surface height."""
        return self._get_cached_attribute(
            driver.CUdevice_attribute.CU_DEVICE_ATTRIBUTE_MAXIMUM_SURFACE2D_LAYERED_HEIGHT
        )

    @property
    def maximum_surface2d_layered_layers(self) -> int:
        """int: Maximum layers in a 2D layered surface."""
        return self._get_cached_attribute(
            driver.CUdevice_attribute.CU_DEVICE_ATTRIBUTE_MAXIMUM_SURFACE2D_LAYERED_LAYERS
        )

    @property
    def maximum_surfacecubemap_width(self) -> int:
        """int: Maximum cubemap surface width."""
        return self._get_cached_attribute(driver.CUdevice_attribute.CU_DEVICE_ATTRIBUTE_MAXIMUM_SURFACECUBEMAP_WIDTH)

    @property
    def maximum_surfacecubemap_layered_width(self) -> int:
        """int: Maximum cubemap layered surface width."""
        return self._get_cached_attribute(
            driver.CUdevice_attribute.CU_DEVICE_ATTRIBUTE_MAXIMUM_SURFACECUBEMAP_LAYERED_WIDTH
        )

    @property
    def maximum_surfacecubemap_layered_layers(self) -> int:
        """int: Maximum layers in a cubemap layered surface."""
        return self._get_cached_attribute(
            driver.CUdevice_attribute.CU_DEVICE_ATTRIBUTE_MAXIMUM_SURFACECUBEMAP_LAYERED_LAYERS
        )

    @property
    def max_registers_per_block(self) -> int:
        """int: Maximum number of 32-bit registers available to a thread block."""
        return self._get_cached_attribute(driver.CUdevice_attribute.CU_DEVICE_ATTRIBUTE_MAX_REGISTERS_PER_BLOCK)

    @property
    def clock_rate(self) -> int:
        """int: Typical clock frequency in kilohertz."""
        return self._get_attribute(driver.CUdevice_attribute.CU_DEVICE_ATTRIBUTE_CLOCK_RATE)

    @property
    def texture_alignment(self) -> int:
        """int: Alignment requirement for textures."""
        return self._get_cached_attribute(driver.CUdevice_attribute.CU_DEVICE_ATTRIBUTE_TEXTURE_ALIGNMENT)

    @property
    def texture_pitch_alignment(self) -> int:
        """int: Pitch alignment requirement for textures."""
        return self._get_cached_attribute(driver.CUdevice_attribute.CU_DEVICE_ATTRIBUTE_TEXTURE_PITCH_ALIGNMENT)

    @property
    def gpu_overlap(self) -> bool:
        """bool: Device can possibly copy memory and execute a kernel concurrently. Deprecated. Use instead async_engine_count."""
        return bool(self._get_cached_attribute(driver.CUdevice_attribute.CU_DEVICE_ATTRIBUTE_GPU_OVERLAP))

    @property
    def multiprocessor_count(self) -> int:
        """int: Number of multiprocessors on device."""
        return self._get_cached_attribute(driver.CUdevice_attribute.CU_DEVICE_ATTRIBUTE_MULTIPROCESSOR_COUNT)

    @property
    def kernel_exec_timeout(self) -> bool:
        """bool: Specifies whether there is a run time limit on kernels."""
        return bool(self._get_attribute(driver.CUdevice_attribute.CU_DEVICE_ATTRIBUTE_KERNEL_EXEC_TIMEOUT))

    @property
    def integrated(self) -> bool:
        """bool: Device is integrated with host memory."""
        return bool(self._get_cached_attribute(driver.CUdevice_attribute.CU_DEVICE_ATTRIBUTE_INTEGRATED))

    @property
    def can_map_host_memory(self) -> bool:
        """bool: Device can map host memory into CUDA address space."""
        return bool(self._get_cached_attribute(driver.CUdevice_attribute.CU_DEVICE_ATTRIBUTE_CAN_MAP_HOST_MEMORY))

    @property
    def compute_mode(self) -> int:
        """int: Compute mode (See CUcomputemode for details)."""
        return self._get_attribute(driver.CUdevice_attribute.CU_DEVICE_ATTRIBUTE_COMPUTE_MODE)

    @property
    def concurrent_kernels(self) -> bool:
        """bool: Device can possibly execute multiple kernels concurrently."""
        return bool(self._get_cached_attribute(driver.CUdevice_attribute.CU_DEVICE_ATTRIBUTE_CONCURRENT_KERNELS))

    @property
    def ecc_enabled(self) -> bool:
        """bool: Device has ECC support enabled."""
        return bool(self._get_cached_attribute(driver.CUdevice_attribute.CU_DEVICE_ATTRIBUTE_ECC_ENABLED))

    @property
    def pci_bus_id(self) -> int:
        """int: PCI bus ID of the device."""
        return self._get_cached_attribute(driver.CUdevice_attribute.CU_DEVICE_ATTRIBUTE_PCI_BUS_ID)

    @property
    def pci_device_id(self) -> int:
        """int: PCI device ID of the device."""
        return self._get_cached_attribute(driver.CUdevice_attribute.CU_DEVICE_ATTRIBUTE_PCI_DEVICE_ID)

    @property
    def pci_domain_id(self) -> int:
        """int: PCI domain ID of the device."""
        return self._get_cached_attribute(driver.CUdevice_attribute.CU_DEVICE_ATTRIBUTE_PCI_DOMAIN_ID)

    @property
    def tcc_driver(self) -> bool:
        """bool: Device is using TCC driver model."""
        return bool(self._get_cached_attribute(driver.CUdevice_attribute.CU_DEVICE_ATTRIBUTE_TCC_DRIVER))

    @property
    def memory_clock_rate(self) -> int:
        """int: Peak memory clock frequency in kilohertz."""
        return self._get_attribute(driver.CUdevice_attribute.CU_DEVICE_ATTRIBUTE_MEMORY_CLOCK_RATE)

    @property
    def global_memory_bus_width(self) -> int:
        """int: Global memory bus width in bits."""
        return self._get_cached_attribute(driver.CUdevice_attribute.CU_DEVICE_ATTRIBUTE_GLOBAL_MEMORY_BUS_WIDTH)

    @property
    def l2_cache_size(self) -> int:
        """int: Size of L2 cache in bytes."""
        return self._get_cached_attribute(driver.CUdevice_attribute.CU_DEVICE_ATTRIBUTE_L2_CACHE_SIZE)

    @property
    def max_threads_per_multiprocessor(self) -> int:
        """int: Maximum resident threads per multiprocessor."""
        return self._get_cached_attribute(driver.CUdevice_attribute.CU_DEVICE_ATTRIBUTE_MAX_THREADS_PER_MULTIPROCESSOR)

    @property
    def unified_addressing(self) -> bool:
        """bool: Device shares a unified address space with the host."""
        return bool(self._get_cached_attribute(driver.CUdevice_attribute.CU_DEVICE_ATTRIBUTE_UNIFIED_ADDRESSING))

    @property
    def compute_capability_major(self) -> int:
        """int: Major compute capability version number."""
        return self._get_cached_attribute(driver.CUdevice_attribute.CU_DEVICE_ATTRIBUTE_COMPUTE_CAPABILITY_MAJOR)

    @property
    def compute_capability_minor(self) -> int:
        """int: Minor compute capability version number."""
        return self._get_cached_attribute(driver.CUdevice_attribute.CU_DEVICE_ATTRIBUTE_COMPUTE_CAPABILITY_MINOR)

    @property
    def global_l1_cache_supported(self) -> bool:
        """bool: Device supports caching globals in L1."""
        return bool(self._get_cached_attribute(driver.CUdevice_attribute.CU_DEVICE_ATTRIBUTE_GLOBAL_L1_CACHE_SUPPORTED))

    @property
    def local_l1_cache_supported(self) -> bool:
        """bool: Device supports caching locals in L1."""
        return bool(self._get_cached_attribute(driver.CUdevice_attribute.CU_DEVICE_ATTRIBUTE_LOCAL_L1_CACHE_SUPPORTED))

    @property
    def max_shared_memory_per_multiprocessor(self) -> int:
        """int: Maximum shared memory available per multiprocessor in bytes."""
        return self._get_cached_attribute(
            driver.CUdevice_attribute.CU_DEVICE_ATTRIBUTE_MAX_SHARED_MEMORY_PER_MULTIPROCESSOR
        )

    @property
    def max_registers_per_multiprocessor(self) -> int:
        """int: Maximum number of 32-bit registers available per multiprocessor."""
        return self._get_cached_attribute(
            driver.CUdevice_attribute.CU_DEVICE_ATTRIBUTE_MAX_REGISTERS_PER_MULTIPROCESSOR
        )

    @property
    def managed_memory(self) -> bool:
        """bool: Device can allocate managed memory on this system."""
        return bool(self._get_cached_attribute(driver.CUdevice_attribute.CU_DEVICE_ATTRIBUTE_MANAGED_MEMORY))

    @property
    def multi_gpu_board(self) -> bool:
        """bool: Device is on a multi-GPU board."""
        return bool(self._get_cached_attribute(driver.CUdevice_attribute.CU_DEVICE_ATTRIBUTE_MULTI_GPU_BOARD))

    @property
    def multi_gpu_board_group_id(self) -> int:
        """int: Unique id for a group of devices on the same multi-GPU board."""
        return self._get_cached_attribute(driver.CUdevice_attribute.CU_DEVICE_ATTRIBUTE_MULTI_GPU_BOARD_GROUP_ID)

    @property
    def host_native_atomic_supported(self) -> bool:
        """bool: Link between the device and the host supports all native atomic operations."""
        return bool(
            self._get_cached_attribute(driver.CUdevice_attribute.CU_DEVICE_ATTRIBUTE_HOST_NATIVE_ATOMIC_SUPPORTED)
        )

    @property
    def single_to_double_precision_perf_ratio(self) -> int:
        """int: Ratio of single precision performance (in floating-point operations per second) to double precision performance."""
        return self._get_attribute(driver.CUdevice_attribute.CU_DEVICE_ATTRIBUTE_SINGLE_TO_DOUBLE_PRECISION_PERF_RATIO)

    @property
    def pageable_memory_access(self) -> bool:
        """bool: Device supports coherently accessing pageable memory without calling cudaHostRegister on it."""
        return bool(self._get_cached_attribute(driver.CUdevice_attribute.CU_DEVICE_ATTRIBUTE_PAGEABLE_MEMORY_ACCESS))

    @property
    def concurrent_managed_access(self) -> bool:
        """bool: Device can coherently access managed memory concurrently with the CPU."""
        return bool(self._get_cached_attribute(driver.CUdevice_attribute.CU_DEVICE_ATTRIBUTE_CONCURRENT_MANAGED_ACCESS))

    @property
    def compute_preemption_supported(self) -> bool:
        """bool: Device supports compute preemption."""
        return bool(
            self._get_cached_attribute(driver.CUdevice_attribute.CU_DEVICE_ATTRIBUTE_COMPUTE_PREEMPTION_SUPPORTED)
        )

    @property
    def can_use_host_pointer_for_registered_mem(self) -> bool:
        """bool: Device can access host registered memory at the same virtual address as the CPU."""
        return bool(
            self._get_cached_attribute(
                driver.CUdevice_attribute.CU_DEVICE_ATTRIBUTE_CAN_USE_HOST_POINTER_FOR_REGISTERED_MEM
            )
        )

    # TODO: A few attrs are missing here (NVIDIA/cuda-python#675)

    @property
    def cooperative_launch(self) -> bool:
        """bool: Device supports launching cooperative kernels via cuLaunchCooperativeKernel."""
        return bool(self._get_cached_attribute(driver.CUdevice_attribute.CU_DEVICE_ATTRIBUTE_COOPERATIVE_LAUNCH))

    # TODO: A few attrs are missing here (NVIDIA/cuda-python#675)

    @property
    def max_shared_memory_per_block_optin(self) -> int:
        """int: Maximum optin shared memory per block."""
        return self._get_cached_attribute(
            driver.CUdevice_attribute.CU_DEVICE_ATTRIBUTE_MAX_SHARED_MEMORY_PER_BLOCK_OPTIN
        )

    @property
    def pageable_memory_access_uses_host_page_tables(self) -> bool:
        """bool: Device accesses pageable memory via the host's page tables."""
        return bool(
            self._get_cached_attribute(
                driver.CUdevice_attribute.CU_DEVICE_ATTRIBUTE_PAGEABLE_MEMORY_ACCESS_USES_HOST_PAGE_TABLES
            )
        )

    @property
    def direct_managed_mem_access_from_host(self) -> bool:
        """bool: The host can directly access managed memory on the device without migration."""
        return bool(
            self._get_cached_attribute(
                driver.CUdevice_attribute.CU_DEVICE_ATTRIBUTE_DIRECT_MANAGED_MEM_ACCESS_FROM_HOST
            )
        )

    @property
    def virtual_memory_management_supported(self) -> bool:
        """bool: Device supports virtual memory management APIs like cuMemAddressReserve, cuMemCreate, cuMemMap and related APIs."""
        return bool(
            self._get_cached_attribute(
                driver.CUdevice_attribute.CU_DEVICE_ATTRIBUTE_VIRTUAL_MEMORY_MANAGEMENT_SUPPORTED
            )
        )

    @property
    def handle_type_posix_file_descriptor_supported(self) -> bool:
        """bool: Device supports exporting memory to a posix file descriptor with cuMemExportToShareableHandle, if requested via cuMemCreate."""
        return bool(
            self._get_cached_attribute(
                driver.CUdevice_attribute.CU_DEVICE_ATTRIBUTE_HANDLE_TYPE_POSIX_FILE_DESCRIPTOR_SUPPORTED
            )
        )

    @property
    def handle_type_win32_handle_supported(self) -> bool:
        """bool: Device supports exporting memory to a Win32 NT handle with cuMemExportToShareableHandle, if requested via cuMemCreate."""
        return bool(
            self._get_cached_attribute(driver.CUdevice_attribute.CU_DEVICE_ATTRIBUTE_HANDLE_TYPE_WIN32_HANDLE_SUPPORTED)
        )

    @property
    def handle_type_win32_kmt_handle_supported(self) -> bool:
        """bool: Device supports exporting memory to a Win32 KMT handle with cuMemExportToShareableHandle, if requested via cuMemCreate."""
        return bool(
            self._get_cached_attribute(
                driver.CUdevice_attribute.CU_DEVICE_ATTRIBUTE_HANDLE_TYPE_WIN32_KMT_HANDLE_SUPPORTED
            )
        )

    @property
    def max_blocks_per_multiprocessor(self) -> int:
        """int: Maximum number of blocks per multiprocessor."""
        return self._get_cached_attribute(driver.CUdevice_attribute.CU_DEVICE_ATTRIBUTE_MAX_BLOCKS_PER_MULTIPROCESSOR)

    @property
    def generic_compression_supported(self) -> bool:
        """bool: Device supports compression of memory."""
        return bool(
            self._get_cached_attribute(driver.CUdevice_attribute.CU_DEVICE_ATTRIBUTE_GENERIC_COMPRESSION_SUPPORTED)
        )

    @property
    def max_persisting_l2_cache_size(self) -> int:
        """int: Maximum L2 persisting lines capacity setting in bytes."""
        return self._get_cached_attribute(driver.CUdevice_attribute.CU_DEVICE_ATTRIBUTE_MAX_PERSISTING_L2_CACHE_SIZE)

    @property
    def max_access_policy_window_size(self) -> int:
        """int: Maximum value of CUaccessPolicyWindow.num_bytes."""
        return self._get_cached_attribute(driver.CUdevice_attribute.CU_DEVICE_ATTRIBUTE_MAX_ACCESS_POLICY_WINDOW_SIZE)

    @property
    def gpu_direct_rdma_with_cuda_vmm_supported(self) -> bool:
        """bool: Device supports specifying the GPUDirect RDMA flag with cuMemCreate."""
        return bool(
            self._get_cached_attribute(
                driver.CUdevice_attribute.CU_DEVICE_ATTRIBUTE_GPU_DIRECT_RDMA_WITH_CUDA_VMM_SUPPORTED
            )
        )

    @property
    def reserved_shared_memory_per_block(self) -> int:
        """int: Shared memory reserved by CUDA driver per block in bytes."""
        return self._get_cached_attribute(
            driver.CUdevice_attribute.CU_DEVICE_ATTRIBUTE_RESERVED_SHARED_MEMORY_PER_BLOCK
        )

    @property
    def sparse_cuda_array_supported(self) -> bool:
        """bool: Device supports sparse CUDA arrays and sparse CUDA mipmapped arrays."""
        return bool(
            self._get_cached_attribute(driver.CUdevice_attribute.CU_DEVICE_ATTRIBUTE_SPARSE_CUDA_ARRAY_SUPPORTED)
        )

    @property
    def read_only_host_register_supported(self) -> bool:
        """bool: True if device supports using the cuMemHostRegister flag CU_MEMHOSTERGISTER_READ_ONLY to register memory that must be mapped as read-only to the GPU, False if not."""
        return bool(
            self._get_cached_attribute(driver.CUdevice_attribute.CU_DEVICE_ATTRIBUTE_READ_ONLY_HOST_REGISTER_SUPPORTED)
        )

    @property
    def memory_pools_supported(self) -> bool:
        """bool: Device supports using the cuMemAllocAsync and cuMemPool family of APIs."""
        return bool(self._get_cached_attribute(driver.CUdevice_attribute.CU_DEVICE_ATTRIBUTE_MEMORY_POOLS_SUPPORTED))

    @property
    def gpu_direct_rdma_supported(self) -> bool:
        """bool: Device supports GPUDirect RDMA APIs, like nvidia_p2p_get_pages (see https://docs.nvidia.com/cuda/gpudirect-rdma for more information)."""
        return bool(self._get_cached_attribute(driver.CUdevice_attribute.CU_DEVICE_ATTRIBUTE_GPU_DIRECT_RDMA_SUPPORTED))

    @property
    def gpu_direct_rdma_flush_writes_options(self) -> int:
        """int: The returned attribute shall be interpreted as a bitmask, where the individual bits are described by the CUflushGPUDirectRDMAWritesOptions enum."""
        return self._get_cached_attribute(
            driver.CUdevice_attribute.CU_DEVICE_ATTRIBUTE_GPU_DIRECT_RDMA_FLUSH_WRITES_OPTIONS
        )

    @property
    def gpu_direct_rdma_writes_ordering(self) -> int:
        """int: GPUDirect RDMA writes to the device do not need to be flushed for consumers within the scope indicated by the returned attribute. See CUGPUDirectRDMAWritesOrdering for the numerical values returned here."""
        return self._get_cached_attribute(driver.CUdevice_attribute.CU_DEVICE_ATTRIBUTE_GPU_DIRECT_RDMA_WRITES_ORDERING)

    @property
    def mempool_supported_handle_types(self) -> int:
        """int: Handle types supported with mempool based IPC."""
        return self._get_cached_attribute(driver.CUdevice_attribute.CU_DEVICE_ATTRIBUTE_MEMPOOL_SUPPORTED_HANDLE_TYPES)

    @property
    def deferred_mapping_cuda_array_supported(self) -> bool:
        """bool: Device supports deferred mapping CUDA arrays and CUDA mipmapped arrays."""
        return bool(
            self._get_cached_attribute(
                driver.CUdevice_attribute.CU_DEVICE_ATTRIBUTE_DEFERRED_MAPPING_CUDA_ARRAY_SUPPORTED
            )
        )

    @property
    def numa_config(self) -> int:
        """int: NUMA configuration of a device: value is of type CUdeviceNumaConfig enum."""
        return self._get_cached_attribute(driver.CUdevice_attribute.CU_DEVICE_ATTRIBUTE_NUMA_CONFIG)

    @property
    def numa_id(self) -> int:
        """int: NUMA node ID of the GPU memory."""
        return self._get_cached_attribute(driver.CUdevice_attribute.CU_DEVICE_ATTRIBUTE_NUMA_ID)

    @property
    def multicast_supported(self) -> bool:
        """bool: Device supports switch multicast and reduction operations."""
        return bool(self._get_cached_attribute(driver.CUdevice_attribute.CU_DEVICE_ATTRIBUTE_MULTICAST_SUPPORTED))

    @property
    def surface_alignment(self) -> int:
        """int: Surface alignment requirement in bytes."""
        return self._get_cached_attribute(driver.CUdevice_attribute.CU_DEVICE_ATTRIBUTE_SURFACE_ALIGNMENT)

    @property
    def async_engine_count(self) -> int:
        """int: Number of asynchronous engines."""
        return self._get_cached_attribute(driver.CUdevice_attribute.CU_DEVICE_ATTRIBUTE_ASYNC_ENGINE_COUNT)

    @property
    def can_tex2d_gather(self) -> bool:
        """bool: True if device supports 2D texture gather operations, False if not."""
        return bool(self._get_cached_attribute(driver.CUdevice_attribute.CU_DEVICE_ATTRIBUTE_CAN_TEX2D_GATHER))

    @property
    def maximum_texture2d_gather_width(self) -> int:
        """int: Maximum 2D texture gather width."""
        return self._get_cached_attribute(driver.CUdevice_attribute.CU_DEVICE_ATTRIBUTE_MAXIMUM_TEXTURE2D_GATHER_WIDTH)

    @property
    def maximum_texture2d_gather_height(self) -> int:
        """int: Maximum 2D texture gather height."""
        return self._get_cached_attribute(driver.CUdevice_attribute.CU_DEVICE_ATTRIBUTE_MAXIMUM_TEXTURE2D_GATHER_HEIGHT)

    @property
    def stream_priorities_supported(self) -> bool:
        """bool: True if device supports stream priorities, False if not."""
        return bool(
            self._get_cached_attribute(driver.CUdevice_attribute.CU_DEVICE_ATTRIBUTE_STREAM_PRIORITIES_SUPPORTED)
        )

    @property
    def can_flush_remote_writes(self) -> bool:
        """bool: The CU_STREAM_WAIT_VALUE_FLUSH flag and the CU_STREAM_MEM_OP_FLUSH_REMOTE_WRITES MemOp are supported on the device. See Stream Memory Operations for additional details."""
        return bool(self._get_cached_attribute(driver.CUdevice_attribute.CU_DEVICE_ATTRIBUTE_CAN_FLUSH_REMOTE_WRITES))

    @property
    def host_register_supported(self) -> bool:
        """bool: Device supports host memory registration via cudaHostRegister."""
        return bool(self._get_cached_attribute(driver.CUdevice_attribute.CU_DEVICE_ATTRIBUTE_HOST_REGISTER_SUPPORTED))

    @property
    def timeline_semaphore_interop_supported(self) -> bool:
        """bool: External timeline semaphore interop is supported on the device."""
        return bool(
            self._get_cached_attribute(
                driver.CUdevice_attribute.CU_DEVICE_ATTRIBUTE_TIMELINE_SEMAPHORE_INTEROP_SUPPORTED
            )
        )

    @property
    def cluster_launch(self) -> bool:
        """bool: Indicates device supports cluster launch."""
        return bool(self._get_cached_attribute(driver.CUdevice_attribute.CU_DEVICE_ATTRIBUTE_CLUSTER_LAUNCH))

    @property
    def can_use_64_bit_stream_mem_ops(self) -> bool:
        """bool: 64-bit operations are supported in cuStreamBatchMemOp and related MemOp APIs."""
        return bool(
            self._get_cached_attribute(driver.CUdevice_attribute.CU_DEVICE_ATTRIBUTE_CAN_USE_64_BIT_STREAM_MEM_OPS)
        )

    @property
    def can_use_stream_wait_value_nor(self) -> bool:
        """bool: CU_STREAM_WAIT_VALUE_NOR is supported by MemOp APIs."""
        return bool(
            self._get_cached_attribute(driver.CUdevice_attribute.CU_DEVICE_ATTRIBUTE_CAN_USE_STREAM_WAIT_VALUE_NOR)
        )

    @property
    def dma_buf_supported(self) -> bool:
        """bool: Device supports buffer sharing with dma_buf mechanism."""
        return bool(self._get_cached_attribute(driver.CUdevice_attribute.CU_DEVICE_ATTRIBUTE_DMA_BUF_SUPPORTED))

    @property
    def ipc_event_supported(self) -> bool:
        """bool: Device supports IPC Events."""
        return bool(self._get_cached_attribute(driver.CUdevice_attribute.CU_DEVICE_ATTRIBUTE_IPC_EVENT_SUPPORTED))

    @property
    def mem_sync_domain_count(self) -> int:
        """int: Number of memory domains the device supports."""
        return self._get_cached_attribute(driver.CUdevice_attribute.CU_DEVICE_ATTRIBUTE_MEM_SYNC_DOMAIN_COUNT)

    @property
    def tensor_map_access_supported(self) -> bool:
        """bool: Device supports accessing memory using Tensor Map."""
        return bool(
            self._get_cached_attribute(driver.CUdevice_attribute.CU_DEVICE_ATTRIBUTE_TENSOR_MAP_ACCESS_SUPPORTED)
        )

    @property
    def handle_type_fabric_supported(self) -> bool:
        """bool: Device supports exporting memory to a fabric handle with cuMemExportToShareableHandle() or requested with cuMemCreate()."""
        return bool(
            self._get_cached_attribute(driver.CUdevice_attribute.CU_DEVICE_ATTRIBUTE_HANDLE_TYPE_FABRIC_SUPPORTED)
        )

    @property
    def unified_function_pointers(self) -> bool:
        """bool: Device supports unified function pointers."""
        return bool(self._get_cached_attribute(driver.CUdevice_attribute.CU_DEVICE_ATTRIBUTE_UNIFIED_FUNCTION_POINTERS))

    @property
    def mps_enabled(self) -> bool:
        """bool: Indicates if contexts created on this device will be shared via MPS."""
        return bool(self._get_cached_attribute(driver.CUdevice_attribute.CU_DEVICE_ATTRIBUTE_MPS_ENABLED))

    @property
    def host_numa_id(self) -> int:
        """int: NUMA ID of the host node closest to the device. Returns -1 when system does not support NUMA."""
        return self._get_cached_attribute(driver.CUdevice_attribute.CU_DEVICE_ATTRIBUTE_HOST_NUMA_ID)

    @property
    def d3d12_cig_supported(self) -> bool:
        """bool: Device supports CIG with D3D12."""
        return bool(self._get_cached_attribute(driver.CUdevice_attribute.CU_DEVICE_ATTRIBUTE_D3D12_CIG_SUPPORTED))

    @property
    def mem_decompress_algorithm_mask(self) -> int:
        """int: The returned valued shall be interpreted as a bitmask, where the individual bits are described by the CUmemDecompressAlgorithm enum."""
        return self._get_cached_attribute(driver.CUdevice_attribute.CU_DEVICE_ATTRIBUTE_MEM_DECOMPRESS_ALGORITHM_MASK)

    @property
    def mem_decompress_maximum_length(self) -> int:
        """int: The returned valued is the maximum length in bytes of a single decompress operation that is allowed."""
        return self._get_cached_attribute(driver.CUdevice_attribute.CU_DEVICE_ATTRIBUTE_MEM_DECOMPRESS_MAXIMUM_LENGTH)

    @property
    def vulkan_cig_supported(self) -> bool:
        """bool: Device supports CIG with Vulkan."""
        return bool(self._get_cached_attribute(driver.CUdevice_attribute.CU_DEVICE_ATTRIBUTE_VULKAN_CIG_SUPPORTED))

    @property
    def gpu_pci_device_id(self) -> int:
        """int: The combined 16-bit PCI device ID and 16-bit PCI vendor ID."""
        return self._get_cached_attribute(driver.CUdevice_attribute.CU_DEVICE_ATTRIBUTE_GPU_PCI_DEVICE_ID)

    @property
    def gpu_pci_subsystem_id(self) -> int:
        """int: The combined 16-bit PCI subsystem ID and 16-bit PCI subsystem vendor ID."""
        return self._get_cached_attribute(driver.CUdevice_attribute.CU_DEVICE_ATTRIBUTE_GPU_PCI_SUBSYSTEM_ID)

    @property
    def host_numa_virtual_memory_management_supported(self) -> bool:
        """bool: Device supports HOST_NUMA location with the virtual memory management APIs like cuMemCreate, cuMemMap and related APIs."""
        return bool(
            self._get_cached_attribute(
                driver.CUdevice_attribute.CU_DEVICE_ATTRIBUTE_HOST_NUMA_VIRTUAL_MEMORY_MANAGEMENT_SUPPORTED
            )
        )

    @property
    def host_numa_memory_pools_supported(self) -> bool:
        """bool: Device supports HOST_NUMA location with the cuMemAllocAsync and cuMemPool family of APIs."""
        return bool(
            self._get_cached_attribute(driver.CUdevice_attribute.CU_DEVICE_ATTRIBUTE_HOST_NUMA_MEMORY_POOLS_SUPPORTED)
        )

    @property
    def host_numa_multinode_ipc_supported(self) -> bool:
        """bool: Device supports HOST_NUMA location IPC between nodes in a multi-node system."""
        return bool(
            self._get_cached_attribute(driver.CUdevice_attribute.CU_DEVICE_ATTRIBUTE_HOST_NUMA_MULTINODE_IPC_SUPPORTED)
        )

    @property
    def host_memory_pools_supported(self) -> bool:
        """bool: Device suports HOST location with the cuMemAllocAsync and cuMemPool family of APIs."""
        return bool(
            self._get_cached_attribute(driver.CUdevice_attribute.CU_DEVICE_ATTRIBUTE_HOST_MEMORY_POOLS_SUPPORTED)
        )

    @property
    def host_virtual_memory_management_supported(self) -> bool:
        """bool: Device supports HOST location with the virtual memory management APIs like cuMemCreate, cuMemMap and related APIs."""
        return bool(
            self._get_cached_attribute(
                driver.CUdevice_attribute.CU_DEVICE_ATTRIBUTE_HOST_VIRTUAL_MEMORY_MANAGEMENT_SUPPORTED
            )
        )

    @property
    def host_alloc_dma_buf_supported(self) -> bool:
        """bool: Device supports page-locked host memory buffer sharing with dma_buf mechanism."""
        return bool(
            self._get_cached_attribute(driver.CUdevice_attribute.CU_DEVICE_ATTRIBUTE_HOST_ALLOC_DMA_BUF_SUPPORTED)
        )

    @property
    def only_partial_host_native_atomic_supported(self) -> bool:
        """bool: Link between the device and the host supports only some native atomic operations."""
        return bool(
            self._get_cached_attribute(
                driver.CUdevice_attribute.CU_DEVICE_ATTRIBUTE_ONLY_PARTIAL_HOST_NATIVE_ATOMIC_SUPPORTED
            )
        )


cdef cydriver.CUcontext _get_primary_context(int dev_id) except?NULL:
    try:
        primary_ctxs = _tls.primary_ctxs
    except AttributeError:
        total = len(_tls.devices)
        primary_ctxs = _tls.primary_ctxs = [0] * total
    cdef cydriver.CUcontext ctx = <cydriver.CUcontext><uintptr_t>(primary_ctxs[dev_id])
    if ctx == NULL:
        with nogil:
            HANDLE_RETURN(cydriver.cuDevicePrimaryCtxRetain(&ctx, dev_id))
        primary_ctxs[dev_id] = <uintptr_t>(ctx)
    return ctx


class Device:
    """Represent a GPU and act as an entry point for cuda.core features.

    This is a singleton object that helps ensure interoperability
    across multiple libraries imported in the process to both see
    and use the same GPU device.

    While acting as the entry point, many other CUDA resources can be
    allocated such as streams and buffers. Any :obj:`~_context.Context` dependent
    resource created through this device, will continue to refer to
    this device's context.

    Newly returned :obj:`~_device.Device` objects are thread-local singletons
    for a specified device.

    Note
    ----
    Will not initialize the GPU.

    Parameters
    ----------
    device_id : int, optional
        Device ordinal to return a :obj:`~_device.Device` object for.
        Default value of `None` return the currently used device.

    """
    __slots__ = ("_id", "_memory_resource", "_has_inited", "_properties", "_uuid")

    def __new__(cls, device_id: Device | int | None = None):
        # Handle device_id argument.
        if isinstance(device_id, Device):
            return device_id
        else:
            device_id = getattr(device_id, 'device_id', device_id)

        # Initialize CUDA.
        global _is_cuInit
        if _is_cuInit is False:
            with _lock, nogil:
                HANDLE_RETURN(cydriver.cuInit(0))
                _is_cuInit = True

        # important: creating a Device instance does not initialize the GPU!
        cdef cydriver.CUdevice dev
        cdef cydriver.CUcontext ctx
        if device_id is None:
            with nogil:
                err = cydriver.cuCtxGetDevice(&dev)
            if err == cydriver.CUresult.CUDA_SUCCESS:
                device_id = int(dev)
            elif err == cydriver.CUresult.CUDA_ERROR_INVALID_CONTEXT:
                with nogil:
                    HANDLE_RETURN(cydriver.cuCtxGetCurrent(&ctx))
                assert <void*>(ctx) == NULL
                device_id = 0  # cudart behavior
            else:
                HANDLE_RETURN(err)
        elif device_id < 0:
            raise ValueError(f"device_id must be >= 0, got {device_id}")

        # ensure Device is singleton
        cdef int total
        try:
            devices = _tls.devices
        except AttributeError:
            with nogil:
                HANDLE_RETURN(cydriver.cuDeviceGetCount(&total))
            devices = _tls.devices = []
            for dev_id in range(total):
                device = super().__new__(cls)
                device._id = dev_id
                device._memory_resource = None
                device._has_inited = False
                device._properties = None
                device._uuid = None
                devices.append(device)

        try:
            return devices[device_id]
        except IndexError:
            raise ValueError(f"device_id must be within [0, {len(devices)}), got {device_id}") from None

    def _check_context_initialized(self):
        if not self._has_inited:
            raise CUDAError(
                f"Device {self._id} is not yet initialized, perhaps you forgot to call .set_current() first?"
            )

    def _get_current_context(self, bint check_consistency=False) -> driver.CUcontext:
        cdef cydriver.CUcontext ctx
        cdef cydriver.CUdevice dev
        cdef cydriver.CUdevice this_dev = self._id
        with nogil:
            HANDLE_RETURN(cydriver.cuCtxGetCurrent(&ctx))
            if ctx == NULL:
                raise CUDAError("No context is bound to the calling CPU thread.")
            if check_consistency:
                HANDLE_RETURN(cydriver.cuCtxGetDevice(&dev))
                if dev != this_dev:
                    raise CUDAError("Internal error (current device is not equal to Device.device_id)")
        return driver.CUcontext(<uintptr_t>ctx)

    @property
    def device_id(self) -> int:
        """Return device ordinal."""
        return self._id

    @property
    def pci_bus_id(self) -> str:
        """Return a PCI Bus Id string for this device."""
        bus_id = handle_return(runtime.cudaDeviceGetPCIBusId(13, self._id))
        return bus_id[:12].decode()

    @property
    def uuid(self) -> str:
        """Return a UUID for the device.

        Returns 16-octets identifying the device. If the device is in
        MIG mode, returns its MIG UUID which uniquely identifies the
        subscribed MIG compute instance.

        Note
        ----
        MIG UUID is only returned when device is in MIG mode and the
        driver is older than CUDA 11.4.

        The UUID is cached after first access to avoid repeated CUDA API calls.

        """
        cdef cydriver.CUuuid uuid
        cdef cydriver.CUdevice dev
        cdef bytes uuid_b
        cdef str uuid_hex

        if self._uuid is None:
            dev = self._id
            with nogil:
                IF CUDA_CORE_BUILD_MAJOR == "12":
                    HANDLE_RETURN(cydriver.cuDeviceGetUuid_v2(&uuid, dev))
                ELSE:  # 13.0+
                    HANDLE_RETURN(cydriver.cuDeviceGetUuid(&uuid, dev))
            uuid_b = cpython.PyBytes_FromStringAndSize(uuid.bytes, sizeof(uuid.bytes))
            uuid_hex = uuid_b.hex()
            # 8-4-4-4-12
            self._uuid = f"{uuid_hex[:8]}-{uuid_hex[8:12]}-{uuid_hex[12:16]}-{uuid_hex[16:20]}-{uuid_hex[20:]}"
        return self._uuid

    @property
    def name(self) -> str:
        """Return the device name."""
        # Use 256 characters to be consistent with CUDA Runtime
        cdef int LENGTH = 256
        cdef bytes name = bytes(LENGTH)
        cdef char* name_ptr = name
        cdef cydriver.CUdevice this_dev = self._id
        with nogil:
            HANDLE_RETURN(cydriver.cuDeviceGetName(name_ptr, LENGTH, this_dev))
        name = name.split(b"\0")[0]
        return name.decode()

    @property
    def properties(self) -> DeviceProperties:
        """Return a :obj:`~_device.DeviceProperties` class with information about the device."""
        if self._properties is None:
            self._properties = DeviceProperties._init(self._id)

        return self._properties

    @property
    def compute_capability(self) -> ComputeCapability:
        """Return a named tuple with 2 fields: major and minor."""
        cdef DeviceProperties prop = self.properties
        if "compute_capability" in prop._cache:
            return prop._cache["compute_capability"]
        cc = ComputeCapability(prop.compute_capability_major, prop.compute_capability_minor)
        prop._cache["compute_capability"] = cc
        return cc

    @property
    def arch(self) -> str:
        """Return compute capability as a string (e.g., '75' for CC 7.5)."""
        return f"{self.compute_capability.major}{self.compute_capability.minor}"

    @property
    def context(self) -> Context:
        """Return the current :obj:`~_context.Context` associated with this device.

        Note
        ----
        Device must be initialized.

        """
        self._check_context_initialized()
        ctx = self._get_current_context(check_consistency=True)
        return Context._from_ctx(ctx, self._id)

    @property
    def memory_resource(self) -> MemoryResource:
        """Return :obj:`~_memory.MemoryResource` associated with this device."""
        cdef int attr, device_id
        if self._memory_resource is None:
            # If the device is in TCC mode, or does not support memory pools for some other reason,
            # use the SynchronousMemoryResource which does not use memory pools.
            device_id = self._id
            with nogil:
                HANDLE_RETURN(
                    cydriver.cuDeviceGetAttribute(
                        &attr, cydriver.CUdevice_attribute.CU_DEVICE_ATTRIBUTE_MEMORY_POOLS_SUPPORTED, device_id
                    )
                )
            if attr == 1:
                from cuda.core.experimental._memory import DeviceMemoryResource
                self._memory_resource = DeviceMemoryResource(self._id)
            else:
                from cuda.core.experimental._memory import _SynchronousMemoryResource
                self._memory_resource = _SynchronousMemoryResource(self._id)

        return self._memory_resource

    @memory_resource.setter
    def memory_resource(self, mr):
        from cuda.core.experimental._memory import MemoryResource
        assert_type(mr, MemoryResource)
        self._memory_resource = mr

    @property
    def default_stream(self) -> Stream:
        """Return default CUDA :obj:`~_stream.Stream` associated with this device.

        The type of default stream returned depends on if the environment
        variable CUDA_PYTHON_CUDA_PER_THREAD_DEFAULT_STREAM is set.

        If set, returns a per-thread default stream. Otherwise returns
        the legacy stream.

        """
        return default_stream()

    def __int__(self):
        """Return device_id."""
        return self._id

    def __repr__(self):
        return f"<Device {self._id} ({self.name})>"

    def __hash__(self) -> int:
        return hash(self.uuid)

    def __eq__(self, other) -> bool:
        if not isinstance(other, Device):
            return NotImplemented
        return self._id == other._id

    def __reduce__(self):
        return Device, (self.device_id,)

    def set_current(self, ctx: Context = None) -> Union[Context, None]:
        """Set device to be used for GPU executions.

        Initializes CUDA and sets the calling thread to a valid CUDA
        context. By default the primary context is used, but optional `ctx`
        parameter can be used to explicitly supply a :obj:`~_context.Context` object.

        Providing a `ctx` causes the previous set context to be popped and returned.

        Parameters
        ----------
        ctx : :obj:`~_context.Context`, optional
            Optional context to push onto this device's current thread stack.

        Returns
        -------
        Union[:obj:`~_context.Context`, None], optional
            Popped context.

        Examples
        --------
        Acts as an entry point of this object. Users always start a code by
        calling this method, e.g.

        >>> from cuda.core.experimental import Device
        >>> dev0 = Device(0)
        >>> dev0.set_current()
        >>> # ... do work on device 0 ...

        """
        cdef cydriver.CUcontext prev_ctx
        cdef cydriver.CUcontext curr_ctx
        if ctx is not None:
            # TODO: revisit once Context is cythonized
            assert_type(ctx, Context)
            if ctx._id != self._id:
                raise RuntimeError(
                    "the provided context was created on the device with"
                    f" id={ctx._id}, which is different from the target id={self._id}"
                )
            # prev_ctx is the previous context
            curr_ctx = <cydriver.CUcontext>(ctx._handle)
            with nogil:
                HANDLE_RETURN(cydriver.cuCtxPopCurrent(&prev_ctx))
                HANDLE_RETURN(cydriver.cuCtxPushCurrent(curr_ctx))
            self._has_inited = True
            if prev_ctx != NULL:
                return Context._from_ctx(<uintptr_t>(prev_ctx), self._id)
        else:
            # use primary ctx
            curr_ctx = _get_primary_context(self._id)
            with nogil:
                HANDLE_RETURN(cydriver.cuCtxSetCurrent(curr_ctx))
            self._has_inited = True

    def create_context(self, options: ContextOptions = None) -> Context:
        """Create a new :obj:`~_context.Context` object.

        Note
        ----
        The newly context will not be set as current.

        Parameters
        ----------
        options : :obj:`~_context.ContextOptions`, optional
            Customizable dataclass for context creation options.

        Returns
        -------
        :obj:`~_context.Context`
            Newly created context object.

        """
        raise NotImplementedError("WIP: https://github.com/NVIDIA/cuda-python/issues/189")

    def create_stream(self, obj: IsStreamT | None = None, options: StreamOptions | None = None) -> Stream:
        """Create a Stream object.

        New stream objects can be created in two different ways:

        1) Create a new CUDA stream with customizable ``options``.
        2) Wrap an existing foreign `obj` supporting the ``__cuda_stream__`` protocol.

        Option (2) internally holds a reference to the foreign object
        such that the lifetime is managed.

        Note
        ----
        Device must be initialized.

        Parameters
        ----------
        obj : :obj:`~_stream.IsStreamT`, optional
            Any object supporting the ``__cuda_stream__`` protocol.
        options : :obj:`~_stream.StreamOptions`, optional
            Customizable dataclass for stream creation options.

        Returns
        -------
        :obj:`~_stream.Stream`
            Newly created stream object.

        """
        self._check_context_initialized()
        return Stream._init(obj=obj, options=options, device_id=self._id)

    def create_event(self, options: EventOptions | None = None) -> Event:
        """Create an Event object without recording it to a Stream.

        Note
        ----
        Device must be initialized.

        Parameters
        ----------
        options : :obj:`EventOptions`, optional
            Customizable dataclass for event creation options.

        Returns
        -------
        :obj:`~_event.Event`
            Newly created event object.

        """
        self._check_context_initialized()
        ctx = self._get_current_context()
        return Event._init(self._id, ctx, options, True)

    def allocate(self, size, stream: Stream | GraphBuilder | None = None) -> Buffer:
        """Allocate device memory from a specified stream.

        Allocates device memory of `size` bytes on the specified `stream`
        using the memory resource currently associated with this Device.

        Parameter `stream` is optional, using a default stream by default.

        Note
        ----
        Device must be initialized.

        Parameters
        ----------
        size : int
            Number of bytes to allocate.
        stream : :obj:`~_stream.Stream`, optional
            The stream establishing the stream ordering semantic.
            Default value of `None` uses default stream.

        Returns
        -------
        :obj:`~_memory.Buffer`
            Newly created buffer object.

        """
        self._check_context_initialized()
<<<<<<< HEAD
        return self._mr.allocate(size, stream)
=======
        if stream is None:
            stream = default_stream()
        return self.memory_resource.allocate(size, stream)
>>>>>>> b1a6baf1

    def sync(self):
        """Synchronize the device.

        Note
        ----
        Device must be initialized.

        """
        self._check_context_initialized()
        handle_return(runtime.cudaDeviceSynchronize())

    def create_graph_builder(self) -> GraphBuilder:
        """Create a new :obj:`~_graph.GraphBuilder` object.

        Returns
        -------
        :obj:`~_graph.GraphBuilder`
            Newly created graph builder object.

        """
        self._check_context_initialized()
        return GraphBuilder._init(stream=self.create_stream(), is_stream_owner=True)<|MERGE_RESOLUTION|>--- conflicted
+++ resolved
@@ -1333,13 +1333,7 @@
 
         """
         self._check_context_initialized()
-<<<<<<< HEAD
         return self._mr.allocate(size, stream)
-=======
-        if stream is None:
-            stream = default_stream()
-        return self.memory_resource.allocate(size, stream)
->>>>>>> b1a6baf1
 
     def sync(self):
         """Synchronize the device.
