# Copyright (c) 2024, NVIDIA CORPORATION & AFFILIATES. ALL RIGHTS RESERVED.
#
# SPDX-License-Identifier: LicenseRef-NVIDIA-SOFTWARE-LICENSE

import threading
from typing import Union

from cuda.core.experimental._context import Context, ContextOptions
from cuda.core.experimental._memory import AsyncMempool, Buffer, MemoryResource, _SynchronousMemoryResource
from cuda.core.experimental._stream import Stream, StreamOptions, default_stream
from cuda.core.experimental._utils import ComputeCapability, CUDAError, driver, handle_return, precondition, runtime

_tls = threading.local()
_lock = threading.Lock()
_is_cuInit = False


class DeviceProperties:
    """
    A class to query various attributes of a CUDA device.

    Attributes are read-only and provide information about the device.
    """

    def __init__(self):
        raise RuntimeError("DeviceProperties should not be instantiated directly")

    __slots__ = ("_handle", "_cache")

    def _init(handle):
        self = DeviceProperties.__new__(DeviceProperties)
        self._handle = handle
        self._cache = {}
        return self

    def _get_attribute(self, attr):
        """Retrieve the attribute value directly from the driver."""
        return handle_return(driver.cuDeviceGetAttribute(attr, self._handle))

    def _get_cached_attribute(self, attr):
        """Retrieve the attribute value, using cache if applicable."""
        if attr not in self._cache:
            self._cache[attr] = self._get_attribute(attr)
        return self._cache[attr]

    @property
    def max_threads_per_block(self) -> int:
        """
        int: Maximum number of threads per block.
        """
        return self._get_cached_attribute(driver.CUdevice_attribute.CU_DEVICE_ATTRIBUTE_MAX_THREADS_PER_BLOCK)

    @property
    def max_block_dim_x(self) -> int:
        """
        int: Maximum x-dimension of a block.
        """
        return self._get_cached_attribute(driver.CUdevice_attribute.CU_DEVICE_ATTRIBUTE_MAX_BLOCK_DIM_X)

    @property
    def max_block_dim_y(self) -> int:
        """
        int: Maximum y-dimension of a block.
        """
        return self._get_cached_attribute(driver.CUdevice_attribute.CU_DEVICE_ATTRIBUTE_MAX_BLOCK_DIM_Y)

    @property
    def max_block_dim_z(self) -> int:
        """
        int: Maximum z-dimension of a block.
        """
        return self._get_cached_attribute(driver.CUdevice_attribute.CU_DEVICE_ATTRIBUTE_MAX_BLOCK_DIM_Z)

    @property
    def max_grid_dim_x(self) -> int:
        """
        int: Maximum x-dimension of a grid.
        """
        return self._get_cached_attribute(driver.CUdevice_attribute.CU_DEVICE_ATTRIBUTE_MAX_GRID_DIM_X)

    @property
    def max_grid_dim_y(self) -> int:
        """
        int: Maximum y-dimension of a grid.
        """
        return self._get_cached_attribute(driver.CUdevice_attribute.CU_DEVICE_ATTRIBUTE_MAX_GRID_DIM_Y)

    @property
    def max_grid_dim_z(self) -> int:
        """
        int: Maximum z-dimension of a grid.
        """
        return self._get_cached_attribute(driver.CUdevice_attribute.CU_DEVICE_ATTRIBUTE_MAX_GRID_DIM_Z)

    @property
    def max_shared_memory_per_block(self) -> int:
        """
        int: Maximum amount of shared memory available to a thread block in bytes.
        """
        return self._get_cached_attribute(driver.CUdevice_attribute.CU_DEVICE_ATTRIBUTE_MAX_SHARED_MEMORY_PER_BLOCK)

    @property
    def total_constant_memory(self) -> int:
        """
        int: Memory available on device for __constant__ variables in a CUDA C kernel in bytes.
        """
        return self._get_cached_attribute(driver.CUdevice_attribute.CU_DEVICE_ATTRIBUTE_TOTAL_CONSTANT_MEMORY)

    @property
    def warp_size(self) -> int:
        """
        int: Warp size in threads.
        """
        return self._get_cached_attribute(driver.CUdevice_attribute.CU_DEVICE_ATTRIBUTE_WARP_SIZE)

    @property
    def max_pitch(self) -> int:
        """
        int: Maximum pitch in bytes allowed by the memory copy functions that involve memory regions allocated
        through cuMemAllocPitch().
        """
        return self._get_cached_attribute(driver.CUdevice_attribute.CU_DEVICE_ATTRIBUTE_MAX_PITCH)

    @property
    def maximum_texture1d_width(self) -> int:
        """
        int: Maximum 1D texture width.
        """
        return self._get_cached_attribute(driver.CUdevice_attribute.CU_DEVICE_ATTRIBUTE_MAXIMUM_TEXTURE1D_WIDTH)

    @property
    def maximum_texture1d_linear_width(self) -> int:
        """
        int: Maximum width for a 1D texture bound to linear memory.
        """
        return self._get_cached_attribute(driver.CUdevice_attribute.CU_DEVICE_ATTRIBUTE_MAXIMUM_TEXTURE1D_LINEAR_WIDTH)

    @property
    def maximum_texture1d_mipmapped_width(self) -> int:
        """
        int: Maximum mipmapped 1D texture width.
        """
        return self._get_cached_attribute(
            driver.CUdevice_attribute.CU_DEVICE_ATTRIBUTE_MAXIMUM_TEXTURE1D_MIPMAPPED_WIDTH
        )

    @property
    def maximum_texture2d_width(self) -> int:
        """
        int: Maximum 2D texture width.
        """
        return self._get_cached_attribute(driver.CUdevice_attribute.CU_DEVICE_ATTRIBUTE_MAXIMUM_TEXTURE2D_WIDTH)

    @property
    def maximum_texture2d_height(self) -> int:
        """
        int: Maximum 2D texture height.
        """
        return self._get_cached_attribute(driver.CUdevice_attribute.CU_DEVICE_ATTRIBUTE_MAXIMUM_TEXTURE2D_HEIGHT)

    @property
    def maximum_texture2d_linear_width(self) -> int:
        """
        int: Maximum width for a 2D texture bound to linear memory.
        """
        return self._get_cached_attribute(driver.CUdevice_attribute.CU_DEVICE_ATTRIBUTE_MAXIMUM_TEXTURE2D_LINEAR_WIDTH)

    @property
    def maximum_texture2d_linear_height(self) -> int:
        """
        int: Maximum height for a 2D texture bound to linear memory.
        """
        return self._get_cached_attribute(driver.CUdevice_attribute.CU_DEVICE_ATTRIBUTE_MAXIMUM_TEXTURE2D_LINEAR_HEIGHT)

    @property
    def maximum_texture2d_linear_pitch(self) -> int:
        """
        int: Maximum pitch in bytes for a 2D texture bound to linear memory.
        """
        return self._get_cached_attribute(driver.CUdevice_attribute.CU_DEVICE_ATTRIBUTE_MAXIMUM_TEXTURE2D_LINEAR_PITCH)

    @property
    def maximum_texture2d_mipmapped_width(self) -> int:
        """
        int: Maximum mipmapped 2D texture width.
        """
        return self._get_cached_attribute(
            driver.CUdevice_attribute.CU_DEVICE_ATTRIBUTE_MAXIMUM_TEXTURE2D_MIPMAPPED_WIDTH
        )

    @property
    def maximum_texture2d_mipmapped_height(self) -> int:
        """
        int: Maximum mipmapped 2D texture height.
        """
        return self._get_cached_attribute(
            driver.CUdevice_attribute.CU_DEVICE_ATTRIBUTE_MAXIMUM_TEXTURE2D_MIPMAPPED_HEIGHT
        )

    @property
    def maximum_texture3d_width(self) -> int:
        """
        int: Maximum 3D texture width.
        """
        return self._get_cached_attribute(driver.CUdevice_attribute.CU_DEVICE_ATTRIBUTE_MAXIMUM_TEXTURE3D_WIDTH)

    @property
    def maximum_texture3d_height(self) -> int:
        """
        int: Maximum 3D texture height.
        """
        return self._get_cached_attribute(driver.CUdevice_attribute.CU_DEVICE_ATTRIBUTE_MAXIMUM_TEXTURE3D_HEIGHT)

    @property
    def maximum_texture3d_depth(self) -> int:
        """
        int: Maximum 3D texture depth.
        """
        return self._get_cached_attribute(driver.CUdevice_attribute.CU_DEVICE_ATTRIBUTE_MAXIMUM_TEXTURE3D_DEPTH)

    @property
    def maximum_texture3d_width_alternate(self) -> int:
        """
        int: Alternate maximum 3D texture width, 0 if no alternate maximum 3D texture size is supported.
        """
        return self._get_cached_attribute(
            driver.CUdevice_attribute.CU_DEVICE_ATTRIBUTE_MAXIMUM_TEXTURE3D_WIDTH_ALTERNATE
        )

    @property
    def maximum_texture3d_height_alternate(self) -> int:
        """
        int: Alternate maximum 3D texture height, 0 if no alternate maximum 3D texture size is supported.
        """
        return self._get_cached_attribute(
            driver.CUdevice_attribute.CU_DEVICE_ATTRIBUTE_MAXIMUM_TEXTURE3D_HEIGHT_ALTERNATE
        )

    @property
    def maximum_texture3d_depth_alternate(self) -> int:
        """
        int: Alternate maximum 3D texture depth, 0 if no alternate maximum 3D texture size is supported.
        """
        return self._get_cached_attribute(
            driver.CUdevice_attribute.CU_DEVICE_ATTRIBUTE_MAXIMUM_TEXTURE3D_DEPTH_ALTERNATE
        )

    @property
    def maximum_texturecubemap_width(self) -> int:
        """
        int: Maximum cubemap texture width or height.
        """
        return self._get_cached_attribute(driver.CUdevice_attribute.CU_DEVICE_ATTRIBUTE_MAXIMUM_TEXTURECUBEMAP_WIDTH)

    @property
    def maximum_texture1d_layered_width(self) -> int:
        """
        int: Maximum 1D layered texture width.
        """
        return self._get_cached_attribute(driver.CUdevice_attribute.CU_DEVICE_ATTRIBUTE_MAXIMUM_TEXTURE1D_LAYERED_WIDTH)

    @property
    def maximum_texture1d_layered_layers(self) -> int:
        """
        int: Maximum layers in a 1D layered texture.
        """
        return self._get_cached_attribute(
            driver.CUdevice_attribute.CU_DEVICE_ATTRIBUTE_MAXIMUM_TEXTURE1D_LAYERED_LAYERS
        )

    @property
    def maximum_texture2d_layered_width(self) -> int:
        """
        int: Maximum 2D layered texture width.
        """
        return self._get_cached_attribute(driver.CUdevice_attribute.CU_DEVICE_ATTRIBUTE_MAXIMUM_TEXTURE2D_LAYERED_WIDTH)

    @property
    def maximum_texture2d_layered_height(self) -> int:
        """
        int: Maximum 2D layered texture height.
        """
        return self._get_cached_attribute(
            driver.CUdevice_attribute.CU_DEVICE_ATTRIBUTE_MAXIMUM_TEXTURE2D_LAYERED_HEIGHT
        )

    @property
    def maximum_texture2d_layered_layers(self) -> int:
        """
        int: Maximum layers in a 2D layered texture.
        """
        return self._get_cached_attribute(
            driver.CUdevice_attribute.CU_DEVICE_ATTRIBUTE_MAXIMUM_TEXTURE2D_LAYERED_LAYERS
        )

    @property
    def maximum_texturecubemap_layered_width(self) -> int:
        """
        int: Maximum cubemap layered texture width or height.
        """
        return self._get_cached_attribute(
            driver.CUdevice_attribute.CU_DEVICE_ATTRIBUTE_MAXIMUM_TEXTURECUBEMAP_LAYERED_WIDTH
        )

    @property
    def maximum_texturecubemap_layered_layers(self) -> int:
        """
        int: Maximum layers in a cubemap layered texture.
        """
        return self._get_cached_attribute(
            driver.CUdevice_attribute.CU_DEVICE_ATTRIBUTE_MAXIMUM_TEXTURECUBEMAP_LAYERED_LAYERS
        )

    @property
    def maximum_surface1d_width(self) -> int:
        """
        int: Maximum 1D surface width.
        """
        return self._get_cached_attribute(driver.CUdevice_attribute.CU_DEVICE_ATTRIBUTE_MAXIMUM_SURFACE1D_WIDTH)

    @property
    def maximum_surface2d_width(self) -> int:
        """
        int: Maximum 2D surface width.
        """
        return self._get_cached_attribute(driver.CUdevice_attribute.CU_DEVICE_ATTRIBUTE_MAXIMUM_SURFACE2D_WIDTH)

    @property
    def maximum_surface2d_height(self) -> int:
        """
        int: Maximum 2D surface height.
        """
        return self._get_cached_attribute(driver.CUdevice_attribute.CU_DEVICE_ATTRIBUTE_MAXIMUM_SURFACE2D_HEIGHT)

    @property
    def maximum_surface3d_width(self) -> int:
        """
        int: Maximum 3D surface width.
        """
        return self._get_cached_attribute(driver.CUdevice_attribute.CU_DEVICE_ATTRIBUTE_MAXIMUM_SURFACE3D_WIDTH)

    @property
    def maximum_surface3d_height(self) -> int:
        """
        int: Maximum 3D surface height.
        """
        return self._get_cached_attribute(driver.CUdevice_attribute.CU_DEVICE_ATTRIBUTE_MAXIMUM_SURFACE3D_HEIGHT)

    @property
    def maximum_surface3d_depth(self) -> int:
        """
        int: Maximum 3D surface depth.
        """
        return self._get_cached_attribute(driver.CUdevice_attribute.CU_DEVICE_ATTRIBUTE_MAXIMUM_SURFACE3D_DEPTH)

    @property
    def maximum_surface1d_layered_width(self) -> int:
        """
        int: Maximum 1D layered surface width.
        """
        return self._get_cached_attribute(driver.CUdevice_attribute.CU_DEVICE_ATTRIBUTE_MAXIMUM_SURFACE1D_LAYERED_WIDTH)

    @property
    def maximum_surface1d_layered_layers(self) -> int:
        """
        int: Maximum layers in a 1D layered surface.
        """
        return self._get_cached_attribute(
            driver.CUdevice_attribute.CU_DEVICE_ATTRIBUTE_MAXIMUM_SURFACE1D_LAYERED_LAYERS
        )

    @property
    def maximum_surface2d_layered_width(self) -> int:
        """
        int: Maximum 2D layered surface width.
        """
        return self._get_cached_attribute(driver.CUdevice_attribute.CU_DEVICE_ATTRIBUTE_MAXIMUM_SURFACE2D_LAYERED_WIDTH)

    @property
    def maximum_surface2d_layered_height(self) -> int:
        """
        int: Maximum 2D layered surface height.
        """
        return self._get_cached_attribute(
            driver.CUdevice_attribute.CU_DEVICE_ATTRIBUTE_MAXIMUM_SURFACE2D_LAYERED_HEIGHT
        )

    @property
    def maximum_surface2d_layered_layers(self) -> int:
        """
        int: Maximum layers in a 2D layered surface.
        """
        return self._get_cached_attribute(
            driver.CUdevice_attribute.CU_DEVICE_ATTRIBUTE_MAXIMUM_SURFACE2D_LAYERED_LAYERS
        )

    @property
    def maximum_surfacecubemap_width(self) -> int:
        """
        int: Maximum cubemap surface width.
        """
        return self._get_cached_attribute(driver.CUdevice_attribute.CU_DEVICE_ATTRIBUTE_MAXIMUM_SURFACECUBEMAP_WIDTH)

    @property
    def maximum_surfacecubemap_layered_width(self) -> int:
        """
        int: Maximum cubemap layered surface width.
        """
        return self._get_cached_attribute(
            driver.CUdevice_attribute.CU_DEVICE_ATTRIBUTE_MAXIMUM_SURFACECUBEMAP_LAYERED_WIDTH
        )

    @property
    def maximum_surfacecubemap_layered_layers(self) -> int:
        """
        int: Maximum layers in a cubemap layered surface.
        """
        return self._get_cached_attribute(
            driver.CUdevice_attribute.CU_DEVICE_ATTRIBUTE_MAXIMUM_SURFACECUBEMAP_LAYERED_LAYERS
        )

    @property
    def max_registers_per_block(self) -> int:
        """
        int: Maximum number of 32-bit registers available to a thread block.
        """
        return self._get_cached_attribute(driver.CUdevice_attribute.CU_DEVICE_ATTRIBUTE_MAX_REGISTERS_PER_BLOCK)

    @property
    def clock_rate(self) -> int:
        """
        int: The typical clock frequency in kilohertz.
        """
        return self._get_attribute(driver.CUdevice_attribute.CU_DEVICE_ATTRIBUTE_CLOCK_RATE)

    @property
    def texture_alignment(self) -> int:
        """
        int: Alignment requirement; texture base addresses aligned to textureAlign bytes do not need an offset
        applied to texture fetches.
        """
        return self._get_cached_attribute(driver.CUdevice_attribute.CU_DEVICE_ATTRIBUTE_TEXTURE_ALIGNMENT)

    @property
    def texture_pitch_alignment(self) -> int:
        """
        int: Pitch alignment requirement for 2D texture references bound to pitched memory.
        """
        return self._get_cached_attribute(driver.CUdevice_attribute.CU_DEVICE_ATTRIBUTE_TEXTURE_PITCH_ALIGNMENT)

    @property
    def gpu_overlap(self) -> bool:
        """
        bool: True if the device can concurrently copy memory between host and device while executing a kernel,
        False if not.
        """
        return bool(self._get_cached_attribute(driver.CUdevice_attribute.CU_DEVICE_ATTRIBUTE_GPU_OVERLAP))

    @property
    def multiprocessor_count(self) -> int:
        """
        int: Number of multiprocessors on the device.
        """
        return self._get_cached_attribute(driver.CUdevice_attribute.CU_DEVICE_ATTRIBUTE_MULTIPROCESSOR_COUNT)

    @property
    def kernel_exec_timeout(self) -> bool:
        """
        bool: True if there is a run time limit for kernels executed on the device, False if not.
        """
        return bool(self._get_attribute(driver.CUdevice_attribute.CU_DEVICE_ATTRIBUTE_KERNEL_EXEC_TIMEOUT))

    @property
    def integrated(self) -> bool:
        """
        bool: True if the device is integrated with the memory subsystem, False if not.
        """
        return bool(self._get_cached_attribute(driver.CUdevice_attribute.CU_DEVICE_ATTRIBUTE_INTEGRATED))

    @property
    def can_map_host_memory(self) -> bool:
        """
        bool: True if the device can map host memory into the CUDA address space, False if not.
        """
        return bool(self._get_cached_attribute(driver.CUdevice_attribute.CU_DEVICE_ATTRIBUTE_CAN_MAP_HOST_MEMORY))

    @property
    def compute_mode(self) -> int:
        """
        int: Compute mode that device is currently in.
        """
        return self._get_attribute(driver.CUdevice_attribute.CU_DEVICE_ATTRIBUTE_COMPUTE_MODE)

    @property
    def concurrent_kernels(self) -> bool:
        """
        bool: True if the device supports executing multiple kernels within the same context simultaneously,
        False if not.
        """
        return bool(self._get_cached_attribute(driver.CUdevice_attribute.CU_DEVICE_ATTRIBUTE_CONCURRENT_KERNELS))

    @property
    def ecc_enabled(self) -> bool:
        """
        bool: True if error correction is enabled on the device, False if error correction is disabled or not
        supported by the device.
        """
        return bool(self._get_cached_attribute(driver.CUdevice_attribute.CU_DEVICE_ATTRIBUTE_ECC_ENABLED))

    @property
    def pci_bus_id(self) -> int:
        """
        int: PCI bus identifier of the device.
        """
        return self._get_cached_attribute(driver.CUdevice_attribute.CU_DEVICE_ATTRIBUTE_PCI_BUS_ID)

    @property
    def pci_device_id(self) -> int:
        """
        int: PCI device (also known as slot) identifier of the device.
        """
        return self._get_cached_attribute(driver.CUdevice_attribute.CU_DEVICE_ATTRIBUTE_PCI_DEVICE_ID)

    @property
    def pci_domain_id(self) -> int:
        """
        int: PCI domain identifier of the device.
        """
        return self._get_cached_attribute(driver.CUdevice_attribute.CU_DEVICE_ATTRIBUTE_PCI_DOMAIN_ID)

    @property
    def tcc_driver(self) -> bool:
        """
        bool: True if the device is using a TCC driver, False if not.
        """
        return bool(self._get_cached_attribute(driver.CUdevice_attribute.CU_DEVICE_ATTRIBUTE_TCC_DRIVER))

    @property
    def memory_clock_rate(self) -> int:
        """
        int: Peak memory clock frequency in kilohertz.
        """
        return self._get_attribute(driver.CUdevice_attribute.CU_DEVICE_ATTRIBUTE_MEMORY_CLOCK_RATE)

    @property
    def global_memory_bus_width(self) -> int:
        """
        int: Global memory bus width in bits.
        """
        return self._get_cached_attribute(driver.CUdevice_attribute.CU_DEVICE_ATTRIBUTE_GLOBAL_MEMORY_BUS_WIDTH)

    @property
    def l2_cache_size(self) -> int:
        """
        int: Size of L2 cache in bytes, 0 if the device doesn't have L2 cache.
        """
        return self._get_cached_attribute(driver.CUdevice_attribute.CU_DEVICE_ATTRIBUTE_L2_CACHE_SIZE)

    @property
    def max_threads_per_multiprocessor(self) -> int:
        """
        int: Maximum resident threads per multiprocessor.
        """
        return self._get_cached_attribute(driver.CUdevice_attribute.CU_DEVICE_ATTRIBUTE_MAX_THREADS_PER_MULTIPROCESSOR)

    @property
    def unified_addressing(self) -> bool:
        """
        bool: True if the device shares a unified address space with the host, False if not.
        """
        return bool(self._get_cached_attribute(driver.CUdevice_attribute.CU_DEVICE_ATTRIBUTE_UNIFIED_ADDRESSING))

    @property
    def compute_capability_major(self) -> int:
        """
        int: Major compute capability version number.
        """
        return self._get_cached_attribute(driver.CUdevice_attribute.CU_DEVICE_ATTRIBUTE_COMPUTE_CAPABILITY_MAJOR)

    @property
    def compute_capability_minor(self) -> int:
        """
        int: Minor compute capability version number.
        """
        return self._get_cached_attribute(driver.CUdevice_attribute.CU_DEVICE_ATTRIBUTE_COMPUTE_CAPABILITY_MINOR)

    @property
    def global_l1_cache_supported(self) -> bool:
        """
        True if device supports caching globals in L1 cache, False if caching globals in L1 cache is not supported
        by the device.
        """
        return bool(self._get_cached_attribute(driver.CUdevice_attribute.CU_DEVICE_ATTRIBUTE_GLOBAL_L1_CACHE_SUPPORTED))

    @property
    def local_l1_cache_supported(self) -> bool:
        """
        True if device supports caching locals in L1 cache, False if caching locals in L1 cache is not supported
        by the device.
        """
        return bool(self._get_cached_attribute(driver.CUdevice_attribute.CU_DEVICE_ATTRIBUTE_LOCAL_L1_CACHE_SUPPORTED))

    @property
    def max_shared_memory_per_multiprocessor(self) -> int:
        """
        Maximum amount of shared memory available to a multiprocessor in bytes.
        """
        return self._get_cached_attribute(
            driver.CUdevice_attribute.CU_DEVICE_ATTRIBUTE_MAX_SHARED_MEMORY_PER_MULTIPROCESSOR
        )

    @property
    def max_registers_per_multiprocessor(self) -> int:
        """
        Maximum number of 32-bit registers available to a multiprocessor.
        """
        return self._get_cached_attribute(
            driver.CUdevice_attribute.CU_DEVICE_ATTRIBUTE_MAX_REGISTERS_PER_MULTIPROCESSOR
        )

    @property
    def managed_memory(self) -> bool:
        """
        True if device supports allocating managed memory on this system, False if allocating managed memory is not
        supported by the device on this system.
        """
        return bool(self._get_cached_attribute(driver.CUdevice_attribute.CU_DEVICE_ATTRIBUTE_MANAGED_MEMORY))

    @property
    def multi_gpu_board(self) -> bool:
        """
        True if device is on a multi-GPU board, False if not.
        """
        return bool(self._get_cached_attribute(driver.CUdevice_attribute.CU_DEVICE_ATTRIBUTE_MULTI_GPU_BOARD))

    @property
    def multi_gpu_board_group_id(self) -> int:
        """
        Unique identifier for a group of devices associated with the same board.
        """
        return self._get_cached_attribute(driver.CUdevice_attribute.CU_DEVICE_ATTRIBUTE_MULTI_GPU_BOARD_GROUP_ID)

    @property
    def host_native_atomic_supported(self) -> bool:
        """
        True if Link between the device and the host supports native atomic operations, False if not.
        """
        return bool(
            self._get_cached_attribute(driver.CUdevice_attribute.CU_DEVICE_ATTRIBUTE_HOST_NATIVE_ATOMIC_SUPPORTED)
        )

    @property
    def single_to_double_precision_perf_ratio(self) -> int:
        """
        Ratio of single precision performance to double precision performance.
        """
        return self._get_attribute(driver.CUdevice_attribute.CU_DEVICE_ATTRIBUTE_SINGLE_TO_DOUBLE_PRECISION_PERF_RATIO)

    @property
    def pageable_memory_access(self) -> bool:
        """
        True if device supports coherently accessing pageable memory without calling cudaHostRegister on it,
        False if not.
        """
        return bool(self._get_cached_attribute(driver.CUdevice_attribute.CU_DEVICE_ATTRIBUTE_PAGEABLE_MEMORY_ACCESS))

    @property
    def concurrent_managed_access(self) -> bool:
        """
        True if device can coherently access managed memory concurrently with the CPU, False if not.
        """
        return bool(self._get_cached_attribute(driver.CUdevice_attribute.CU_DEVICE_ATTRIBUTE_CONCURRENT_MANAGED_ACCESS))

    @property
    def compute_preemption_supported(self) -> bool:
        """
        True if device supports Compute Preemption, False if not.
        """
        return bool(
            self._get_cached_attribute(driver.CUdevice_attribute.CU_DEVICE_ATTRIBUTE_COMPUTE_PREEMPTION_SUPPORTED)
        )

    @property
    def can_use_host_pointer_for_registered_mem(self) -> bool:
        """
        True if device can access host registered memory at the same virtual address as the CPU, False if not.
        """
        return bool(
            self._get_cached_attribute(
                driver.CUdevice_attribute.CU_DEVICE_ATTRIBUTE_CAN_USE_HOST_POINTER_FOR_REGISTERED_MEM
            )
        )

    @property
    def max_shared_memory_per_block_optin(self) -> int:
        """
        The maximum per block shared memory size supported on this device.
        """
        return self._get_cached_attribute(
            driver.CUdevice_attribute.CU_DEVICE_ATTRIBUTE_MAX_SHARED_MEMORY_PER_BLOCK_OPTIN
        )

    @property
    def pageable_memory_access_uses_host_page_tables(self) -> bool:
        """
        True if device accesses pageable memory via the host's page tables, False if not.
        """
        return bool(
            self._get_cached_attribute(
                driver.CUdevice_attribute.CU_DEVICE_ATTRIBUTE_PAGEABLE_MEMORY_ACCESS_USES_HOST_PAGE_TABLES
            )
        )

    @property
    def direct_managed_mem_access_from_host(self) -> bool:
        """
        True if the host can directly access managed memory on the device without migration, False if not.
        """
        return bool(
            self._get_cached_attribute(
                driver.CUdevice_attribute.CU_DEVICE_ATTRIBUTE_DIRECT_MANAGED_MEM_ACCESS_FROM_HOST
            )
        )

    @property
    def virtual_memory_management_supported(self) -> bool:
        """
        True if device supports virtual memory management APIs like cuMemAddressReserve, cuMemCreate, cuMemMap
        and related APIs, False if not.
        """
        return bool(
            self._get_cached_attribute(
                driver.CUdevice_attribute.CU_DEVICE_ATTRIBUTE_VIRTUAL_MEMORY_MANAGEMENT_SUPPORTED
            )
        )

    @property
    def handle_type_posix_file_descriptor_supported(self) -> bool:
        """
        True if device supports exporting memory to a posix file descriptor with cuMemExportToShareableHandle,
        False if not.
        """
        return bool(
            self._get_cached_attribute(
                driver.CUdevice_attribute.CU_DEVICE_ATTRIBUTE_HANDLE_TYPE_POSIX_FILE_DESCRIPTOR_SUPPORTED
            )
        )

    @property
    def handle_type_win32_handle_supported(self) -> bool:
        """
        True if device supports exporting memory to a Win32 NT handle with cuMemExportToShareableHandle,
        False if not.
        """
        return bool(
            self._get_cached_attribute(driver.CUdevice_attribute.CU_DEVICE_ATTRIBUTE_HANDLE_TYPE_WIN32_HANDLE_SUPPORTED)
        )

    @property
    def handle_type_win32_kmt_handle_supported(self) -> bool:
        """
        True if device supports exporting memory to a Win32 KMT handle with cuMemExportToShareableHandle,
        False if not.
        """
        return bool(
            self._get_cached_attribute(
                driver.CUdevice_attribute.CU_DEVICE_ATTRIBUTE_HANDLE_TYPE_WIN32_KMT_HANDLE_SUPPORTED
            )
        )

    @property
    def max_blocks_per_multiprocessor(self) -> int:
        """
        Maximum number of thread blocks that can reside on a multiprocessor.
        """
        return self._get_cached_attribute(driver.CUdevice_attribute.CU_DEVICE_ATTRIBUTE_MAX_BLOCKS_PER_MULTIPROCESSOR)

    @property
    def generic_compression_supported(self) -> bool:
        """
        True if device supports compressible memory allocation via cuMemCreate, False if not.
        """
        return bool(
            self._get_cached_attribute(driver.CUdevice_attribute.CU_DEVICE_ATTRIBUTE_GENERIC_COMPRESSION_SUPPORTED)
        )

    @property
    def max_persisting_l2_cache_size(self) -> int:
        """
        Maximum L2 persisting lines capacity setting in bytes.
        """
        return self._get_cached_attribute(driver.CUdevice_attribute.CU_DEVICE_ATTRIBUTE_MAX_PERSISTING_L2_CACHE_SIZE)

    @property
    def max_access_policy_window_size(self) -> int:
        """
        Maximum value of CUaccessPolicyWindow::num_bytes.
        """
        return self._get_cached_attribute(driver.CUdevice_attribute.CU_DEVICE_ATTRIBUTE_MAX_ACCESS_POLICY_WINDOW_SIZE)

    @property
    def gpu_direct_rdma_with_cuda_vmm_supported(self) -> bool:
        """
        True if device supports specifying the GPUDirect RDMA flag with cuMemCreate, False if not.
        """
        return bool(
            self._get_cached_attribute(
                driver.CUdevice_attribute.CU_DEVICE_ATTRIBUTE_GPU_DIRECT_RDMA_WITH_CUDA_VMM_SUPPORTED
            )
        )

    @property
    def reserved_shared_memory_per_block(self) -> int:
        """
        Amount of shared memory per block reserved by CUDA driver in bytes.
        """
        return self._get_cached_attribute(
            driver.CUdevice_attribute.CU_DEVICE_ATTRIBUTE_RESERVED_SHARED_MEMORY_PER_BLOCK
        )

    @property
    def sparse_cuda_array_supported(self) -> bool:
        """
        True if device supports sparse CUDA arrays and sparse CUDA mipmapped arrays, False if not.
        """
        return bool(
            self._get_cached_attribute(driver.CUdevice_attribute.CU_DEVICE_ATTRIBUTE_SPARSE_CUDA_ARRAY_SUPPORTED)
        )

    @property
    def read_only_host_register_supported(self) -> bool:
        """
        True if device supports using the cuMemHostRegister flag CU_MEMHOSTERGISTER_READ_ONLY to register
        memory that must be mapped as read-only to the GPU, False if not.
        """
        return bool(
            self._get_cached_attribute(driver.CUdevice_attribute.CU_DEVICE_ATTRIBUTE_READ_ONLY_HOST_REGISTER_SUPPORTED)
        )

    @property
    def memory_pools_supported(self) -> bool:
        """
        True if device supports using the cuMemAllocAsync and cuMemPool family of APIs, False if not.
        """
        return bool(self._get_cached_attribute(driver.CUdevice_attribute.CU_DEVICE_ATTRIBUTE_MEMORY_POOLS_SUPPORTED))

    @property
    def gpu_direct_rdma_supported(self) -> bool:
        """
        True if device supports GPUDirect RDMA APIs, False if not.
        """
        return bool(self._get_cached_attribute(driver.CUdevice_attribute.CU_DEVICE_ATTRIBUTE_GPU_DIRECT_RDMA_SUPPORTED))

    @property
    def gpu_direct_rdma_flush_writes_options(self) -> int:
        """
        The returned attribute shall be interpreted as a bitmask, where the individual bits are described by
        the CUflushGPUDirectRDMAWritesOptions enum.
        """
        return self._get_cached_attribute(
            driver.CUdevice_attribute.CU_DEVICE_ATTRIBUTE_GPU_DIRECT_RDMA_FLUSH_WRITES_OPTIONS
        )

    @property
    def gpu_direct_rdma_writes_ordering(self) -> int:
        """
        GPUDirect RDMA writes to the device do not need to be flushed for consumers within the scope indicated
        by the returned attribute.
        """
        return self._get_cached_attribute(driver.CUdevice_attribute.CU_DEVICE_ATTRIBUTE_GPU_DIRECT_RDMA_WRITES_ORDERING)

    @property
    def mempool_supported_handle_types(self) -> int:
        """
        Bitmask of handle types supported with mempool based IPC.
        """
        return self._get_cached_attribute(driver.CUdevice_attribute.CU_DEVICE_ATTRIBUTE_MEMPOOL_SUPPORTED_HANDLE_TYPES)

    @property
    def deferred_mapping_cuda_array_supported(self) -> bool:
        """
        True if device supports deferred mapping CUDA arrays and CUDA mipmapped arrays, False if not.
        """
        return bool(
            self._get_cached_attribute(
                driver.CUdevice_attribute.CU_DEVICE_ATTRIBUTE_DEFERRED_MAPPING_CUDA_ARRAY_SUPPORTED
            )
        )

    @property
    def numa_config(self) -> int:
        """
        NUMA configuration of a device.
        """
        return self._get_cached_attribute(driver.CUdevice_attribute.CU_DEVICE_ATTRIBUTE_NUMA_CONFIG)

    @property
    def numa_id(self) -> int:
        """
        NUMA node ID of the GPU memory.
        """
        return self._get_cached_attribute(driver.CUdevice_attribute.CU_DEVICE_ATTRIBUTE_NUMA_ID)

    @property
    def multicast_supported(self) -> bool:
        """
        True if device supports switch multicast and reduction operations, False if not.
        """
        return bool(self._get_cached_attribute(driver.CUdevice_attribute.CU_DEVICE_ATTRIBUTE_MULTICAST_SUPPORTED))


class Device:
    """Represent a GPU and act as an entry point for cuda.core features.

    This is a singleton object that helps ensure interoperability
    across multiple libraries imported in the process to both see
    and use the same GPU device.

    While acting as the entry point, many other CUDA resources can be
    allocated such as streams and buffers. Any :obj:`~_context.Context` dependent
    resource created through this device, will continue to refer to
    this device's context.

    Newly returned :obj:`~_device.Device` objects are thread-local singletons
    for a specified device.

    Note
    ----
    Will not initialize the GPU.

    Parameters
    ----------
    device_id : int, optional
        Device ordinal to return a :obj:`~_device.Device` object for.
        Default value of `None` return the currently used device.

    """

    __slots__ = ("_id", "_mr", "_has_inited", "_properties")

    def __new__(cls, device_id=None):
        global _is_cuInit
        if _is_cuInit is False:
            with _lock:
                handle_return(driver.cuInit(0))
                _is_cuInit = True

        # important: creating a Device instance does not initialize the GPU!
        if device_id is None:
            device_id = handle_return(runtime.cudaGetDevice())
            assert isinstance(device_id, int), f"{device_id=}"
        else:
            total = handle_return(runtime.cudaGetDeviceCount())
            if not isinstance(device_id, int) or not (0 <= device_id < total):
                raise ValueError(f"device_id must be within [0, {total}), got {device_id}")

        # ensure Device is singleton
<<<<<<< HEAD
        with _tls_lock:
            if not hasattr(_tls, "devices"):
                total = handle_return(runtime.cudaGetDeviceCount())
                _tls.devices = []
                for dev_id in range(total):
                    dev = super().__new__(cls)
                    dev._id = dev_id
                    # If the device is in TCC mode, or does not support memory pools for some other reason,
                    # use the SynchronousMemoryResource which does not use memory pools.
                    if (
                        handle_return(
                            runtime.cudaDeviceGetAttribute(runtime.cudaDeviceAttr.cudaDevAttrMemoryPoolsSupported, 0)
                        )
                    ) == 1:
                        dev._mr = AsyncMempool._from_device(dev_id)
                    else:
                        dev._mr = _SynchronousMemoryResource(dev_id)

                    dev._has_inited = False
                    dev._properties = None
                    _tls.devices.append(dev)
=======
        if not hasattr(_tls, "devices"):
            total = handle_return(runtime.cudaGetDeviceCount())
            _tls.devices = []
            for dev_id in range(total):
                dev = super().__new__(cls)
                dev._id = dev_id
                # If the device is in TCC mode, or does not support memory pools for some other reason,
                # use the SynchronousMemoryResource which does not use memory pools.
                if (
                    handle_return(
                        runtime.cudaDeviceGetAttribute(runtime.cudaDeviceAttr.cudaDevAttrMemoryPoolsSupported, 0)
                    )
                ) == 1:
                    dev._mr = _DefaultAsyncMempool(dev_id)
                else:
                    dev._mr = _SynchronousMemoryResource(dev_id)

                dev._has_inited = False
                dev._properties = None
                _tls.devices.append(dev)
>>>>>>> 440eabdd

        return _tls.devices[device_id]

    def _check_context_initialized(self, *args, **kwargs):
        if not self._has_inited:
            raise CUDAError("the device is not yet initialized, perhaps you forgot to call .set_current() first?")

    @property
    def device_id(self) -> int:
        """Return device ordinal."""
        return self._id

    @property
    def pci_bus_id(self) -> str:
        """Return a PCI Bus Id string for this device."""
        bus_id = handle_return(runtime.cudaDeviceGetPCIBusId(13, self._id))
        return bus_id[:12].decode()

    @property
    def uuid(self) -> str:
        """Return a UUID for the device.

        Returns 16-octets identifying the device. If the device is in
        MIG mode, returns its MIG UUID which uniquely identifies the
        subscribed MIG compute instance.

        Note
        ----
        MIG UUID is only returned when device is in MIG mode and the
        driver is older than CUDA 11.4.

        """
        driver_ver = handle_return(driver.cuDriverGetVersion())
        if driver_ver >= 11040:
            uuid = handle_return(driver.cuDeviceGetUuid_v2(self._id))
        else:
            uuid = handle_return(driver.cuDeviceGetUuid(self._id))
        uuid = uuid.bytes.hex()
        # 8-4-4-4-12
        return f"{uuid[:8]}-{uuid[8:12]}-{uuid[12:16]}-{uuid[16:20]}-{uuid[20:]}"

    @property
    def name(self) -> str:
        """Return the device name."""
        # Use 256 characters to be consistent with CUDA Runtime
        name = handle_return(driver.cuDeviceGetName(256, self._id))
        name = name.split(b"\0")[0]
        return name.decode()

    @property
    def properties(self) -> DeviceProperties:
        """Return a :obj:`~_device.DeviceProperties` class with information about the device."""
        if self._properties is None:
            self._properties = DeviceProperties._init(self._id)

        return self._properties

    @property
    def compute_capability(self) -> ComputeCapability:
        """Return a named tuple with 2 fields: major and minor."""
        if "compute_capability" in self.properties._cache:
            return self.properties._cache["compute_capability"]
        cc = ComputeCapability(self.properties.compute_capability_major, self.properties.compute_capability_minor)
        self.properties._cache["compute_capability"] = cc
        return cc

    @property
    @precondition(_check_context_initialized)
    def context(self) -> Context:
        """Return the current :obj:`~_context.Context` associated with this device.

        Note
        ----
        Device must be initialized.

        """
        ctx = handle_return(driver.cuCtxGetCurrent())
        assert int(ctx) != 0
        return Context._from_ctx(ctx, self._id)

    @property
    def memory_resource(self) -> MemoryResource:
        """Return :obj:`~_memory.MemoryResource` associated with this device."""
        return self._mr

    @memory_resource.setter
    def memory_resource(self, mr):
        if not isinstance(mr, MemoryResource):
            raise TypeError
        self._mr = mr

    @property
    def default_stream(self) -> Stream:
        """Return default CUDA :obj:`~_stream.Stream` associated with this device.

        The type of default stream returned depends on if the environment
        variable CUDA_PYTHON_CUDA_PER_THREAD_DEFAULT_STREAM is set.

        If set, returns a per-thread default stream. Otherwise returns
        the legacy stream.

        """
        return default_stream()

    def __int__(self):
        """Return device_id."""
        return self._id

    def __repr__(self):
        return f"<Device {self._id} ({self.name})>"

    def set_current(self, ctx: Context = None) -> Union[Context, None]:
        """Set device to be used for GPU executions.

        Initializes CUDA and sets the calling thread to a valid CUDA
        context. By default the primary context is used, but optional `ctx`
        parameter can be used to explicitly supply a :obj:`~_context.Context` object.

        Providing a `ctx` causes the previous set context to be popped and returned.

        Parameters
        ----------
        ctx : :obj:`~_context.Context`, optional
            Optional context to push onto this device's current thread stack.

        Returns
        -------
        Union[:obj:`~_context.Context`, None], optional
            Popped context.

        Examples
        --------
        Acts as an entry point of this object. Users always start a code by
        calling this method, e.g.

        >>> from cuda.core.experimental import Device
        >>> dev0 = Device(0)
        >>> dev0.set_current()
        >>> # ... do work on device 0 ...

        """
        if ctx is not None:
            if not isinstance(ctx, Context):
                raise TypeError("a Context object is required")
            if ctx._id != self._id:
                raise RuntimeError(
                    "the provided context was created on a different "
                    f"device {ctx._id} other than the target {self._id}"
                )
            prev_ctx = handle_return(driver.cuCtxPopCurrent())
            handle_return(driver.cuCtxPushCurrent(ctx._handle))
            self._has_inited = True
            if int(prev_ctx) != 0:
                return Context._from_ctx(prev_ctx, self._id)
        else:
            ctx = handle_return(driver.cuCtxGetCurrent())
            if int(ctx) == 0:
                # use primary ctx
                ctx = handle_return(driver.cuDevicePrimaryCtxRetain(self._id))
                handle_return(driver.cuCtxPushCurrent(ctx))
            else:
                ctx_id = handle_return(driver.cuCtxGetDevice())
                if ctx_id != self._id:
                    # use primary ctx
                    ctx = handle_return(driver.cuDevicePrimaryCtxRetain(self._id))
                    handle_return(driver.cuCtxPushCurrent(ctx))
                else:
                    # no-op, a valid context already exists and is set current
                    pass
            self._has_inited = True

    def create_context(self, options: ContextOptions = None) -> Context:
        """Create a new :obj:`~_context.Context` object.

        Note
        ----
        The newly context will not be set as current.

        Parameters
        ----------
        options : :obj:`~_context.ContextOptions`, optional
            Customizable dataclass for context creation options.

        Returns
        -------
        :obj:`~_context.Context`
            Newly created context object.

        """
        raise NotImplementedError("TODO")

    @precondition(_check_context_initialized)
    def create_stream(self, obj=None, options: StreamOptions = None) -> Stream:
        """Create a Stream object.

        New stream objects can be created in two different ways:

        1) Create a new CUDA stream with customizable `options`.
        2) Wrap an existing foreign `obj` supporting the __cuda_stream__ protocol.

        Option (2) internally holds a reference to the foreign object
        such that the lifetime is managed.

        Note
        ----
        Device must be initialized.

        Parameters
        ----------
        obj : Any, optional
            Any object supporting the __cuda_stream__ protocol.
        options : :obj:`~_stream.StreamOptions`, optional
            Customizable dataclass for stream creation options.

        Returns
        -------
        :obj:`~_stream.Stream`
            Newly created stream object.

        """
        return Stream._init(obj=obj, options=options)

    @precondition(_check_context_initialized)
    def allocate(self, size, stream=None) -> Buffer:
        """Allocate device memory from a specified stream.

        Allocates device memory of `size` bytes on the specified `stream`
        using the memory resource currently associated with this Device.

        Parameter `stream` is optional, using a default stream by default.

        Note
        ----
        Device must be initialized.

        Parameters
        ----------
        size : int
            Number of bytes to allocate.
        stream : :obj:`~_stream.Stream`, optional
            The stream establishing the stream ordering semantic.
            Default value of `None` uses default stream.

        Returns
        -------
        :obj:`~_memory.Buffer`
            Newly created buffer object.

        """
        if stream is None:
            stream = default_stream()
        return self._mr.allocate(size, stream)

    @precondition(_check_context_initialized)
    def sync(self):
        """Synchronize the device.

        Note
        ----
        Device must be initialized.

        """
        handle_return(runtime.cudaDeviceSynchronize())<|MERGE_RESOLUTION|>--- conflicted
+++ resolved
@@ -955,29 +955,6 @@
                 raise ValueError(f"device_id must be within [0, {total}), got {device_id}")
 
         # ensure Device is singleton
-<<<<<<< HEAD
-        with _tls_lock:
-            if not hasattr(_tls, "devices"):
-                total = handle_return(runtime.cudaGetDeviceCount())
-                _tls.devices = []
-                for dev_id in range(total):
-                    dev = super().__new__(cls)
-                    dev._id = dev_id
-                    # If the device is in TCC mode, or does not support memory pools for some other reason,
-                    # use the SynchronousMemoryResource which does not use memory pools.
-                    if (
-                        handle_return(
-                            runtime.cudaDeviceGetAttribute(runtime.cudaDeviceAttr.cudaDevAttrMemoryPoolsSupported, 0)
-                        )
-                    ) == 1:
-                        dev._mr = AsyncMempool._from_device(dev_id)
-                    else:
-                        dev._mr = _SynchronousMemoryResource(dev_id)
-
-                    dev._has_inited = False
-                    dev._properties = None
-                    _tls.devices.append(dev)
-=======
         if not hasattr(_tls, "devices"):
             total = handle_return(runtime.cudaGetDeviceCount())
             _tls.devices = []
@@ -991,14 +968,13 @@
                         runtime.cudaDeviceGetAttribute(runtime.cudaDeviceAttr.cudaDevAttrMemoryPoolsSupported, 0)
                     )
                 ) == 1:
-                    dev._mr = _DefaultAsyncMempool(dev_id)
+                    dev._mr = AsyncMempool._from_device(dev_id)
                 else:
                     dev._mr = _SynchronousMemoryResource(dev_id)
 
                 dev._has_inited = False
                 dev._properties = None
                 _tls.devices.append(dev)
->>>>>>> 440eabdd
 
         return _tls.devices[device_id]
 
