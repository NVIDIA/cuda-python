# SPDX-FileCopyrightText: Copyright (c) 2024-2025 NVIDIA CORPORATION & AFFILIATES. All rights reserved.
#
# SPDX-License-Identifier: Apache-2.0

from __future__ import annotations

import weakref
from contextlib import contextmanager
from dataclasses import dataclass
from typing import TYPE_CHECKING, List, Tuple, Union
from warnings import warn

if TYPE_CHECKING:
    import cuda.bindings

from cuda.core.experimental._device import Device
from cuda.core.experimental._linker import Linker, LinkerHandleT, LinkerOptions
from cuda.core.experimental._module import ObjectCode
from cuda.core.experimental._utils.clear_error_support import assert_type
from cuda.core.experimental._utils.cuda_utils import (
    CUDAError,
    _handle_boolean_option,
    check_or_create_options,
    driver,
    get_binding_version,
    handle_return,
    is_nested_sequence,
    is_sequence,
    nvrtc,
)


@contextmanager
def _nvvm_exception_manager(self):
    """
    Taken from _linker.py
    """
    try:
        yield
    except Exception as e:
        error_log = ""
        if hasattr(self, "_mnff"):
            try:
                nvvm = _get_nvvm_module()
                logsize = nvvm.get_program_log_size(self._mnff.handle)
                if logsize > 1:
                    log = bytearray(logsize)
                    nvvm.get_program_log(self._mnff.handle, log)
                    error_log = log.decode("utf-8", errors="backslashreplace")
            except Exception:
                error_log = ""
        # Starting Python 3.11 we could also use Exception.add_note() for the same purpose, but
        # unfortunately we are still supporting Python 3.10...
        e.args = (e.args[0] + (f"\nNVVM program log: {error_log}" if error_log else ""), *e.args[1:])
        raise e


_nvvm_module = None
_nvvm_import_attempted = False


def _get_nvvm_module():
    """
    Handles the import of NVVM module with version and availability checks.
    NVVM bindings were added in cuda-bindings 12.9.0, so we need to handle cases where:
    1. cuda.bindings is not new enough (< 12.9.0)
    2. libnvvm is not found in the Python environment

    Returns:
        The nvvm module if available and working

    Raises:
        RuntimeError: If NVVM is not available due to version or library issues
    """
    global _nvvm_module, _nvvm_import_attempted

    if _nvvm_import_attempted:
        if _nvvm_module is None:
            raise RuntimeError("NVVM module is not available (previous import attempt failed)")
        return _nvvm_module

    _nvvm_import_attempted = True

    try:
        version = get_binding_version()
        if version < (12, 9):
            raise RuntimeError(
                f"NVVM bindings require cuda-bindings >= 12.9.0, but found {version[0]}.{version[1]}.x. "
                "Please update cuda-bindings to use NVVM features."
            )

        from cuda.bindings import nvvm
        from cuda.bindings._internal.nvvm import _inspect_function_pointer

        if _inspect_function_pointer("__nvvmCreateProgram") == 0:
            raise RuntimeError("NVVM library (libnvvm) is not available in this Python environment. ")

        _nvvm_module = nvvm
        return _nvvm_module

    except RuntimeError as e:
        _nvvm_module = None
        raise e


def _process_define_macro_inner(formatted_options, macro):
    if isinstance(macro, str):
        formatted_options.append(f"--define-macro={macro}")
        return True
    if isinstance(macro, tuple):
        if len(macro) != 2 or any(not isinstance(val, str) for val in macro):
            raise RuntimeError(f"Expected define_macro tuple[str, str], got {macro}")
        formatted_options.append(f"--define-macro={macro[0]}={macro[1]}")
        return True
    return False


def _process_define_macro(formatted_options, macro):
    union_type = "Union[str, tuple[str, str]]"
    if _process_define_macro_inner(formatted_options, macro):
        return
    if is_nested_sequence(macro):
        for seq_macro in macro:
            if not _process_define_macro_inner(formatted_options, seq_macro):
                raise RuntimeError(f"Expected define_macro {union_type}, got {seq_macro}")
        return
    raise RuntimeError(f"Expected define_macro {union_type}, list[{union_type}], got {macro}")


@dataclass
class ProgramOptions:
    """Customizable options for configuring `Program`.

    Attributes
    ----------
    name : str, optional
        Name of the program. If the compilation succeeds, the name is passed down to the generated `ObjectCode`.
    arch : str, optional
        Pass the SM architecture value, such as ``sm_<CC>`` (for generating CUBIN) or
        ``compute_<CC>`` (for generating PTX). If not provided, the current device's architecture
        will be used.
    relocatable_device_code : bool, optional
        Enable (disable) the generation of relocatable device code.
        Default: False
    extensible_whole_program : bool, optional
        Do extensible whole program compilation of device code.
        Default: False
    debug : bool, optional
        Generate debug information. If --dopt is not specified, then turns off all optimizations.
        Default: False
    lineinfo: bool, optional
        Generate line-number information.
        Default: False
    device_code_optimize : bool, optional
        Enable device code optimization. When specified along with ‘-G’, enables limited debug information generation
        for optimized device code.
        Default: None
    ptxas_options : Union[str, list[str]], optional
        Specify one or more options directly to ptxas, the PTX optimizing assembler. Options should be strings.
        For example ["-v", "-O2"].
        Default: None
    max_register_count : int, optional
        Specify the maximum amount of registers that GPU functions can use.
        Default: None
    ftz : bool, optional
        When performing single-precision floating-point operations, flush denormal values to zero or preserve denormal
        values.
        Default: False
    prec_sqrt : bool, optional
        For single-precision floating-point square root, use IEEE round-to-nearest mode or use a faster approximation.
        Default: True
    prec_div : bool, optional
        For single-precision floating-point division and reciprocals, use IEEE round-to-nearest mode or use a faster
        approximation.
        Default: True
    fma : bool, optional
        Enables (disables) the contraction of floating-point multiplies and adds/subtracts into floating-point
        multiply-add operations.
        Default: True
    use_fast_math : bool, optional
        Make use of fast math operations.
        Default: False
    extra_device_vectorization : bool, optional
        Enables more aggressive device code vectorization in the NVVM optimizer.
        Default: False
    link_time_optimization : bool, optional
        Generate intermediate code for later link-time optimization.
        Default: False
    gen_opt_lto : bool, optional
        Run the optimizer passes before generating the LTO IR.
        Default: False
    define_macro : Union[str, tuple[str, str], list[Union[str, tuple[str, str]]]], optional
        Predefine a macro. Can be either a string, in which case that macro will be set to 1, a 2 element tuple of
        strings, in which case the first element is defined as the second, or a list of strings or tuples.
        Default: None
    undefine_macro : Union[str, list[str]], optional
        Cancel any previous definition of a macro, or list of macros.
        Default: None
    include_path : Union[str, list[str]], optional
        Add the directory or directories to the list of directories to be searched for headers.
        Default: None
    pre_include : Union[str, list[str]], optional
        Preinclude one or more headers during preprocessing. Can be either a string or a list of strings.
        Default: None
    no_source_include : bool, optional
        Disable the default behavior of adding the directory of each input source to the include path.
        Default: False
    std : str, optional
        Set language dialect to C++03, C++11, C++14, C++17 or C++20.
        Default: c++17
    builtin_move_forward : bool, optional
        Provide builtin definitions of std::move and std::forward.
        Default: True
    builtin_initializer_list : bool, optional
        Provide builtin definitions of std::initializer_list class and member functions.
        Default: True
    disable_warnings : bool, optional
        Inhibit all warning messages.
        Default: False
    restrict : bool, optional
        Programmer assertion that all kernel pointer parameters are restrict pointers.
        Default: False
    device_as_default_execution_space : bool, optional
        Treat entities with no execution space annotation as __device__ entities.
        Default: False
    device_int128 : bool, optional
        Allow the __int128 type in device code.
        Default: False
    optimization_info : str, optional
        Provide optimization reports for the specified kind of optimization.
        Default: None
    no_display_error_number : bool, optional
        Disable the display of a diagnostic number for warning messages.
        Default: False
    diag_error : Union[int, list[int]], optional
        Emit error for a specified diagnostic message number or comma separated list of numbers.
        Default: None
    diag_suppress : Union[int, list[int]], optional
        Suppress a specified diagnostic message number or comma separated list of numbers.
        Default: None
    diag_warn : Union[int, list[int]], optional
        Emit warning for a specified diagnostic message number or comma separated lis of numbers.
        Default: None
    brief_diagnostics : bool, optional
        Disable or enable showing source line and column info in a diagnostic.
        Default: False
    time : str, optional
        Generate a CSV table with the time taken by each compilation phase.
        Default: None
    split_compile : int, optional
        Perform compiler optimizations in parallel.
        Default: 1
    fdevice_syntax_only : bool, optional
        Ends device compilation after front-end syntax checking.
        Default: False
    minimal : bool, optional
        Omit certain language features to reduce compile time for small programs.
        Default: False
    no_cache : bool, optional
        Disable compiler caching.
        Default: False
    fdevice_time_trace : str, optional
        Generate time trace JSON for profiling compilation (NVRTC only).
        Default: None
    device_float128 : bool, optional
        Allow __float128 type in device code (NVRTC only).
        Default: False
    frandom_seed : str, optional
        Set random seed for randomized optimizations (NVRTC only).
        Default: None
    ofast_compile : str, optional
        Fast compilation mode: "0", "min", "mid", or "max" (NVRTC only).
        Default: None
    pch : bool, optional
        Use default precompiled header (NVRTC only, CUDA 12.8+).
        Default: False
    create_pch : str, optional
        Create precompiled header file (NVRTC only, CUDA 12.8+).
        Default: None
    use_pch : str, optional
        Use specific precompiled header file (NVRTC only, CUDA 12.8+).
        Default: None
    pch_dir : str, optional
        PCH directory location (NVRTC only, CUDA 12.8+).
        Default: None
    pch_verbose : bool, optional
        Verbose PCH output (NVRTC only, CUDA 12.8+).
        Default: False
    pch_messages : bool, optional
        Control PCH diagnostic messages (NVRTC only, CUDA 12.8+).
        Default: False
    instantiate_templates_in_pch : bool, optional
        Control template instantiation in PCH (NVRTC only, CUDA 12.8+).
        Default: False
    """

    name: str | None = "default_program"
    arch: str | None = None
    relocatable_device_code: bool | None = None
    extensible_whole_program: bool | None = None
    debug: bool | None = None
    lineinfo: bool | None = None
    device_code_optimize: bool | None = None
    ptxas_options: Union[str, list[str], tuple[str]] | None = None
    max_register_count: int | None = None
    ftz: bool | None = None
    prec_sqrt: bool | None = None
    prec_div: bool | None = None
    fma: bool | None = None
    use_fast_math: bool | None = None
    extra_device_vectorization: bool | None = None
    link_time_optimization: bool | None = None
    gen_opt_lto: bool | None = None
    define_macro: (
        Union[str, tuple[str, str], list[Union[str, tuple[str, str]]], tuple[Union[str, tuple[str, str]]]] | None
    ) = None
    undefine_macro: Union[str, list[str], tuple[str]] | None = None
    include_path: Union[str, list[str], tuple[str]] | None = None
    pre_include: Union[str, list[str], tuple[str]] | None = None
    no_source_include: bool | None = None
    std: str | None = None
    builtin_move_forward: bool | None = None
    builtin_initializer_list: bool | None = None
    disable_warnings: bool | None = None
    restrict: bool | None = None
    device_as_default_execution_space: bool | None = None
    device_int128: bool | None = None
    optimization_info: str | None = None
    no_display_error_number: bool | None = None
    diag_error: Union[int, list[int], tuple[int]] | None = None
    diag_suppress: Union[int, list[int], tuple[int]] | None = None
    diag_warn: Union[int, list[int], tuple[int]] | None = None
    brief_diagnostics: bool | None = None
    time: str | None = None
    split_compile: int | None = None
    fdevice_syntax_only: bool | None = None
    minimal: bool | None = None
<<<<<<< HEAD
    # Creating as 2 tuples ((names, source), (names,source))
    extra_sources: (
        Union[List[Tuple[str, Union[str, bytes, bytearray]]], Tuple[Tuple[str, Union[str, bytes, bytearray]]]] | None
    ) = None
=======
    no_cache: bool | None = None
    fdevice_time_trace: str | None = None
    device_float128: bool | None = None
    frandom_seed: str | None = None
    ofast_compile: str | None = None
    pch: bool | None = None
    create_pch: str | None = None
    use_pch: str | None = None
    pch_dir: str | None = None
    pch_verbose: bool | None = None
    pch_messages: bool | None = None
    instantiate_templates_in_pch: bool | None = None
>>>>>>> 83eaec10
    numba_debug: bool | None = None  # Custom option for Numba debugging

    def __post_init__(self):
        self._name = self.name.encode()
        # Set arch to default if not provided
        if self.arch is None:
            self.arch = f"sm_{Device().arch}"

    def _prepare_nvrtc_options(self) -> list[bytes]:
        # Build NVRTC-specific options
        options = [f"-arch={self.arch}"]
        if self.relocatable_device_code is not None:
            options.append(f"--relocatable-device-code={_handle_boolean_option(self.relocatable_device_code)}")
        if self.extensible_whole_program is not None and self.extensible_whole_program:
            options.append("--extensible-whole-program")
        if self.debug is not None and self.debug:
            options.append("--device-debug")
        if self.lineinfo is not None and self.lineinfo:
            options.append("--generate-line-info")
        if self.device_code_optimize is not None and self.device_code_optimize:
            options.append("--dopt=on")
        if self.ptxas_options is not None:
            opt_name = "--ptxas-options"
            if isinstance(self.ptxas_options, str):
                options.append(f"{opt_name}={self.ptxas_options}")
            elif is_sequence(self.ptxas_options):
                for opt_value in self.ptxas_options:
                    options.append(f"{opt_name}={opt_value}")
        if self.max_register_count is not None:
            options.append(f"--maxrregcount={self.max_register_count}")
        if self.ftz is not None:
            options.append(f"--ftz={_handle_boolean_option(self.ftz)}")
        if self.prec_sqrt is not None:
            options.append(f"--prec-sqrt={_handle_boolean_option(self.prec_sqrt)}")
        if self.prec_div is not None:
            options.append(f"--prec-div={_handle_boolean_option(self.prec_div)}")
        if self.fma is not None:
            options.append(f"--fmad={_handle_boolean_option(self.fma)}")
        if self.use_fast_math is not None and self.use_fast_math:
            options.append("--use_fast_math")
        if self.extra_device_vectorization is not None and self.extra_device_vectorization:
            options.append("--extra-device-vectorization")
        if self.link_time_optimization is not None and self.link_time_optimization:
            options.append("--dlink-time-opt")
        if self.gen_opt_lto is not None and self.gen_opt_lto:
            options.append("--gen-opt-lto")
        if self.define_macro is not None:
            _process_define_macro(options, self.define_macro)
        if self.undefine_macro is not None:
            if isinstance(self.undefine_macro, str):
                options.append(f"--undefine-macro={self.undefine_macro}")
            elif is_sequence(self.undefine_macro):
                for macro in self.undefine_macro:
                    options.append(f"--undefine-macro={macro}")
        if self.include_path is not None:
            if isinstance(self.include_path, str):
                options.append(f"--include-path={self.include_path}")
            elif is_sequence(self.include_path):
                for path in self.include_path:
                    options.append(f"--include-path={path}")
        if self.pre_include is not None:
            if isinstance(self.pre_include, str):
                options.append(f"--pre-include={self.pre_include}")
            elif is_sequence(self.pre_include):
                for header in self.pre_include:
                    options.append(f"--pre-include={header}")
        if self.no_source_include is not None and self.no_source_include:
            options.append("--no-source-include")
        if self.std is not None:
            options.append(f"--std={self.std}")
        if self.builtin_move_forward is not None:
            options.append(f"--builtin-move-forward={_handle_boolean_option(self.builtin_move_forward)}")
        if self.builtin_initializer_list is not None:
            options.append(f"--builtin-initializer-list={_handle_boolean_option(self.builtin_initializer_list)}")
        if self.disable_warnings is not None and self.disable_warnings:
            options.append("--disable-warnings")
        if self.restrict is not None and self.restrict:
            options.append("--restrict")
        if self.device_as_default_execution_space is not None and self.device_as_default_execution_space:
            options.append("--device-as-default-execution-space")
        if self.device_int128 is not None and self.device_int128:
            options.append("--device-int128")
        if self.device_float128 is not None and self.device_float128:
            options.append("--device-float128")
        if self.optimization_info is not None:
            options.append(f"--optimization-info={self.optimization_info}")
        if self.no_display_error_number is not None and self.no_display_error_number:
            options.append("--no-display-error-number")
        if self.diag_error is not None:
            if isinstance(self.diag_error, int):
                options.append(f"--diag-error={self.diag_error}")
            elif is_sequence(self.diag_error):
                for error in self.diag_error:
                    options.append(f"--diag-error={error}")
        if self.diag_suppress is not None:
            if isinstance(self.diag_suppress, int):
                options.append(f"--diag-suppress={self.diag_suppress}")
            elif is_sequence(self.diag_suppress):
                for suppress in self.diag_suppress:
                    options.append(f"--diag-suppress={suppress}")
        if self.diag_warn is not None:
            if isinstance(self.diag_warn, int):
                options.append(f"--diag-warn={self.diag_warn}")
            elif is_sequence(self.diag_warn):
                for warn in self.diag_warn:
                    options.append(f"--diag-warn={warn}")
        if self.brief_diagnostics is not None:
            options.append(f"--brief-diagnostics={_handle_boolean_option(self.brief_diagnostics)}")
        if self.time is not None:
            options.append(f"--time={self.time}")
        if self.split_compile is not None:
            options.append(f"--split-compile={self.split_compile}")
        if self.fdevice_syntax_only is not None and self.fdevice_syntax_only:
            options.append("--fdevice-syntax-only")
        if self.minimal is not None and self.minimal:
            options.append("--minimal")
        if self.no_cache is not None and self.no_cache:
            options.append("--no-cache")
        if self.fdevice_time_trace is not None:
            options.append(f"--fdevice-time-trace={self.fdevice_time_trace}")
        if self.frandom_seed is not None:
            options.append(f"--frandom-seed={self.frandom_seed}")
        if self.ofast_compile is not None:
            options.append(f"--Ofast-compile={self.ofast_compile}")
        # PCH options (CUDA 12.8+)
        if self.pch is not None and self.pch:
            options.append("--pch")
        if self.create_pch is not None:
            options.append(f"--create-pch={self.create_pch}")
        if self.use_pch is not None:
            options.append(f"--use-pch={self.use_pch}")
        if self.pch_dir is not None:
            options.append(f"--pch-dir={self.pch_dir}")
        if self.pch_verbose is not None:
            options.append(f"--pch-verbose={_handle_boolean_option(self.pch_verbose)}")
        if self.pch_messages is not None:
            options.append(f"--pch-messages={_handle_boolean_option(self.pch_messages)}")
        if self.instantiate_templates_in_pch is not None:
            options.append(
                f"--instantiate-templates-in-pch={_handle_boolean_option(self.instantiate_templates_in_pch)}"
            )
        if self.numba_debug:
            options.append("--numba-debug")
        return [o.encode() for o in options]

    def _prepare_nvvm_options(self, as_bytes: bool = True) -> Union[list[bytes], list[str]]:
        options = []

        # Options supported by NVVM
        assert self.arch is not None
        arch = self.arch
        if arch.startswith("sm_"):
            arch = f"compute_{arch[3:]}"
        options.append(f"-arch={arch}")
        if self.debug is not None and self.debug:
            options.append("-g")
        if self.device_code_optimize is False:
            options.append("-opt=0")
        elif self.device_code_optimize is True:
            options.append("-opt=3")
        # NVVM uses 0/1 instead of true/false for boolean options
        if self.ftz is not None:
            options.append(f"-ftz={'1' if self.ftz else '0'}")
        if self.prec_sqrt is not None:
            options.append(f"-prec-sqrt={'1' if self.prec_sqrt else '0'}")
        if self.prec_div is not None:
            options.append(f"-prec-div={'1' if self.prec_div else '0'}")
        if self.fma is not None:
            options.append(f"-fma={'1' if self.fma else '0'}")

        # Check for unsupported options and raise error if they are set
        unsupported = []
        if self.relocatable_device_code is not None:
            unsupported.append("relocatable_device_code")
        if self.extensible_whole_program is not None and self.extensible_whole_program:
            unsupported.append("extensible_whole_program")
        if self.lineinfo is not None and self.lineinfo:
            unsupported.append("lineinfo")
        if self.ptxas_options is not None:
            unsupported.append("ptxas_options")
        if self.max_register_count is not None:
            unsupported.append("max_register_count")
        if self.use_fast_math is not None and self.use_fast_math:
            unsupported.append("use_fast_math")
        if self.extra_device_vectorization is not None and self.extra_device_vectorization:
            unsupported.append("extra_device_vectorization")
        if self.gen_opt_lto is not None and self.gen_opt_lto:
            unsupported.append("gen_opt_lto")
        if self.define_macro is not None:
            unsupported.append("define_macro")
        if self.undefine_macro is not None:
            unsupported.append("undefine_macro")
        if self.include_path is not None:
            unsupported.append("include_path")
        if self.pre_include is not None:
            unsupported.append("pre_include")
        if self.no_source_include is not None and self.no_source_include:
            unsupported.append("no_source_include")
        if self.std is not None:
            unsupported.append("std")
        if self.builtin_move_forward is not None:
            unsupported.append("builtin_move_forward")
        if self.builtin_initializer_list is not None:
            unsupported.append("builtin_initializer_list")
        if self.disable_warnings is not None and self.disable_warnings:
            unsupported.append("disable_warnings")
        if self.restrict is not None and self.restrict:
            unsupported.append("restrict")
        if self.device_as_default_execution_space is not None and self.device_as_default_execution_space:
            unsupported.append("device_as_default_execution_space")
        if self.device_int128 is not None and self.device_int128:
            unsupported.append("device_int128")
        if self.optimization_info is not None:
            unsupported.append("optimization_info")
        if self.no_display_error_number is not None and self.no_display_error_number:
            unsupported.append("no_display_error_number")
        if self.diag_error is not None:
            unsupported.append("diag_error")
        if self.diag_suppress is not None:
            unsupported.append("diag_suppress")
        if self.diag_warn is not None:
            unsupported.append("diag_warn")
        if self.brief_diagnostics is not None:
            unsupported.append("brief_diagnostics")
        if self.time is not None:
            unsupported.append("time")
        if self.split_compile is not None:
            unsupported.append("split_compile")
        if self.fdevice_syntax_only is not None and self.fdevice_syntax_only:
            unsupported.append("fdevice_syntax_only")
        if self.minimal is not None and self.minimal:
            unsupported.append("minimal")
        if self.numba_debug is not None and self.numba_debug:
            unsupported.append("numba_debug")
        if unsupported:
            raise CUDAError(f"The following options are not supported by NVVM backend: {', '.join(unsupported)}")

        if as_bytes:
            return [o.encode() for o in options]
        else:
            return options

    def as_bytes(self, backend: str) -> list[bytes]:
        """Convert program options to bytes format for the specified backend.

        This method transforms the program options into a format suitable for the
        specified compiler backend. Different backends may use different option names
        and formats even for the same conceptual options.

        Parameters
        ----------
        backend : str
            The compiler backend to prepare options for. Must be either "nvrtc" or "nvvm".

        Returns
        -------
        list[bytes]
            List of option strings encoded as bytes.

        Raises
        ------
        ValueError
            If an unknown backend is specified.
        CUDAError
            If an option incompatible with the specified backend is set.

        Examples
        --------
        >>> options = ProgramOptions(arch="sm_80", debug=True)
        >>> nvrtc_options = options.as_bytes("nvrtc")
        """
        backend = backend.lower()
        if backend == "nvrtc":
            return self._prepare_nvrtc_options()
        elif backend == "nvvm":
            return self._prepare_nvvm_options(as_bytes=True)
        else:
            raise ValueError(f"Unknown backend '{backend}'. Must be one of: 'nvrtc', 'nvvm'")

    def __repr__(self):
        return f"ProgramOptions(name={self.name!r}, arch={self.arch!r})"


ProgramHandleT = Union["cuda.bindings.nvrtc.nvrtcProgram", LinkerHandleT]


class Program:
    """Represent a compilation machinery to process programs into
    :obj:`~_module.ObjectCode`.

    This object provides a unified interface to multiple underlying
    compiler libraries. Compilation support is enabled for a wide
    range of code types and compilation types.

    Parameters
    ----------
    code : Any
        String of the CUDA Runtime Compilation program.
    code_type : Any
        String of the code type. Currently ``"ptx"``, ``"c++"``, and ``"nvvm"`` are supported.
    options : ProgramOptions, optional
        A ProgramOptions object to customize the compilation process.
        See :obj:`ProgramOptions` for more information.
    """

    class _MembersNeededForFinalize:
        __slots__ = "handle", "backend"

        def __init__(self, program_obj, handle, backend):
            self.handle = handle
            self.backend = backend
            weakref.finalize(program_obj, self.close)

        def close(self):
            if self.handle is not None:
                if self.backend == "NVRTC":
                    handle_return(nvrtc.nvrtcDestroyProgram(self.handle))
                elif self.backend == "NVVM":
                    nvvm = _get_nvvm_module()
                    nvvm.destroy_program(self.handle)
                self.handle = None

    __slots__ = ("__weakref__", "_mnff", "_backend", "_linker", "_options", "_module_count")

    def __init__(self, code, code_type, options: ProgramOptions = None):
        self._mnff = Program._MembersNeededForFinalize(self, None, None)

        self._options = options = check_or_create_options(ProgramOptions, options, "Program options")
        code_type = code_type.lower()
        self._module_count = 0

        if code_type == "c++":
            assert_type(code, str)
            # TODO: support pre-loaded headers & include names

            if options.extra_sources is not None:
                raise ValueError("extra_sources is not supported by the NVRTC backend (C++ code_type)")

            # TODO: allow tuples once NVIDIA/cuda-python#72 is resolved
            self._mnff.handle = handle_return(nvrtc.nvrtcCreateProgram(code.encode(), options._name, 0, [], []))
            self._mnff.backend = "NVRTC"
            self._backend = "NVRTC"
            self._linker = None

        elif code_type == "ptx":
            assert_type(code, str)
            if options.extra_sources is not None:
                raise ValueError("extra_sources is not supported by the PTX backend.")

            self._linker = Linker(
                ObjectCode._init(code.encode(), code_type), options=self._translate_program_options(options)
            )
            self._backend = self._linker.backend

        elif code_type == "nvvm":
            if isinstance(code, str):
                code = code.encode("utf-8")
            elif not isinstance(code, (bytes, bytearray)):
                raise TypeError("NVVM IR code must be provided as str, bytes, or bytearray")

            nvvm = _get_nvvm_module()
            self._mnff.handle = nvvm.create_program()
            self._mnff.backend = "NVVM"
            nvvm.add_module_to_program(self._mnff.handle, code, len(code), options._name.decode())
            self._module_count = 1
            # Add extra modules if provided
            if options.extra_sources is not None:
                if not is_sequence(options.extra_sources):
                    raise TypeError(
                        "extra_modules must be a sequence of 2-tuples:((name1, source1), (name2, source2), ...)"
                    )
                for i, module in enumerate(options.extra_sources):
                    if not isinstance(module, tuple) or len(module) != 2:
                        raise TypeError(
                            f"Each extra module must be a 2-tuple (name, source)"
                            f", got {type(module).__name__} at index {i}"
                        )

                    module_name, module_source = module

                    if not isinstance(module_name, str):
                        raise TypeError(f"Module name at index {i} must be a string,got {type(module_name).__name__}")

                    if isinstance(module_source, str):
                        # Textual LLVM IR - encode to UTF-8 bytes
                        module_source = module_source.encode("utf-8")
                    elif not isinstance(module_source, (bytes, bytearray)):
                        raise TypeError(
                            f"Module source at index {i} must be str (textual LLVM IR), bytes (textual LLVM IR or bitcode), "
                            f"or bytearray, got {type(module_source).__name__}"
                        )

                    if len(module_source) == 0:
                        raise ValueError(f"Module source for '{module_name}' (index {i}) cannot be empty")

                    nvvm.add_module_to_program(self._mnff.handle, module_source, len(module_source), module_name)
                    self._module_count += 1

            self._backend = "NVVM"
            self._linker = None

        else:
            supported_code_types = ("c++", "ptx", "nvvm")
            assert code_type not in supported_code_types, f"{code_type=}"
            raise RuntimeError(f"Unsupported {code_type=} ({supported_code_types=})")

    def _translate_program_options(self, options: ProgramOptions) -> LinkerOptions:
        return LinkerOptions(
            name=options.name,
            arch=options.arch,
            max_register_count=options.max_register_count,
            time=options.time,
            link_time_optimization=options.link_time_optimization,
            debug=options.debug,
            lineinfo=options.lineinfo,
            ftz=options.ftz,
            prec_div=options.prec_div,
            prec_sqrt=options.prec_sqrt,
            fma=options.fma,
            split_compile=options.split_compile,
            ptxas_options=options.ptxas_options,
            no_cache=options.no_cache,
        )

    def close(self):
        """Destroy this program."""
        if self._linker:
            self._linker.close()
        self._mnff.close()

    @staticmethod
    def _can_load_generated_ptx():
        driver_ver = handle_return(driver.cuDriverGetVersion())
        nvrtc_major, nvrtc_minor = handle_return(nvrtc.nvrtcVersion())
        return nvrtc_major * 1000 + nvrtc_minor * 10 <= driver_ver

    def compile(self, target_type, name_expressions=(), logs=None):
        """Compile the program with a specific compilation type.

        Parameters
        ----------
        target_type : Any
            String of the targeted compilation type.
            Supported options are "ptx", "cubin" and "ltoir".
        name_expressions : Union[list, tuple], optional
            List of explicit name expressions to become accessible.
            (Default to no expressions)
        logs : Any, optional
            Object with a write method to receive the logs generated
            from compilation.
            (Default to no logs)

        Returns
        -------
        :obj:`~_module.ObjectCode`
            Newly created code object.

        """
        supported_target_types = ("ptx", "cubin", "ltoir")
        if target_type not in supported_target_types:
            raise ValueError(f'Unsupported target_type="{target_type}" ({supported_target_types=})')

        if self._backend == "NVRTC":
            if target_type == "ptx" and not self._can_load_generated_ptx():
                warn(
                    "The CUDA driver version is older than the backend version. "
                    "The generated ptx will not be loadable by the current driver.",
                    stacklevel=1,
                    category=RuntimeWarning,
                )
            if name_expressions:
                for n in name_expressions:
                    handle_return(
                        nvrtc.nvrtcAddNameExpression(self._mnff.handle, n.encode()),
                        handle=self._mnff.handle,
                    )
            options = self._options.as_bytes("nvrtc")
            handle_return(
                nvrtc.nvrtcCompileProgram(self._mnff.handle, len(options), options),
                handle=self._mnff.handle,
            )

            size_func = getattr(nvrtc, f"nvrtcGet{target_type.upper()}Size")
            comp_func = getattr(nvrtc, f"nvrtcGet{target_type.upper()}")
            size = handle_return(size_func(self._mnff.handle), handle=self._mnff.handle)
            data = b" " * size
            handle_return(comp_func(self._mnff.handle, data), handle=self._mnff.handle)

            symbol_mapping = {}
            if name_expressions:
                for n in name_expressions:
                    symbol_mapping[n] = handle_return(
                        nvrtc.nvrtcGetLoweredName(self._mnff.handle, n.encode()), handle=self._mnff.handle
                    )

            if logs is not None:
                logsize = handle_return(nvrtc.nvrtcGetProgramLogSize(self._mnff.handle), handle=self._mnff.handle)
                if logsize > 1:
                    log = b" " * logsize
                    handle_return(nvrtc.nvrtcGetProgramLog(self._mnff.handle, log), handle=self._mnff.handle)
                    logs.write(log.decode("utf-8", errors="backslashreplace"))

            return ObjectCode._init(data, target_type, symbol_mapping=symbol_mapping, name=self._options.name)

        elif self._backend == "NVVM":
            if target_type not in ("ptx", "ltoir"):
                raise ValueError(f'NVVM backend only supports target_type="ptx", "ltoir", got "{target_type}"')

            # TODO: flip to True when NVIDIA/cuda-python#1354 is resolved and CUDA 12 is dropped
            nvvm_options = self._options._prepare_nvvm_options(as_bytes=False)
            if target_type == "ltoir" and "-gen-lto" not in nvvm_options:
                nvvm_options.append("-gen-lto")
            nvvm = _get_nvvm_module()
            with _nvvm_exception_manager(self):
                nvvm.verify_program(self._mnff.handle, len(nvvm_options), nvvm_options)
                nvvm.compile_program(self._mnff.handle, len(nvvm_options), nvvm_options)

            size = nvvm.get_compiled_result_size(self._mnff.handle)
            data = bytearray(size)
            nvvm.get_compiled_result(self._mnff.handle, data)

            if logs is not None:
                logsize = nvvm.get_program_log_size(self._mnff.handle)
                if logsize > 1:
                    log = bytearray(logsize)
                    nvvm.get_program_log(self._mnff.handle, log)
                    logs.write(log.decode("utf-8", errors="backslashreplace"))

            return ObjectCode._init(data, target_type, name=self._options.name)

        supported_backends = ("nvJitLink", "driver")
        if self._backend not in supported_backends:
            raise ValueError(f'Unsupported backend="{self._backend}" ({supported_backends=})')
        return self._linker.link(target_type)

    @property
    def backend(self) -> str:
        """Return this Program instance's underlying backend."""
        return self._backend

    @property
    def handle(self) -> ProgramHandleT:
        """Return the underlying handle object.

        .. note::

           The type of the returned object depends on the backend.

        .. caution::

            This handle is a Python object. To get the memory address of the underlying C
            handle, call ``int(Program.handle)``.
        """
        return self._mnff.handle<|MERGE_RESOLUTION|>--- conflicted
+++ resolved
@@ -335,12 +335,10 @@
     split_compile: int | None = None
     fdevice_syntax_only: bool | None = None
     minimal: bool | None = None
-<<<<<<< HEAD
     # Creating as 2 tuples ((names, source), (names,source))
     extra_sources: (
         Union[List[Tuple[str, Union[str, bytes, bytearray]]], Tuple[Tuple[str, Union[str, bytes, bytearray]]]] | None
     ) = None
-=======
     no_cache: bool | None = None
     fdevice_time_trace: str | None = None
     device_float128: bool | None = None
@@ -353,7 +351,6 @@
     pch_verbose: bool | None = None
     pch_messages: bool | None = None
     instantiate_templates_in_pch: bool | None = None
->>>>>>> 83eaec10
     numba_debug: bool | None = None  # Custom option for Numba debugging
 
     def __post_init__(self):
