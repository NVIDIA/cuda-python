# Copyright (c) 2024-2025, NVIDIA CORPORATION & AFFILIATES. ALL RIGHTS RESERVED.
#
# SPDX-License-Identifier: LicenseRef-NVIDIA-SOFTWARE-LICENSE

from typing import Optional, Union
from warnings import warn

from cuda.core.experimental._clear_error_support import assert_type, assert_type_str_or_bytes, raise_code_path_meant_to_be_unreachable
from cuda.core.experimental._utils import driver, get_binding_version, handle_return, precondition

_backend = {
    "old": {
        "file": driver.cuModuleLoad,
        "data": driver.cuModuleLoadDataEx,
        "kernel": driver.cuModuleGetFunction,
        "attribute": driver.cuFuncGetAttribute,
    },
}


# TODO: revisit this treatment for py313t builds
_inited = False
_py_major_ver = None
_driver_ver = None
_kernel_ctypes = None


def _lazy_init():
    global _inited
    if _inited:
        return

    global _py_major_ver, _driver_ver, _kernel_ctypes
    # binding availability depends on cuda-python version
    _py_major_ver, _ = get_binding_version()
    if _py_major_ver >= 12:
        _backend["new"] = {
            "file": driver.cuLibraryLoadFromFile,
            "data": driver.cuLibraryLoadData,
            "kernel": driver.cuLibraryGetKernel,
            "attribute": driver.cuKernelGetAttribute,
        }
        _kernel_ctypes = (driver.CUfunction, driver.CUkernel)
    else:
        _kernel_ctypes = (driver.CUfunction,)
    _driver_ver = handle_return(driver.cuDriverGetVersion())
    _inited = True


class KernelAttributes:
<<<<<<< HEAD

=======
>>>>>>> 043669ba
    def __new__(self, *args, **kwargs):
        raise RuntimeError("KernelAttributes cannot be instantiated directly. Please use Kernel APIs.")

    slots = ("_handle", "_cache", "_backend_version", "_loader")

    @classmethod
    def _init(cls, handle):
        self = super().__new__(cls)
        self._handle = handle
        self._cache = {}

        self._backend_version = "new" if (_py_major_ver >= 12 and _driver_ver >= 12000) else "old"
        self._loader = _backend[self._backend_version]
        return self

    def _get_cached_attribute(self, device_id: int, attribute: driver.CUfunction_attribute) -> int:
        """Helper function to get a cached attribute or fetch and cache it if not present."""
        if device_id in self._cache and attribute in self._cache[device_id]:
            return self._cache[device_id][attribute]
        if self._backend_version == "new":
            result = handle_return(self._loader["attribute"](attribute, self._handle, device_id))
        else:  # "old" backend
            warn(
                "Device ID argument is ignored when getting attribute from kernel when cuda version < 12. ",
                RuntimeWarning,
                stacklevel=2,
            )
            result = handle_return(self._loader["attribute"](attribute, self._handle))
        if device_id not in self._cache:
            self._cache[device_id] = {}
        self._cache[device_id][attribute] = result
        return result

    def max_threads_per_block(self, device_id: int = None) -> int:
        """int : The maximum number of threads per block.
        This attribute is read-only."""
        return self._get_cached_attribute(
            device_id, driver.CUfunction_attribute.CU_FUNC_ATTRIBUTE_MAX_THREADS_PER_BLOCK
        )

    def shared_size_bytes(self, device_id: int = None) -> int:
        """int : The size in bytes of statically-allocated shared memory required by this function.
        This attribute is read-only."""
        return self._get_cached_attribute(device_id, driver.CUfunction_attribute.CU_FUNC_ATTRIBUTE_SHARED_SIZE_BYTES)

    def const_size_bytes(self, device_id: int = None) -> int:
        """int : The size in bytes of user-allocated constant memory required by this function.
        This attribute is read-only."""
        return self._get_cached_attribute(device_id, driver.CUfunction_attribute.CU_FUNC_ATTRIBUTE_CONST_SIZE_BYTES)

    def local_size_bytes(self, device_id: int = None) -> int:
        """int : The size in bytes of local memory used by each thread of this function.
        This attribute is read-only."""
        return self._get_cached_attribute(device_id, driver.CUfunction_attribute.CU_FUNC_ATTRIBUTE_LOCAL_SIZE_BYTES)

    def num_regs(self, device_id: int = None) -> int:
        """int : The number of registers used by each thread of this function.
        This attribute is read-only."""
        return self._get_cached_attribute(device_id, driver.CUfunction_attribute.CU_FUNC_ATTRIBUTE_NUM_REGS)

    def ptx_version(self, device_id: int = None) -> int:
        """int : The PTX virtual architecture version for which the function was compiled.
        This attribute is read-only."""
        return self._get_cached_attribute(device_id, driver.CUfunction_attribute.CU_FUNC_ATTRIBUTE_PTX_VERSION)

    def binary_version(self, device_id: int = None) -> int:
        """int : The binary architecture version for which the function was compiled.
        This attribute is read-only."""
        return self._get_cached_attribute(device_id, driver.CUfunction_attribute.CU_FUNC_ATTRIBUTE_BINARY_VERSION)

    def cache_mode_ca(self, device_id: int = None) -> bool:
        """bool : Whether the function has been compiled with user specified option "-Xptxas --dlcm=ca" set.
        This attribute is read-only."""
        return bool(self._get_cached_attribute(device_id, driver.CUfunction_attribute.CU_FUNC_ATTRIBUTE_CACHE_MODE_CA))

    def max_dynamic_shared_size_bytes(self, device_id: int = None) -> int:
        """int : The maximum size in bytes of dynamically-allocated shared memory that can be used
        by this function."""
        return self._get_cached_attribute(
            device_id, driver.CUfunction_attribute.CU_FUNC_ATTRIBUTE_MAX_DYNAMIC_SHARED_SIZE_BYTES
        )

    def preferred_shared_memory_carveout(self, device_id: int = None) -> int:
        """int : The shared memory carveout preference, in percent of the total shared memory."""
        return self._get_cached_attribute(
            device_id, driver.CUfunction_attribute.CU_FUNC_ATTRIBUTE_PREFERRED_SHARED_MEMORY_CARVEOUT
        )

    def cluster_size_must_be_set(self, device_id: int = None) -> bool:
        """bool : The kernel must launch with a valid cluster size specified.
        This attribute is read-only."""
        return bool(
            self._get_cached_attribute(
                device_id, driver.CUfunction_attribute.CU_FUNC_ATTRIBUTE_CLUSTER_SIZE_MUST_BE_SET
            )
        )

    def required_cluster_width(self, device_id: int = None) -> int:
        """int : The required cluster width in blocks."""
        return self._get_cached_attribute(
            device_id, driver.CUfunction_attribute.CU_FUNC_ATTRIBUTE_REQUIRED_CLUSTER_WIDTH
        )

    def required_cluster_height(self, device_id: int = None) -> int:
        """int : The required cluster height in blocks."""
        return self._get_cached_attribute(
            device_id, driver.CUfunction_attribute.CU_FUNC_ATTRIBUTE_REQUIRED_CLUSTER_HEIGHT
        )

    def required_cluster_depth(self, device_id: int = None) -> int:
        """int : The required cluster depth in blocks."""
        return self._get_cached_attribute(
            device_id, driver.CUfunction_attribute.CU_FUNC_ATTRIBUTE_REQUIRED_CLUSTER_DEPTH
        )

    def non_portable_cluster_size_allowed(self, device_id: int = None) -> bool:
        """bool : Whether the function can be launched with non-portable cluster size."""
        return bool(
            self._get_cached_attribute(
                device_id, driver.CUfunction_attribute.CU_FUNC_ATTRIBUTE_NON_PORTABLE_CLUSTER_SIZE_ALLOWED
            )
        )

    def cluster_scheduling_policy_preference(self, device_id: int = None) -> int:
        """int : The block scheduling policy of a function."""
        return self._get_cached_attribute(
            device_id, driver.CUfunction_attribute.CU_FUNC_ATTRIBUTE_CLUSTER_SCHEDULING_POLICY_PREFERENCE
        )


class Kernel:
    """Represent a compiled kernel that had been loaded onto the device.

    Kernel instances can execution when passed directly into the
    :func:`~launch` function.

    Directly creating a :obj:`~_module.Kernel` is not supported, and they
    should instead be created through a :obj:`~_module.ObjectCode` object.

    """

    __slots__ = ("_handle", "_module", "_attributes")

    def __new__(self, *args, **kwargs):
        raise RuntimeError("Kernel objects cannot be instantiated directly. Please use ObjectCode APIs.")

    @classmethod
    def _from_obj(cls, obj, mod):
<<<<<<< HEAD
        assert_type(obj, _kernel_ctypes)
        assert_type(mod, ObjectCode)
=======
        assert isinstance(obj, _kernel_ctypes)
        assert isinstance(mod, ObjectCode)
>>>>>>> 043669ba
        ker = super().__new__(cls)
        ker._handle = obj
        ker._module = mod
        ker._attributes = None
        return ker

    @property
    def attributes(self) -> KernelAttributes:
        """Get the read-only attributes of this kernel."""
        if self._attributes is None:
            self._attributes = KernelAttributes._init(self._handle)
        return self._attributes

    # TODO: implement from_handle()


CodeTypeT = Union[bytes, bytearray, str]


class ObjectCode:
    """Represent a compiled program to be loaded onto the device.

    This object provides a unified interface for different types of
    compiled programs that will be loaded onto the device.

    Note
    ----
    This class has no default constructor. If you already have a cubin that you would
    like to load, use the :meth:`from_cubin` alternative constructor. Constructing directly
    from all other possible code types should be avoided in favor of compilation through
    :class:`~cuda.core.experimental.Program`

    Note
    ----
    Usage under CUDA 11.x will only load to the current device
    context.
    """

    __slots__ = ("_handle", "_backend_version", "_code_type", "_module", "_loader", "_sym_map")
    _supported_code_type = ("cubin", "ptx", "ltoir", "fatbin")

    def __new__(self, *args, **kwargs):
        raise RuntimeError(
            "ObjectCode objects cannot be instantiated directly. "
<<<<<<< HEAD
            "Please use one of the ObjectCode from_* factory functions or Program APIs."
=======
            "Please use ObjectCode APIs (from_cubin, from_ptx) or Program APIs (compile)."
>>>>>>> 043669ba
        )

    @classmethod
    def _init(cls, module, code_type, *, symbol_mapping: Optional[dict] = None):
        self = super().__new__(cls)
        assert code_type in self._supported_code_type, f"{code_type=} is not supported"
        _lazy_init()

        # handle is assigned during _lazy_load
        self._handle = None

        self._backend_version = "new" if (_py_major_ver >= 12 and _driver_ver >= 12000) else "old"
        self._loader = _backend[self._backend_version]

        self._code_type = code_type
        self._module = module
        self._sym_map = {} if symbol_mapping is None else symbol_mapping

        return self

    @staticmethod
    def from_cubin(module: Union[bytes, str], *, symbol_mapping: Optional[dict] = None) -> "ObjectCode":
        """Create an :class:`ObjectCode` instance from an existing cubin.

        Parameters
        ----------
        module : Union[bytes, str]
            Either a bytes object containing the in-memory cubin to load, or
            a file path string pointing to the on-disk cubin to load.
        symbol_mapping : Optional[dict]
            A dictionary specifying how the unmangled symbol names (as keys)
            should be mapped to the mangled names before trying to retrieve
            them (default to no mappings).
        """
        return ObjectCode._init(module, "cubin", symbol_mapping=symbol_mapping)

    @staticmethod
    def from_ptx(module: Union[bytes, str], *, symbol_mapping: Optional[dict] = None) -> "ObjectCode":
        """Create an :class:`ObjectCode` instance from an existing PTX.

        Parameters
        ----------
        module : Union[bytes, str]
            Either a bytes object containing the in-memory ptx code to load, or
            a file path string pointing to the on-disk ptx file to load.
        symbol_mapping : Optional[dict]
            A dictionary specifying how the unmangled symbol names (as keys)
            should be mapped to the mangled names before trying to retrieve
            them (default to no mappings).
        """
        return ObjectCode._init(module, "ptx", symbol_mapping=symbol_mapping)

    # TODO: do we want to unload in a finalizer? Probably not..

    def _lazy_load_module(self, *args, **kwargs):
        if self._handle is not None:
            return
        module = self._module
        assert_type_str_or_bytes(module)
        if isinstance(module, str):
            if self._backend_version == "new":
                self._handle = handle_return(self._loader["file"](module.encode(), [], [], 0, [], [], 0))
            else:  # "old" backend
                self._handle = handle_return(self._loader["file"](module.encode()))
            return
        if isinstance(module, bytes):
            if self._backend_version == "new":
                self._handle = handle_return(self._loader["data"](module, [], [], 0, [], [], 0))
            else:  # "old" backend
                self._handle = handle_return(self._loader["data"](module, 0, [], []))
            return
        raise_code_path_meant_to_be_unreachable()

    @precondition(_lazy_load_module)
    def get_kernel(self, name) -> Kernel:
        """Return the :obj:`~_module.Kernel` of a specified name from this object code.

        Parameters
        ----------
        name : Any
            Name of the kernel to retrieve.

        Returns
        -------
        :obj:`~_module.Kernel`
            Newly created kernel object.

        """
        if self._code_type not in ("cubin", "ptx", "fatbin"):
            raise RuntimeError(f"get_kernel() is not supported for {self._code_type}") # ACTNBL ... for code type "ptx" (with quotes) HAPPY_ONLY_EXERCISED
        try:
            name = self._sym_map[name]
        except KeyError:
            name = name.encode()

        data = handle_return(self._loader["kernel"](self._handle, name))
        return Kernel._from_obj(data, self)

    @property
    def code(self) -> CodeTypeT:
        """Return the underlying code object."""
        return self._module<|MERGE_RESOLUTION|>--- conflicted
+++ resolved
@@ -48,10 +48,6 @@
 
 
 class KernelAttributes:
-<<<<<<< HEAD
-
-=======
->>>>>>> 043669ba
     def __new__(self, *args, **kwargs):
         raise RuntimeError("KernelAttributes cannot be instantiated directly. Please use Kernel APIs.")
 
@@ -200,13 +196,8 @@
 
     @classmethod
     def _from_obj(cls, obj, mod):
-<<<<<<< HEAD
         assert_type(obj, _kernel_ctypes)
         assert_type(mod, ObjectCode)
-=======
-        assert isinstance(obj, _kernel_ctypes)
-        assert isinstance(mod, ObjectCode)
->>>>>>> 043669ba
         ker = super().__new__(cls)
         ker._handle = obj
         ker._module = mod
@@ -251,11 +242,7 @@
     def __new__(self, *args, **kwargs):
         raise RuntimeError(
             "ObjectCode objects cannot be instantiated directly. "
-<<<<<<< HEAD
-            "Please use one of the ObjectCode from_* factory functions or Program APIs."
-=======
             "Please use ObjectCode APIs (from_cubin, from_ptx) or Program APIs (compile)."
->>>>>>> 043669ba
         )
 
     @classmethod
