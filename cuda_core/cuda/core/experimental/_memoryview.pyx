--- conflicted
+++ resolved
@@ -83,31 +83,6 @@
         bint readonly
         object exporting_obj
 
-<<<<<<< HEAD
-    # If using dlpack, this is a strong reference to the result of
-    # obj.__dlpack__() so we can lazily create shape and strides from
-    # it later.  If using CAI, this is a reference to the source
-    # `__cuda_array_interface__` object.
-    cdef object metadata
-
-    # The tensor object if has obj has __dlpack__, otherwise must be NULL
-    cdef DLTensor *dl_tensor
-
-    # Memoized properties
-    # Either lazily inferred from dl_tensor/metadata,
-    # or explicitly provided if created with from_buffer().
-    cdef StridedLayout _layout
-    # Either exporting_obj if it is a Buffer, otherwise a Buffer instance
-    # with owner set to the exporting object.
-    cdef object _buffer
-    # Either lazily inferred from dl_tensor/metadata,
-    # or explicitly provided if created with from_buffer().
-    # In the latter case, it can be None.
-    cdef object _dtype
-
-
-    def __init__(self, obj=None, stream_ptr=None):
-=======
     cdef:
         # If using dlpack, this is a strong reference to the result of
         # obj.__dlpack__() so we can lazily create shape and strides from
@@ -119,18 +94,19 @@
         DLTensor *dl_tensor
 
         # Memoized properties
-        tuple _shape
-        tuple _strides
-        # a `None` value for _strides has defined meaning in dlpack and
-        # the cuda array interface, meaning C order, contiguous.
-        #
-        # this flag helps prevent unnecessary recompuation of _strides
-        bint _strides_init
+        # Either lazily inferred from dl_tensor/metadata,
+        # or explicitly provided if created with from_buffer().
+        StridedLayout _layout
+        # Either exporting_obj if it is a Buffer, otherwise a Buffer instance
+        # with owner set to the exporting object.
+        object _buffer
+        # Either lazily inferred from dl_tensor/metadata,
+        # or explicitly provided if created with from_buffer().
+        # In the latter case, it can be None.
         object _dtype
 
     def __init__(self, obj: object = None, stream_ptr: int | None = None) -> None:
         cdef str clsname = self.__class__.__name__
->>>>>>> 8edc5ead
         if obj is not None:
             # populate self's attributes
             if check_has_dlpack(obj):
@@ -321,55 +297,18 @@
         return self.get_layout()
 
     @property
-<<<<<<< HEAD
-    def shape(self) -> tuple[int]:
+    def shape(self) -> tuple[int, ...]:
         """
         Shape of the tensor.
         """
         return self.get_layout().get_shape_tuple()
-
-    @property
-    def strides(self) -> Optional[tuple[int]]:
-        """
-        Strides of the tensor (in **counts**, not bytes).
-        """
-        return self.get_layout().get_strides_tuple()
-=======
-    def shape(self) -> tuple[int, ...]:
-        if self._shape is None:
-            if self.exporting_obj is not None:
-                if self.dl_tensor != NULL:
-                    self._shape = cuda_utils.carray_int64_t_to_tuple(
-                        self.dl_tensor.shape,
-                        self.dl_tensor.ndim
-                    )
-                else:
-                    self._shape = self.metadata["shape"]
-            else:
-                self._shape = ()
-        return self._shape
 
     @property
     def strides(self) -> Optional[tuple[int, ...]]:
-        cdef int itemsize
-        if self._strides_init is False:
-            if self.exporting_obj is not None:
-                if self.dl_tensor != NULL:
-                    if self.dl_tensor.strides:
-                        self._strides = cuda_utils.carray_int64_t_to_tuple(
-                            self.dl_tensor.strides,
-                            self.dl_tensor.ndim
-                        )
-                else:
-                    # This is a Python interface anyway, so not much point
-                    # to using the optimization in cuda_utils.carray_int64_t_to_tuple
-                    strides = self.metadata.get("strides")
-                    if strides is not None:
-                        itemsize = self.dtype.itemsize
-                        self._strides = tuple(x // itemsize for x in strides)
-            self._strides_init = True
-        return self._strides
->>>>>>> 8edc5ead
+        """
+        Strides of the tensor (in **counts**, not bytes).
+        """
+        return self.get_layout().get_strides_tuple()
 
     @property
     def dtype(self) -> Optional[numpy.dtype]:
