# Copyright (c) 2024-2025, NVIDIA CORPORATION & AFFILIATES. ALL RIGHTS RESERVED.
#
# SPDX-License-Identifier: LicenseRef-NVIDIA-SOFTWARE-LICENSE

from __future__ import annotations

import os
import warnings
import weakref
from dataclasses import dataclass
from typing import TYPE_CHECKING, Optional, Tuple, Union

if TYPE_CHECKING:
    import cuda.bindings
    from cuda.core.experimental._device import Device
from cuda.core.experimental._clear_error_support import assert_type
from cuda.core.experimental._context import Context
from cuda.core.experimental._event import Event, EventOptions
from cuda.core.experimental._utils import check_or_create_options, driver, get_device_from_ctx, handle_return, runtime


@dataclass
class StreamOptions:
    """Customizable :obj:`~_stream.Stream` options.

    Attributes
    ----------
    nonblocking : bool, optional
        Stream does not synchronize with the NULL stream. (Default to True)
    priority : int, optional
        Stream priority where lower number represents a
        higher priority. (Default to lowest priority)

    """

    nonblocking: bool = True
    priority: Optional[int] = None


class Stream:
    """Represent a queue of GPU operations that are executed in a specific order.

    Applications use streams to control the order of execution for
    GPU work. Work within a single stream are executed sequentially.
    Whereas work across multiple streams can be further controlled
    using stream priorities and :obj:`~_event.Event` managements.

    Advanced users can utilize default streams for enforce complex
    implicit synchronization behaviors.

    Directly creating a :obj:`~_stream.Stream` is not supported due to ambiguity.
    New streams should instead be created through a :obj:`~_device.Device`
    object, or created directly through using an existing handle
    using Stream.from_handle().

    """

    class _MembersNeededForFinalize:
        __slots__ = ("handle", "owner", "builtin")

        def __init__(self, stream_obj, handle, owner, builtin):
            self.handle = handle
            self.owner = owner
            self.builtin = builtin
            weakref.finalize(stream_obj, self.close)

        def close(self):
            if self.owner is None:
                if self.handle and not self.builtin:
                    handle_return(driver.cuStreamDestroy(self.handle))
            else:
                self.owner = None
            self.handle = None

    def __new__(self, *args, **kwargs):
        raise RuntimeError(
            "Stream objects cannot be instantiated directly. "
<<<<<<< HEAD
            "Please use Device APIs or other Stream APIs (from_handle, wait)."
=======
            "Please use Device APIs (create_stream) or other Stream APIs (from_handle)."
>>>>>>> 043669ba
        )

    __slots__ = ("__weakref__", "_mnff", "_nonblocking", "_priority", "_device_id", "_ctx_handle")

    @classmethod
<<<<<<< HEAD
    def _LegacyDefault(cls):
=======
    def _legacy_default(cls):
>>>>>>> 043669ba
        self = super().__new__(cls)
        self._mnff = Stream._MembersNeededForFinalize(self, driver.CUstream(driver.CU_STREAM_LEGACY), None, True)
        self._nonblocking = None  # delayed
        self._priority = None  # delayed
        self._device_id = None  # delayed
        self._ctx_handle = None  # delayed
        return self

<<<<<<< HEAD

    @classmethod
    def _PerThreadDefault(cls):
=======
    @classmethod
    def _per_thread_default(cls):
>>>>>>> 043669ba
        self = super().__new__(cls)
        self._mnff = Stream._MembersNeededForFinalize(self, driver.CUstream(driver.CU_STREAM_PER_THREAD), None, True)
        self._nonblocking = None  # delayed
        self._priority = None  # delayed
        self._device_id = None  # delayed
        self._ctx_handle = None  # delayed
        return self

    @classmethod
    def _init(cls, obj=None, *, options: Optional[StreamOptions] = None):
        self = super().__new__(cls)
        self._mnff = Stream._MembersNeededForFinalize(self, None, None, False)

        if obj is not None and options is not None:
            raise ValueError("obj and options cannot be both specified")
        if obj is not None:
            try:
                info = obj.__cuda_stream__()
            except AttributeError as e:
                raise TypeError(f"{type(obj)} object does not have a '__cuda_stream__' method") from e
            except TypeError:
                info = obj.__cuda_stream__
                warnings.simplefilter("once", DeprecationWarning)
                warnings.warn(
                    "Implementing __cuda_stream__ as an attribute is deprecated; it must be implemented as a method",
                    stacklevel=3,
                    category=DeprecationWarning,
                )

            assert info[0] == 0 # ACTNBL explain and show value HAPPY_ONLY_EXERCISED
            self._mnff.handle = driver.CUstream(info[1])
            # TODO: check if obj is created under the current context/device
            self._mnff.owner = obj
            self._nonblocking = None  # delayed
            self._priority = None  # delayed
            self._device_id = None  # delayed
            self._ctx_handle = None  # delayed
            return self

        options = check_or_create_options(StreamOptions, options, "Stream options")
        nonblocking = options.nonblocking
        priority = options.priority

        flags = driver.CUstream_flags.CU_STREAM_NON_BLOCKING if nonblocking else driver.CUstream_flags.CU_STREAM_DEFAULT

        high, low = handle_return(runtime.cudaDeviceGetStreamPriorityRange())
        if priority is not None:
            if not (low <= priority <= high):
                raise ValueError(f"{priority=} is out of range {[low, high]}")
        else:
            priority = high

        self._mnff.handle = handle_return(driver.cuStreamCreateWithPriority(flags, priority))
        self._mnff.owner = None
        self._nonblocking = nonblocking
        self._priority = priority
        # don't defer this because we will have to pay a cost for context
        # switch later
        self._device_id = int(handle_return(driver.cuCtxGetDevice()))
        self._ctx_handle = None  # delayed
        return self

    def close(self):
        """Destroy the stream.

        Destroy the stream if we own it. Borrowed foreign stream
        object will instead have their references released.

        """
        self._mnff.close()

    def __cuda_stream__(self) -> Tuple[int, int]:
        """Return an instance of a __cuda_stream__ protocol."""
        return (0, self.handle)

    @property
    def handle(self) -> cuda.bindings.driver.CUstream:
        """Return the underlying ``CUstream`` object."""
        return self._mnff.handle

    @property
    def is_nonblocking(self) -> bool:
        """Return True if this is a nonblocking stream, otherwise False."""
        if self._nonblocking is None:
            flag = handle_return(driver.cuStreamGetFlags(self._mnff.handle))
            if flag == driver.CUstream_flags.CU_STREAM_NON_BLOCKING:
                self._nonblocking = True
            else:
                self._nonblocking = False
        return self._nonblocking

    @property
    def priority(self) -> int:
        """Return the stream priority."""
        if self._priority is None:
            prio = handle_return(driver.cuStreamGetPriority(self._mnff.handle))
            self._priority = prio
        return self._priority

    def sync(self):
        """Synchronize the stream."""
        handle_return(driver.cuStreamSynchronize(self._mnff.handle))

    def record(self, event: Event = None, options: EventOptions = None) -> Event:
        """Record an event onto the stream.

        Creates an Event object (or reuses the given one) by
        recording on the stream.

        Parameters
        ----------
        event : :obj:`~_event.Event`, optional
            Optional event object to be reused for recording.
        options : :obj:`EventOptions`, optional
            Customizable dataclass for event creation options.

        Returns
        -------
        :obj:`~_event.Event`
            Newly created event object.

        """
        # Create an Event object (or reusing the given one) by recording
        # on the stream. Event flags such as disabling timing, nonblocking,
        # and CU_EVENT_RECORD_EXTERNAL, can be set in EventOptions.
        if event is None:
            event = Event._init(options)
        assert_type(event, Event)
        handle_return(driver.cuEventRecord(event.handle, self._mnff.handle))
        return event

    def wait(self, event_or_stream: Union[Event, Stream]):
        """Wait for a CUDA event or a CUDA stream.

        Waiting for an event or a stream establishes a stream order.

        If a :obj:`~_stream.Stream` is provided, then wait until the stream's
        work is completed. This is done by recording a new :obj:`~_event.Event`
        on the stream and then waiting on it.

        """
        if isinstance(event_or_stream, Event):
            event = event_or_stream.handle
            discard_event = False
        else:
            if not isinstance(event_or_stream, Stream):
                try:
                    stream = Stream._init(event_or_stream)
                except Exception as e:
                    raise ValueError("only an Event, Stream, or object supporting __cuda_stream__ can be waited") from e # ACTNBL show type(event_or_stream) UNHAPPY_EXERCISED
            else:
                stream = event_or_stream
            event = handle_return(driver.cuEventCreate(driver.CUevent_flags.CU_EVENT_DISABLE_TIMING))
            handle_return(driver.cuEventRecord(event, stream.handle))
            discard_event = True

        # TODO: support flags other than 0?
        handle_return(driver.cuStreamWaitEvent(self._mnff.handle, event, 0))
        if discard_event:
            handle_return(driver.cuEventDestroy(event))

    @property
    def device(self) -> Device:
        """Return the :obj:`~_device.Device` singleton associated with this stream.

        Note
        ----
        The current context on the device may differ from this
        stream's context. This case occurs when a different CUDA
        context is set current after a stream is created.

        """
        from cuda.core.experimental._device import Device  # avoid circular import

        if self._device_id is None:
            # Get the stream context first
            if self._ctx_handle is None:
                self._ctx_handle = handle_return(driver.cuStreamGetCtx(self._mnff.handle))
            self._device_id = get_device_from_ctx(self._ctx_handle)
        return Device(self._device_id)

    @property
    def context(self) -> Context:
        """Return the :obj:`~_context.Context` associated with this stream."""
        if self._ctx_handle is None:
            self._ctx_handle = handle_return(driver.cuStreamGetCtx(self._mnff.handle))
        if self._device_id is None:
            self._device_id = get_device_from_ctx(self._ctx_handle)
        return Context._from_ctx(self._ctx_handle, self._device_id)

    @staticmethod
    def from_handle(handle: int) -> Stream:
        """Create a new :obj:`~_stream.Stream` object from a foreign stream handle.

        Uses a cudaStream_t pointer address represented as a Python int
        to create a new :obj:`~_stream.Stream` object.

        Note
        ----
        Stream lifetime is not managed, foreign object must remain
        alive while this steam is active.

        Parameters
        ----------
        handle : int
            Stream handle representing the address of a foreign
            stream object.

        Returns
        -------
        :obj:`~_stream.Stream`
            Newly created stream object.

        """

        class _stream_holder:
            def __cuda_stream__(self):
                return (0, handle)

        return Stream._init(obj=_stream_holder())


<<<<<<< HEAD
LEGACY_DEFAULT_STREAM = Stream._LegacyDefault()
PER_THREAD_DEFAULT_STREAM = Stream._PerThreadDefault()
=======
LEGACY_DEFAULT_STREAM = Stream._legacy_default()
PER_THREAD_DEFAULT_STREAM = Stream._per_thread_default()
>>>>>>> 043669ba


def default_stream():
    """Return the default CUDA :obj:`~_stream.Stream`.

    The type of default stream returned depends on if the environment
    variable CUDA_PYTHON_CUDA_PER_THREAD_DEFAULT_STREAM is set.

    If set, returns a per-thread default stream. Otherwise returns
    the legacy stream.

    """
    # TODO: flip the default
    use_ptds = int(os.environ.get("CUDA_PYTHON_CUDA_PER_THREAD_DEFAULT_STREAM", 0))
    if use_ptds:
        return PER_THREAD_DEFAULT_STREAM
    else:
        return LEGACY_DEFAULT_STREAM<|MERGE_RESOLUTION|>--- conflicted
+++ resolved
@@ -75,21 +75,13 @@
     def __new__(self, *args, **kwargs):
         raise RuntimeError(
             "Stream objects cannot be instantiated directly. "
-<<<<<<< HEAD
-            "Please use Device APIs or other Stream APIs (from_handle, wait)."
-=======
             "Please use Device APIs (create_stream) or other Stream APIs (from_handle)."
->>>>>>> 043669ba
         )
 
     __slots__ = ("__weakref__", "_mnff", "_nonblocking", "_priority", "_device_id", "_ctx_handle")
 
     @classmethod
-<<<<<<< HEAD
-    def _LegacyDefault(cls):
-=======
     def _legacy_default(cls):
->>>>>>> 043669ba
         self = super().__new__(cls)
         self._mnff = Stream._MembersNeededForFinalize(self, driver.CUstream(driver.CU_STREAM_LEGACY), None, True)
         self._nonblocking = None  # delayed
@@ -98,14 +90,8 @@
         self._ctx_handle = None  # delayed
         return self
 
-<<<<<<< HEAD
-
-    @classmethod
-    def _PerThreadDefault(cls):
-=======
     @classmethod
     def _per_thread_default(cls):
->>>>>>> 043669ba
         self = super().__new__(cls)
         self._mnff = Stream._MembersNeededForFinalize(self, driver.CUstream(driver.CU_STREAM_PER_THREAD), None, True)
         self._nonblocking = None  # delayed
@@ -328,13 +314,8 @@
         return Stream._init(obj=_stream_holder())
 
 
-<<<<<<< HEAD
-LEGACY_DEFAULT_STREAM = Stream._LegacyDefault()
-PER_THREAD_DEFAULT_STREAM = Stream._PerThreadDefault()
-=======
 LEGACY_DEFAULT_STREAM = Stream._legacy_default()
 PER_THREAD_DEFAULT_STREAM = Stream._per_thread_default()
->>>>>>> 043669ba
 
 
 def default_stream():
