--- conflicted
+++ resolved
@@ -5,13 +5,9 @@
 from __future__ import annotations
 
 import os
-<<<<<<< HEAD
-from typing import Optional, Tuple, TYPE_CHECKING, Union
 import weakref
-=======
 from dataclasses import dataclass
 from typing import TYPE_CHECKING, Optional, Tuple, Union
->>>>>>> fdc76e8e
 
 if TYPE_CHECKING:
     from cuda.core.experimental._device import Device
@@ -57,12 +53,16 @@
 
     """
 
-<<<<<<< HEAD
-    __slots__ = ("__weakref__", "_handle", "_nonblocking", "_priority",
-                 "_owner", "_builtin", "_device_id", "_ctx_handle")
-=======
-    __slots__ = ("_handle", "_nonblocking", "_priority", "_owner", "_builtin", "_device_id", "_ctx_handle")
->>>>>>> fdc76e8e
+    __slots__ = (
+        "__weakref__",
+        "_handle",
+        "_nonblocking",
+        "_priority",
+        "_owner",
+        "_builtin",
+        "_device_id",
+        "_ctx_handle",
+    )
 
     def __init__(self):
         raise NotImplementedError(
@@ -71,22 +71,14 @@
             "available from somewhere else, Stream.from_handle()"
         )
 
-<<<<<<< HEAD
     def _enable_finalize(self):
-=======
-    @staticmethod
-    def _init(obj=None, *, options: Optional[StreamOptions] = None):
-        self = Stream.__new__(Stream)
-
-        # minimal requirements for the destructor
->>>>>>> fdc76e8e
         self._handle = None
         self._owner = None
         self._builtin = False
         weakref.finalize(self, self.close)
 
     @staticmethod
-    def _init(obj=None, *, options: Optional[StreamOptions]=None):
+    def _init(obj=None, *, options: Optional[StreamOptions] = None):
         self = Stream.__new__(Stream)
         self._enable_finalize()
 
@@ -223,9 +215,7 @@
                 try:
                     stream = Stream._init(event_or_stream)
                 except Exception as e:
-                    raise ValueError(
-                        "only an Event, Stream, or object supporting __cuda_stream__ can be waited"
-                    ) from e
+                    raise ValueError("only an Event, Stream, or object supporting __cuda_stream__ can be waited") from e
             else:
                 stream = event_or_stream
             event = handle_return(cuda.cuEventCreate(cuda.CUevent_flags.CU_EVENT_DISABLE_TIMING))
