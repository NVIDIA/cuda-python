--- conflicted
+++ resolved
@@ -5,24 +5,9 @@
 from __future__ import annotations
 
 from cuda.bindings cimport cydriver
-<<<<<<< HEAD
-from cuda.core.experimental._memory._buffer cimport Buffer, Buffer_from_deviceptr_handle, MemoryResource
-from cuda.core.experimental._memory cimport _ipc
-from cuda.core.experimental._memory._ipc cimport IPCAllocationHandle, IPCDataForMR
-from cuda.core.experimental._resource_handles cimport (
-    DevicePtrHandle,
-    create_mempool_handle,
-    deviceptr_alloc_from_pool,
-    get_device_mempool,
-    native,
-    py,
-)
-from cuda.core.experimental._stream cimport default_stream, Stream_accept, Stream
-=======
 from cuda.core.experimental._memory._memory_pool cimport _MemPool, _MemPoolOptions
 from cuda.core.experimental._memory cimport _ipc
 from cuda.core.experimental._memory._ipc cimport IPCAllocationHandle
->>>>>>> c82e0d8b
 from cuda.core.experimental._utils.cuda_utils cimport (
     check_or_create_options,
     HANDLE_RETURN,
@@ -35,6 +20,7 @@
 import uuid
 
 from cuda.core.experimental._utils.cuda_utils import check_multiprocessing_start_method
+from cuda.core.experimental._resource_handles cimport native
 
 if TYPE_CHECKING:
     from .._device import Device
@@ -61,96 +47,7 @@
     max_size : int = 0
 
 
-<<<<<<< HEAD
-cdef class DeviceMemoryResourceAttributes:
-    cdef:
-        object _mr_weakref
-
-    def __init__(self, *args, **kwargs):
-        raise RuntimeError("DeviceMemoryResourceAttributes cannot be instantiated directly. Please use MemoryResource APIs.")
-
-    @classmethod
-    def _init(cls, mr):
-        cdef DeviceMemoryResourceAttributes self = DeviceMemoryResourceAttributes.__new__(cls)
-        self._mr_weakref = mr
-        return self
-
-    def __repr__(self):
-        return f"{self.__class__.__name__}(%s)" % ", ".join(
-            f"{attr}={getattr(self, attr)}" for attr in dir(self)
-                                            if not attr.startswith("_")
-        )
-
-    cdef int _getattribute(self, cydriver.CUmemPool_attribute attr_enum, void* value) except?-1:
-        cdef DeviceMemoryResource mr = <DeviceMemoryResource>(self._mr_weakref())
-        if mr is None:
-            raise RuntimeError("DeviceMemoryResource is expired")
-        cdef cydriver.CUmemoryPool pool_handle = native(mr._h_pool)
-        with nogil:
-            HANDLE_RETURN(cydriver.cuMemPoolGetAttribute(pool_handle, attr_enum, value))
-        return 0
-
-    @property
-    def reuse_follow_event_dependencies(self):
-        """Allow memory to be reused when there are event dependencies between streams."""
-        cdef int value
-        self._getattribute(cydriver.CUmemPool_attribute.CU_MEMPOOL_ATTR_REUSE_FOLLOW_EVENT_DEPENDENCIES, &value)
-        return bool(value)
-
-    @property
-    def reuse_allow_opportunistic(self):
-        """Allow reuse of completed frees without dependencies."""
-        cdef int value
-        self._getattribute(cydriver.CUmemPool_attribute.CU_MEMPOOL_ATTR_REUSE_ALLOW_OPPORTUNISTIC, &value)
-        return bool(value)
-
-    @property
-    def reuse_allow_internal_dependencies(self):
-        """Allow insertion of new stream dependencies for memory reuse."""
-        cdef int value
-        self._getattribute(cydriver.CUmemPool_attribute.CU_MEMPOOL_ATTR_REUSE_ALLOW_INTERNAL_DEPENDENCIES, &value)
-        return bool(value)
-
-    @property
-    def release_threshold(self):
-        """Amount of reserved memory to hold before OS release."""
-        cdef cydriver.cuuint64_t value
-        self._getattribute(cydriver.CUmemPool_attribute.CU_MEMPOOL_ATTR_RELEASE_THRESHOLD, &value)
-        return int(value)
-
-    @property
-    def reserved_mem_current(self):
-        """Current amount of backing memory allocated."""
-        cdef cydriver.cuuint64_t value
-        self._getattribute(cydriver.CUmemPool_attribute.CU_MEMPOOL_ATTR_RESERVED_MEM_CURRENT, &value)
-        return int(value)
-
-    @property
-    def reserved_mem_high(self):
-        """High watermark of backing memory allocated."""
-        cdef cydriver.cuuint64_t value
-        self._getattribute(cydriver.CUmemPool_attribute.CU_MEMPOOL_ATTR_RESERVED_MEM_HIGH, &value)
-        return int(value)
-
-    @property
-    def used_mem_current(self):
-        """Current amount of memory in use."""
-        cdef cydriver.cuuint64_t value
-        self._getattribute(cydriver.CUmemPool_attribute.CU_MEMPOOL_ATTR_USED_MEM_CURRENT, &value)
-        return int(value)
-
-    @property
-    def used_mem_high(self):
-        """High watermark of memory in use."""
-        cdef cydriver.cuuint64_t value
-        self._getattribute(cydriver.CUmemPool_attribute.CU_MEMPOOL_ATTR_USED_MEM_HIGH, &value)
-        return int(value)
-
-
-cdef class DeviceMemoryResource(MemoryResource):
-=======
 cdef class DeviceMemoryResource(_MemPool):
->>>>>>> c82e0d8b
     """
     A device memory resource managing a stream-ordered memory pool.
 
@@ -229,43 +126,15 @@
     associated MMR.
     """
 
-<<<<<<< HEAD
-    def __cinit__(self):
-        # _h_pool is default-initialized (empty shared_ptr) by C++
-        self._device_id = cydriver.CU_DEVICE_INVALID
-        self._pool_owned = False
-        self._ipc_data = None
-        self._attributes = None
-        self._peer_accessible_by = ()
-
-    def __init__(self, device_id: Device | int, options=None):
-        from .._device import Device
-        cdef int c_device_id = Device(device_id).device_id
-        opts = check_or_create_options(
-=======
     def __init__(self, device_id: Device | int, options=None):
         from .._device import Device
         cdef int dev_id = Device(device_id).device_id
         cdef DeviceMemoryResourceOptions opts = check_or_create_options(
->>>>>>> c82e0d8b
             DeviceMemoryResourceOptions, options, "DeviceMemoryResource options",
             keep_none=True
         )
         cdef _MemPoolOptions opts_base = _MemPoolOptions()
 
-<<<<<<< HEAD
-        if opts is None:
-            DMR_init_current(self, c_device_id)
-        else:
-            DMR_init_create(self, c_device_id, opts)
-
-    def close(self):
-        """
-        Close the device memory resource and destroy the associated memory pool
-        if owned.
-        """
-        DMR_close(self)
-=======
         cdef bint ipc_enabled = False
         if opts:
             ipc_enabled = opts.ipc_enabled
@@ -278,7 +147,6 @@
         opts_base._type = cydriver.CUmemAllocationType.CU_MEM_ALLOCATION_TYPE_PINNED
 
         super().__init__(dev_id, opts_base)
->>>>>>> c82e0d8b
 
     def __reduce__(self):
         return DeviceMemoryResource.from_registry, (self.uuid,)
@@ -351,80 +219,12 @@
             raise RuntimeError("Memory resource is not IPC-enabled")
         return self._ipc_data._alloc_handle
 
-<<<<<<< HEAD
-    def allocate(self, size_t size, stream: Stream | GraphBuilder | None = None) -> Buffer:
-        """Allocate a buffer of the requested size.
-
-        Parameters
-        ----------
-        size : int
-            The size of the buffer to allocate, in bytes.
-        stream : :obj:`~_stream.Stream` | :obj:`~_graph.GraphBuilder`, optional
-            The stream on which to perform the allocation asynchronously.
-            If None, an internal stream is used.
-
-        Returns
-        -------
-        Buffer
-            The allocated buffer object, which is accessible on the device that this memory
-            resource was created for.
-        """
-        if self.is_mapped:
-            raise TypeError("Cannot allocate from a mapped IPC-enabled memory resource")
-        stream = Stream_accept(stream) if stream is not None else default_stream()
-        return DMR_allocate(self, size, <Stream> stream)
-
-    def deallocate(self, ptr: DevicePointerT, size_t size, stream: Stream | GraphBuilder | None = None):
-        """Deallocate a buffer previously allocated by this resource.
-
-        Parameters
-        ----------
-        ptr : :obj:`~_memory.DevicePointerT`
-            The pointer or handle to the buffer to deallocate.
-        size : int
-            The size of the buffer to deallocate, in bytes.
-        stream : :obj:`~_stream.Stream` | :obj:`~_graph.GraphBuilder`, optional
-            The stream on which to perform the deallocation asynchronously.
-            If the buffer is deallocated without an explicit stream, the allocation stream
-            is used.
-        """
-        stream = Stream_accept(stream) if stream is not None else default_stream()
-        DMR_deallocate(self, <uintptr_t>ptr, size, <Stream> stream)
-
-    @property
-    def attributes(self) -> DeviceMemoryResourceAttributes:
-        """Memory pool attributes."""
-        if self._attributes is None:
-            ref = weakref.ref(self)
-            self._attributes = DeviceMemoryResourceAttributes._init(ref)
-        return self._attributes
-
-    @property
-    def device_id(self) -> int:
-        """The associated device ordinal."""
-        return self._device_id
-
-    @property
-    def handle(self) -> driver.CUmemoryPool:
-        """Handle to the underlying memory pool."""
-        return py(self._h_pool)
-
-=======
->>>>>>> c82e0d8b
     @property
     def is_device_accessible(self) -> bool:
         """Return True. This memory resource provides device-accessible buffers."""
         return True
 
     @property
-<<<<<<< HEAD
-    def is_handle_owned(self) -> bool:
-        """Whether the memory resource handle is owned. If False, ``close`` has no effect."""
-        return self._pool_owned
-
-    @property
-=======
->>>>>>> c82e0d8b
     def is_host_accessible(self) -> bool:
         """Return False. This memory resource does not provide host-accessible buffers."""
         return False
@@ -450,188 +250,6 @@
         """
         return getattr(self._ipc_data, 'uuid', None)
 
-<<<<<<< HEAD
-    @property
-    def peer_accessible_by(self):
-        """
-        Get or set the devices that can access allocations from this memory
-        pool. Access can be modified at any time and affects all allocations
-        from this memory pool.
-
-        Returns a tuple of sorted device IDs that currently have peer access to
-        allocations from this memory pool.
-
-        When setting, accepts a sequence of Device objects or device IDs.
-        Setting to an empty sequence revokes all peer access.
-
-        Examples
-        --------
-        >>> dmr = DeviceMemoryResource(0)
-        >>> dmr.peer_accessible_by = [1]  # Grant access to device 1
-        >>> assert dmr.peer_accessible_by == (1,)
-        >>> dmr.peer_accessible_by = []  # Revoke access
-        """
-        return self._peer_accessible_by
-
-    @peer_accessible_by.setter
-    def peer_accessible_by(self, devices):
-        """Set which devices can access this memory pool."""
-        from .._device import Device
-
-        # Convert all devices to device IDs
-        cdef set[int] target_ids = {Device(dev).device_id for dev in devices}
-        target_ids.discard(self._device_id)  # exclude this device from peer access list
-        this_dev = Device(self._device_id)
-        cdef list bad = [dev for dev in target_ids if not this_dev.can_access_peer(dev)]
-        if bad:
-            raise ValueError(f"Device {self._device_id} cannot access peer(s): {', '.join(map(str, bad))}")
-        cdef set[int] cur_ids = set(self._peer_accessible_by)
-        cdef set[int] to_add = target_ids - cur_ids
-        cdef set[int] to_rm = cur_ids - target_ids
-        cdef size_t count = len(to_add) + len(to_rm) # transaction size
-        cdef cydriver.CUmemAccessDesc* access_desc = NULL
-        cdef size_t i = 0
-
-        if count > 0:
-            access_desc = <cydriver.CUmemAccessDesc*>malloc(count * sizeof(cydriver.CUmemAccessDesc))
-            if access_desc == NULL:
-                raise MemoryError("Failed to allocate memory for access descriptors")
-
-            try:
-                for device_id in to_add:
-                    access_desc[i].flags = cydriver.CUmemAccess_flags.CU_MEM_ACCESS_FLAGS_PROT_READWRITE
-                    access_desc[i].location.type = cydriver.CUmemLocationType.CU_MEM_LOCATION_TYPE_DEVICE
-                    access_desc[i].location.id = device_id
-                    i += 1
-
-                for device_id in to_rm:
-                    access_desc[i].flags = cydriver.CUmemAccess_flags.CU_MEM_ACCESS_FLAGS_PROT_NONE
-                    access_desc[i].location.type = cydriver.CUmemLocationType.CU_MEM_LOCATION_TYPE_DEVICE
-                    access_desc[i].location.id = device_id
-                    i += 1
-
-                with nogil:
-                    HANDLE_RETURN(cydriver.cuMemPoolSetAccess(native(self._h_pool), access_desc, count))
-            finally:
-                if access_desc != NULL:
-                    free(access_desc)
-
-            self._peer_accessible_by = tuple(target_ids)
-
-
-# DeviceMemoryResource Implementation
-# -----------------------------------
-
-cdef void DMR_init_current(DeviceMemoryResource self, int device_id):
-    # Get the current memory pool.
-    cdef cydriver.cuuint64_t current_threshold
-    cdef cydriver.cuuint64_t max_threshold = ULLONG_MAX
-
-    self._h_pool = get_device_mempool(device_id)
-    if not self._h_pool:
-        raise RuntimeError("Failed to get device memory pool")
-    self._device_id = device_id
-    self._pool_owned = False
-
-    with nogil:
-        # Set a higher release threshold to improve performance when there are
-        # no active allocations.  By default, the release threshold is 0, which
-        # means memory is immediately released back to the OS when there are no
-        # active suballocations, causing performance issues.
-        HANDLE_RETURN(
-            cydriver.cuMemPoolGetAttribute(
-                native(self._h_pool),
-                cydriver.CUmemPool_attribute.CU_MEMPOOL_ATTR_RELEASE_THRESHOLD,
-                &current_threshold
-            )
-        )
-
-        # If threshold is 0 (default), set it to maximum to retain memory in the pool.
-        if current_threshold == 0:
-            HANDLE_RETURN(cydriver.cuMemPoolSetAttribute(
-                native(self._h_pool),
-                cydriver.CUmemPool_attribute.CU_MEMPOOL_ATTR_RELEASE_THRESHOLD,
-                &max_threshold
-            ))
-
-
-cdef void DMR_init_create(
-    DeviceMemoryResource self, int device_id, DeviceMemoryResourceOptions opts
-):
-    # Create a new memory pool.
-    cdef cydriver.CUmemPoolProps properties
-
-    if opts.ipc_enabled and not _ipc.is_supported():
-        raise RuntimeError("IPC is not available on {platform.system()}")
-
-    memset(&properties, 0, sizeof(cydriver.CUmemPoolProps))
-    properties.allocType = cydriver.CUmemAllocationType.CU_MEM_ALLOCATION_TYPE_PINNED
-    properties.handleTypes = _ipc.IPC_HANDLE_TYPE if opts.ipc_enabled else cydriver.CUmemAllocationHandleType.CU_MEM_HANDLE_TYPE_NONE
-    properties.location.id = device_id
-    properties.location.type = cydriver.CUmemLocationType.CU_MEM_LOCATION_TYPE_DEVICE
-    properties.maxSize = opts.max_size
-    properties.win32SecurityAttributes = NULL
-    properties.usage = 0
-
-    self._h_pool = create_mempool_handle(properties)
-    if not self._h_pool:
-        raise RuntimeError("Failed to create memory pool")
-    self._device_id = device_id
-    self._pool_owned = True
-    if opts.ipc_enabled:
-        alloc_handle = _ipc.DMR_export_mempool(self)
-        self._ipc_data = IPCDataForMR(alloc_handle, False)
-    # TODO: should we also set the threshold here?
-
-
-# Raise an exception if the given stream is capturing.
-# A result of CU_STREAM_CAPTURE_STATUS_INVALIDATED is considered an error.
-cdef inline int check_not_capturing(cydriver.CUstream s) except?-1 nogil:
-    cdef cydriver.CUstreamCaptureStatus capturing
-    HANDLE_RETURN(cydriver.cuStreamIsCapturing(s, &capturing))
-    if capturing != cydriver.CUstreamCaptureStatus.CU_STREAM_CAPTURE_STATUS_NONE:
-        raise RuntimeError("DeviceMemoryResource cannot perform memory operations on "
-                           "a capturing stream (consider using GraphMemoryResource).")
-
-
-cdef inline Buffer DMR_allocate(DeviceMemoryResource self, size_t size, Stream stream):
-    cdef cydriver.CUstream s = native(stream._h_stream)
-    with nogil:
-        check_not_capturing(s)
-    cdef DevicePtrHandle h_ptr = deviceptr_alloc_from_pool(size, self._h_pool, stream._h_stream)
-    if not h_ptr:
-        raise RuntimeError("Failed to allocate memory from pool")
-    return Buffer_from_deviceptr_handle(h_ptr, size, self, None)
-
-
-cdef inline void DMR_deallocate(
-    DeviceMemoryResource self, uintptr_t ptr, size_t size, Stream stream
-) noexcept:
-    cdef cydriver.CUstream s = native(stream._h_stream)
-    cdef cydriver.CUdeviceptr devptr = <cydriver.CUdeviceptr>ptr
-    cdef cydriver.CUresult r
-    with nogil:
-        r = cydriver.cuMemFreeAsync(devptr, s)
-        if r != cydriver.CUDA_ERROR_INVALID_CONTEXT:
-            HANDLE_RETURN(r)
-
-
-cdef inline DMR_close(DeviceMemoryResource self):
-    if not self._h_pool:
-        return
-
-    # Reset members in declaration order.
-    # The RAII deleter handles nvbug 5698116 workaround (clears peer access)
-    # and calls cuMemPoolDestroy if this is an owning handle.
-    self._h_pool.reset()
-    self._device_id = cydriver.CU_DEVICE_INVALID
-    self._pool_owned = False
-    self._ipc_data = None
-    self._attributes = None
-    self._peer_accessible_by = ()
-
-=======
->>>>>>> c82e0d8b
 
 # Note: this is referenced in instructions to debug nvbug 5698116.
 cpdef DMR_mempool_get_access(DeviceMemoryResource dmr, int device_id):
@@ -650,12 +268,12 @@
     """
     from .._device import Device
 
-    cdef int c_device_id = Device(device_id).device_id
+    cdef int dev_id = Device(device_id).device_id
     cdef cydriver.CUmemAccess_flags flags
     cdef cydriver.CUmemLocation location
 
     location.type = cydriver.CUmemLocationType.CU_MEM_LOCATION_TYPE_DEVICE
-    location.id = c_device_id
+    location.id = dev_id
 
     with nogil:
         HANDLE_RETURN(cydriver.cuMemPoolGetAccess(&flags, native(dmr._h_pool), &location))
