--- conflicted
+++ resolved
@@ -4,27 +4,15 @@
 
 from __future__ import annotations
 
-<<<<<<< HEAD
 cimport cython
-from libc.stdint cimport uintptr_t
-=======
 from libc.stdint cimport uintptr_t, int64_t, uint64_t
->>>>>>> ff84853b
 
 from cuda.bindings cimport cydriver
 from cuda.core.experimental._memory._device_memory_resource cimport DeviceMemoryResource
 from cuda.core.experimental._memory._ipc cimport IPCBufferDescriptor, IPCDataForBuffer
 from cuda.core.experimental._memory cimport _ipc
 from cuda.core.experimental._stream cimport Stream_accept, Stream
-<<<<<<< HEAD
-from cuda.core.experimental._utils.cuda_utils cimport (
-    _check_driver_error as raise_if_driver_error,
-    HANDLE_RETURN,
-)
-from cuda.bindings cimport cydriver
-=======
 from cuda.core.experimental._utils.cuda_utils cimport HANDLE_RETURN
->>>>>>> ff84853b
 
 import abc
 from typing import TypeVar, Union
