# SPDX-FileCopyrightText: Copyright (c) 2024-2025 NVIDIA CORPORATION & AFFILIATES. All rights reserved.
#
# SPDX-License-Identifier: Apache-2.0

from __future__ import annotations

<<<<<<< HEAD
from libc.stdint cimport uint8_t, uint16_t, uint32_t, uintptr_t
from cpython.buffer cimport PyObject_GetBuffer, PyBuffer_Release, Py_buffer, PyBUF_SIMPLE
=======
cimport cython
from libc.stdint cimport uintptr_t
>>>>>>> 1f1f4797

from cuda.bindings cimport cydriver
from cuda.core.experimental._memory._device_memory_resource cimport DeviceMemoryResource
from cuda.core.experimental._memory._ipc cimport IPCBufferDescriptor, IPCDataForBuffer
from cuda.core.experimental._memory cimport _ipc
from cuda.core.experimental._stream cimport Stream_accept, Stream
from cuda.core.experimental._utils.cuda_utils cimport HANDLE_RETURN

import abc
import sys
from typing import TypeVar, Union

if sys.version_info >= (3, 12):
    from collections.abc import Buffer as BufferProtocol
else:
    BufferProtocol = object

from cuda.core.experimental._dlpack import DLDeviceType, make_py_capsule
from cuda.core.experimental._utils.cuda_utils import driver
from cuda.core.experimental._device import Device

__all__ = ['Buffer', 'MemoryResource']


DevicePointerT = Union[driver.CUdeviceptr, int, None]
"""
A type union of :obj:`~driver.CUdeviceptr`, `int` and `None` for hinting
:attr:`Buffer.handle`.
"""

cdef class Buffer:
    """Represent a handle to allocated memory.

    This generic object provides a unified representation for how
    different memory resources are to give access to their memory
    allocations.

    Support for data interchange mechanisms are provided by DLPack.
    """
    def __cinit__(self):
        self._clear()

    def _clear(self):
        self._ptr = 0
        self._size = 0
        self._memory_resource = None
        self._ipc_data = None
        self._ptr_obj = None
        self._alloc_stream = None
        self._owner = None
        self._mem_attrs_inited = False

    def __init__(self, *args, **kwargs):
        raise RuntimeError("Buffer objects cannot be instantiated directly. "
                           "Please use MemoryResource APIs.")

    @classmethod
    def _init(
        cls, ptr: DevicePointerT, size_t size, mr: MemoryResource | None = None,
        stream: Stream | None = None, ipc_descriptor: IPCBufferDescriptor | None = None,
        owner : object | None = None
    ):
        cdef Buffer self = Buffer.__new__(cls)
        self._ptr = <uintptr_t>(int(ptr))
        self._ptr_obj = ptr
        self._size = size
        if mr is not None and owner is not None:
            raise ValueError("owner and memory resource cannot be both specified together")
        self._memory_resource = mr
        self._ipc_data = IPCDataForBuffer(ipc_descriptor, True) if ipc_descriptor is not None else None
        self._alloc_stream = <Stream>(stream) if stream is not None else None
        self._owner = owner
        return self

    def __dealloc__(self):
        self.close(self._alloc_stream)

    def __reduce__(self):
        # Must not serialize the parent's stream!
        return Buffer.from_ipc_descriptor, (self.memory_resource, self.get_ipc_descriptor())

    @staticmethod
    def from_handle(
        ptr: DevicePointerT, size_t size, mr: MemoryResource | None = None,
        owner: object | None = None,
    ) -> Buffer:
        """Create a new :class:`Buffer` object from a pointer.

        Parameters
        ----------
        ptr : :obj:`~_memory.DevicePointerT`
            Allocated buffer handle object
        size : int
            Memory size of the buffer
        mr : :obj:`~_memory.MemoryResource`, optional
            Memory resource associated with the buffer
        owner : object, optional
            An object holding external allocation that the ``ptr`` points to.
            The reference is kept as long as the buffer is alive.
            The ``owner`` and ``mr`` cannot be specified together.
        """
        # TODO: It is better to take a stream for latter deallocation
        return Buffer._init(ptr, size, mr=mr, owner=owner)

    @classmethod
    def from_ipc_descriptor(
        cls, mr: DeviceMemoryResource, ipc_descriptor: IPCBufferDescriptor,
        stream: Stream = None
    ) -> Buffer:
        """Import a buffer that was exported from another process."""
        return _ipc.Buffer_from_ipc_descriptor(cls, mr, ipc_descriptor, stream)

    def get_ipc_descriptor(self) -> IPCBufferDescriptor:
        """Export a buffer allocated for sharing between processes."""
        if self._ipc_data is None:
            self._ipc_data = IPCDataForBuffer(_ipc.Buffer_get_ipc_descriptor(self), False)
        return self._ipc_data.ipc_descriptor

    def close(self, stream: Stream | GraphBuilder | None = None):
        """Deallocate this buffer asynchronously on the given stream.

        This buffer is released back to their memory resource
        asynchronously on the given stream.

        Parameters
        ----------
        stream : :obj:`~_stream.Stream` | :obj:`~_graph.GraphBuilder`, optional
            The stream object to use for asynchronous deallocation. If None,
            the behavior depends on the underlying memory resource.
        """
        Buffer_close(self, stream)

    def copy_to(self, dst: Buffer = None, *, stream: Stream | GraphBuilder) -> Buffer:
        """Copy from this buffer to the dst buffer asynchronously on the given stream.

        Copies the data from this buffer to the provided dst buffer.
        If the dst buffer is not provided, then a new buffer is first
        allocated using the associated memory resource before the copy.

        Parameters
        ----------
        dst : :obj:`~_memory.Buffer`
            Source buffer to copy data from
        stream : :obj:`~_stream.Stream` | :obj:`~_graph.GraphBuilder`
            Keyword argument specifying the stream for the
            asynchronous copy

        """
        stream = Stream_accept(stream)
        cdef Stream s_stream = <Stream>stream
        cdef size_t src_size = self._size

        if dst is None:
            if self._memory_resource is None:
                raise ValueError("a destination buffer must be provided (this "
                                 "buffer does not have a memory_resource)")
            dst = self._memory_resource.allocate(src_size, stream)

        cdef size_t dst_size = dst._size
        if dst_size != src_size:
            raise ValueError( "buffer sizes mismatch between src and dst (sizes "
                             f"are: src={src_size}, dst={dst_size})"
            )
        cdef cydriver.CUstream s = s_stream._handle
        with nogil:
            HANDLE_RETURN(cydriver.cuMemcpyAsync(
                <cydriver.CUdeviceptr>dst._ptr,
                <cydriver.CUdeviceptr>self._ptr,
                src_size,
                s
            ))
        return dst

    def copy_from(self, src: Buffer, *, stream: Stream | GraphBuilder):
        """Copy from the src buffer to this buffer asynchronously on the given stream.

        Parameters
        ----------
        src : :obj:`~_memory.Buffer`
            Source buffer to copy data from
        stream : :obj:`~_stream.Stream` | :obj:`~_graph.GraphBuilder`
            Keyword argument specifying the stream for the
            asynchronous copy

        """
        stream = Stream_accept(stream)
        cdef Stream s_stream = <Stream>stream
        cdef size_t dst_size = self._size
        cdef size_t src_size = src._size

        if src_size != dst_size:
            raise ValueError( "buffer sizes mismatch between src and dst (sizes "
                             f"are: src={src_size}, dst={dst_size})"
            )
        cdef cydriver.CUstream s = s_stream._handle
        with nogil:
            HANDLE_RETURN(cydriver.cuMemcpyAsync(
                <cydriver.CUdeviceptr>self._ptr,
                <cydriver.CUdeviceptr>src._ptr,
                dst_size,
                s
            ))

    def fill(self, value: int | BufferProtocol, *, stream: Stream | GraphBuilder):
        """Fill this buffer with a repeating byte pattern.

        Parameters
        ----------
        value : int | :obj:`collections.abc.Buffer`
            - int: Must be in range [0, 256). Converted to 1 byte.
            - :obj:`collections.abc.Buffer`: Must be 1, 2, or 4 bytes.
        stream : :obj:`~_stream.Stream` | :obj:`~_graph.GraphBuilder`
            Stream for the asynchronous fill operation.

        Raises
        ------
        TypeError
            If value is not an int and does not support the buffer protocol.
        ValueError
            If value byte length is not 1, 2, or 4.
            If buffer size is not divisible by value byte length.
        OverflowError
            If int value is outside [0, 256).

        """
        cdef Stream s_stream = Stream_accept(stream)

        # Handle int case: 1-byte fill with automatic overflow checking.
        if isinstance(value, int):
            Buffer_fill_uint8(self, value, s_stream._handle)
            return

        # Handle bytes case: direct pointer access without intermediate objects.
        if isinstance(value, bytes):
            Buffer_fill_from_ptr(self, <const char*><bytes>value, len(value), s_stream._handle)
            return

        # General buffer protocol path using C buffer API.
        cdef Py_buffer buf
        if PyObject_GetBuffer(value, &buf, PyBUF_SIMPLE) != 0:
            raise TypeError(
                f"value must be an int or support the buffer protocol, got {type(value).__name__}"
            )
        try:
            Buffer_fill_from_ptr(self, <const char*>buf.buf, buf.len, s_stream._handle)
        finally:
            PyBuffer_Release(&buf)

    def __dlpack__(
        self,
        *,
        stream: int | None = None,
        max_version: tuple[int, int] | None = None,
        dl_device: tuple[int, int] | None = None,
        copy: bool | None = None,
    ) -> TypeVar("PyCapsule"):
        # Note: we ignore the stream argument entirely (as if it is -1).
        # It is the user's responsibility to maintain stream order.
        if dl_device is not None:
            raise BufferError("Sorry, not supported: dl_device other than None")
        if copy is True:
            raise BufferError("Sorry, not supported: copy=True")
        if max_version is None:
            versioned = False
        else:
            if not isinstance(max_version, tuple) or len(max_version) != 2:
                raise BufferError(f"Expected max_version tuple[int, int], got {max_version}")
            versioned = max_version >= (1, 0)
        capsule = make_py_capsule(self, versioned)
        return capsule

    def __dlpack_device__(self) -> tuple[int, int]:
        cdef bint d = self.is_device_accessible
        cdef bint h = self.is_host_accessible
        if d and (not h):
            return (DLDeviceType.kDLCUDA, self.device_id)
        if d and h:
            # TODO: this can also be kDLCUDAManaged, we need more fine-grained checks
            return (DLDeviceType.kDLCUDAHost, 0)
        if (not d) and h:
            return (DLDeviceType.kDLCPU, 0)
        raise BufferError("buffer is neither device-accessible nor host-accessible")

    def __buffer__(self, flags: int, /) -> memoryview:
        # Support for Python-level buffer protocol as per PEP 688.
        # This raises a BufferError unless:
        #   1. Python is 3.12+
        #   2. This Buffer object is host accessible
        raise NotImplementedError("WIP: Buffer.__buffer__ hasn't been implemented yet.")

    def __release_buffer__(self, buffer: memoryview, /):
        # Supporting method paired with __buffer__.
        raise NotImplementedError("WIP: Buffer.__release_buffer__ hasn't been implemented yet.")

    @property
    def device_id(self) -> int:
        """Return the device ordinal of this buffer."""
        if self._memory_resource is not None:
            return self._memory_resource.device_id
        else:
            Buffer_init_mem_attrs(self)
            return self._mem_attrs.device_id

    @property
    def handle(self) -> DevicePointerT:
        """Return the buffer handle object.

        .. caution::

            This handle is a Python object. To get the memory address of the underlying C
            handle, call ``int(Buffer.handle)``.
        """
        if self._ptr_obj is not None:
            return self._ptr_obj
        elif self._ptr:
            return self._ptr
        else:
            # contract: Buffer is closed
            return 0

    @property
    def is_device_accessible(self) -> bool:
        """Return True if this buffer can be accessed by the GPU, otherwise False."""
        if self._memory_resource is not None:
            return self._memory_resource.is_device_accessible
        else:
            Buffer_init_mem_attrs(self)
            return self._mem_attrs.is_device_accessible

    @property
    def is_host_accessible(self) -> bool:
        """Return True if this buffer can be accessed by the CPU, otherwise False."""
        if self._memory_resource is not None:
            return self._memory_resource.is_host_accessible
        else:
            Buffer_init_mem_attrs(self)
            return self._mem_attrs.is_host_accessible

    @property
    def is_mapped(self) -> bool:
        """Return True if this buffer is mapped into the process via IPC."""
        return getattr(self._ipc_data, "is_mapped", False)


    @property
    def memory_resource(self) -> MemoryResource:
        """Return the memory resource associated with this buffer."""
        return self._memory_resource

    @property
    def size(self) -> int:
        """Return the memory size of this buffer."""
        return self._size

    @property
    def owner(self) -> object:
        """Return the object holding external allocation."""
        return self._owner


# Buffer Implementation
# ---------------------
cdef inline void Buffer_close(Buffer self, stream):
    cdef Stream s
    if self._ptr:
        if self._memory_resource is not None:
            s = Stream_accept(stream) if stream is not None else self._alloc_stream
            self._memory_resource.deallocate(self._ptr, self._size, s)
        self._ptr = 0
        self._memory_resource = None
        self._owner = None
        self._ptr_obj = None
        self._alloc_stream = None


<<<<<<< HEAD
cdef inline void Buffer_fill_uint8(Buffer self, uint8_t value, cydriver.CUstream s):
    with nogil:
        HANDLE_RETURN(cydriver.cuMemsetD8Async(<cydriver.CUdeviceptr>self._ptr, value, self._size, s))


cdef inline void Buffer_fill_from_ptr(
    Buffer self, const char* ptr, size_t width, cydriver.CUstream s
) except *:
    cdef size_t buffer_size = self._size

    if width == 1:
        with nogil:
            HANDLE_RETURN(cydriver.cuMemsetD8Async(
                <cydriver.CUdeviceptr>self._ptr, (<uint8_t*>ptr)[0], buffer_size, s))
    elif width == 2:
        if buffer_size & 0x1:
            raise ValueError(f"buffer size ({buffer_size}) must be divisible by 2")
        with nogil:
            HANDLE_RETURN(cydriver.cuMemsetD16Async(
                <cydriver.CUdeviceptr>self._ptr, (<uint16_t*>ptr)[0], buffer_size // 2, s))
    elif width == 4:
        if buffer_size & 0x3:
            raise ValueError(f"buffer size ({buffer_size}) must be divisible by 4")
        with nogil:
            HANDLE_RETURN(cydriver.cuMemsetD32Async(
                <cydriver.CUdeviceptr>self._ptr, (<uint32_t*>ptr)[0], buffer_size // 4, s))
    else:
        raise ValueError(f"value must be 1, 2, or 4 bytes, got {width}")
=======
cdef Buffer_init_mem_attrs(Buffer self):
    if not self._mem_attrs_inited:
        query_memory_attrs(self._mem_attrs, self._ptr)
        self._mem_attrs_inited = True


cdef int query_memory_attrs(_MemAttrs &out, uintptr_t ptr) except -1 nogil:
    cdef unsigned int memory_type = 0
    cdef int is_managed = 0
    cdef int device_id = 0
    _query_memory_attrs(memory_type, is_managed, device_id, <cydriver.CUdeviceptr>ptr)

    if memory_type == 0:
        # unregistered host pointer
        out.is_host_accessible = True
        out.is_device_accessible = False
        out.device_id = -1
    # for managed memory, the memory type can be CU_MEMORYTYPE_DEVICE,
    # so we need to check it first not to falsely claim it is not
    # host accessible.
    elif (
        is_managed
        or memory_type == cydriver.CUmemorytype.CU_MEMORYTYPE_HOST
    ):
        # For pinned memory allocated with cudaMallocHost or paged-locked
        # with cudaHostRegister, the memory_type is
        # cydriver.CUmemorytype.CU_MEMORYTYPE_HOST.
        # TODO(ktokarski): In some cases, the registered memory requires
        # using different ptr for device and host, we could check
        # cuMemHostGetDevicePointer and
        # CU_DEVICE_ATTRIBUTE_CAN_USE_HOST_POINTER_FOR_REGISTERED_MEM
        # to double check the device accessibility.
        out.is_host_accessible = True
        out.is_device_accessible = True
        out.device_id = device_id
    elif memory_type == cydriver.CUmemorytype.CU_MEMORYTYPE_DEVICE:
        out.is_host_accessible = False
        out.is_device_accessible = True
        out.device_id = device_id
    else:
        raise ValueError(f"Unsupported memory type: {memory_type}")
    return 0


cdef inline int _query_memory_attrs(unsigned int& memory_type, int & is_managed, int& device_id, cydriver.CUdeviceptr ptr) except -1 nogil:
    cdef cydriver.CUpointer_attribute attrs[3]
    cdef uintptr_t vals[3]
    attrs[0] = cydriver.CUpointer_attribute.CU_POINTER_ATTRIBUTE_MEMORY_TYPE
    attrs[1] = cydriver.CUpointer_attribute.CU_POINTER_ATTRIBUTE_IS_MANAGED
    attrs[2] = cydriver.CUpointer_attribute.CU_POINTER_ATTRIBUTE_DEVICE_ORDINAL
    vals[0] = <uintptr_t><void*>&memory_type
    vals[1] = <uintptr_t><void*>&is_managed
    vals[2] = <uintptr_t><void*>&device_id

    cdef cydriver.CUresult ret
    ret = cydriver.cuPointerGetAttributes(3, attrs, <void**>vals, ptr)
    if ret == cydriver.CUresult.CUDA_ERROR_NOT_INITIALIZED:
        with cython.gil:
            # Device class handles the cuInit call internally
            Device()
        ret = cydriver.cuPointerGetAttributes(3, attrs, <void**>vals, ptr)
    HANDLE_RETURN(ret)
    return 0
>>>>>>> 1f1f4797


cdef class MemoryResource:
    """Abstract base class for memory resources that manage allocation and
    deallocation of buffers.

    Subclasses must implement methods for allocating and deallocation, as well
    as properties associated with this memory resource from which all allocated
    buffers will inherit. (Since all :class:`Buffer` instances allocated and
    returned by the :meth:`allocate` method would hold a reference to self, the
    buffer properties are retrieved simply by looking up the underlying memory
    resource's respective property.)
    """

    @abc.abstractmethod
    def allocate(self, size_t size, stream: Stream | GraphBuilder | None = None) -> Buffer:
        """Allocate a buffer of the requested size.

        Parameters
        ----------
        size : int
            The size of the buffer to allocate, in bytes.
        stream : :obj:`~_stream.Stream` | :obj:`~_graph.GraphBuilder`, optional
            The stream on which to perform the allocation asynchronously.
            If None, it is up to each memory resource implementation to decide
            and document the behavior.

        Returns
        -------
        Buffer
            The allocated buffer object, which can be used for device or host operations
            depending on the resource's properties.
        """
        ...

    @abc.abstractmethod
    def deallocate(self, ptr: DevicePointerT, size_t size, stream: Stream | GraphBuilder | None = None):
        """Deallocate a buffer previously allocated by this resource.

        Parameters
        ----------
        ptr : :obj:`~_memory.DevicePointerT`
            The pointer or handle to the buffer to deallocate.
        size : int
            The size of the buffer to deallocate, in bytes.
        stream : :obj:`~_stream.Stream` | :obj:`~_graph.GraphBuilder`, optional
            The stream on which to perform the deallocation asynchronously.
            If None, it is up to each memory resource implementation to decide
            and document the behavior.
        """
        ...<|MERGE_RESOLUTION|>--- conflicted
+++ resolved
@@ -4,13 +4,9 @@
 
 from __future__ import annotations
 
-<<<<<<< HEAD
+cimport cython
 from libc.stdint cimport uint8_t, uint16_t, uint32_t, uintptr_t
 from cpython.buffer cimport PyObject_GetBuffer, PyBuffer_Release, Py_buffer, PyBUF_SIMPLE
-=======
-cimport cython
-from libc.stdint cimport uintptr_t
->>>>>>> 1f1f4797
 
 from cuda.bindings cimport cydriver
 from cuda.core.experimental._memory._device_memory_resource cimport DeviceMemoryResource
@@ -386,7 +382,6 @@
         self._alloc_stream = None
 
 
-<<<<<<< HEAD
 cdef inline void Buffer_fill_uint8(Buffer self, uint8_t value, cydriver.CUstream s):
     with nogil:
         HANDLE_RETURN(cydriver.cuMemsetD8Async(<cydriver.CUdeviceptr>self._ptr, value, self._size, s))
@@ -415,7 +410,8 @@
                 <cydriver.CUdeviceptr>self._ptr, (<uint32_t*>ptr)[0], buffer_size // 4, s))
     else:
         raise ValueError(f"value must be 1, 2, or 4 bytes, got {width}")
-=======
+
+
 cdef Buffer_init_mem_attrs(Buffer self):
     if not self._mem_attrs_inited:
         query_memory_attrs(self._mem_attrs, self._ptr)
@@ -479,7 +475,6 @@
         ret = cydriver.cuPointerGetAttributes(3, attrs, <void**>vals, ptr)
     HANDLE_RETURN(ret)
     return 0
->>>>>>> 1f1f4797
 
 
 cdef class MemoryResource:
