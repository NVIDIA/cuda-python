# SPDX-FileCopyrightText: Copyright (c) 2024-2025 NVIDIA CORPORATION & AFFILIATES. All rights reserved.
#
# SPDX-License-Identifier: Apache-2.0

from __future__ import annotations

cimport cython
from libc.stdint cimport uint8_t, uint16_t, uint32_t, uintptr_t
from cpython.buffer cimport PyObject_GetBuffer, PyBuffer_Release, Py_buffer, PyBUF_SIMPLE

from cuda.bindings cimport cydriver
from cuda.core.experimental._memory._device_memory_resource import DeviceMemoryResource
from cuda.core.experimental._memory._pinned_memory_resource import PinnedMemoryResource
from cuda.core.experimental._memory._ipc cimport IPCBufferDescriptor, IPCDataForBuffer
from cuda.core.experimental._memory cimport _ipc
from cuda.core.experimental._resource_handles cimport (
    DevicePtrHandle,
    StreamHandle,
    deviceptr_create_with_owner,
    intptr,
    native,
    set_deallocation_stream,
)
from cuda.core.experimental._stream cimport Stream_accept, Stream
from cuda.core.experimental._utils.cuda_utils cimport (
    _check_driver_error as raise_if_driver_error,
    HANDLE_RETURN,
)

import sys
from typing import TypeVar, Union

if sys.version_info >= (3, 12):
    from collections.abc import Buffer as BufferProtocol
else:
    BufferProtocol = object

from cuda.core.experimental._dlpack import DLDeviceType, make_py_capsule
from cuda.core.experimental._utils.cuda_utils import driver
from cuda.core.experimental._device import Device

__all__ = ['Buffer', 'MemoryResource']


DevicePointerT = Union[driver.CUdeviceptr, int, None]
"""
A type union of :obj:`~driver.CUdeviceptr`, `int` and `None` for hinting
:attr:`Buffer.handle`.
"""

cdef class Buffer:
    """Represent a handle to allocated memory.

    This generic object provides a unified representation for how
    different memory resources are to give access to their memory
    allocations.

    Support for data interchange mechanisms are provided by DLPack.
    """
    def __cinit__(self):
        self._clear()

    def _clear(self):
        # _h_ptr is default-initialized (empty shared_ptr) by C++
        self._size = 0
        self._memory_resource = None
        self._ipc_data = None
        self._owner = None
        self._mem_attrs_inited = False

    def __init__(self, *args, **kwargs):
        raise RuntimeError("Buffer objects cannot be instantiated directly. "
                           "Please use MemoryResource APIs.")

    @classmethod
    def _init(
        cls, ptr: DevicePointerT, size_t size, mr: MemoryResource | None = None,
        stream: Stream | None = None, ipc_descriptor: IPCBufferDescriptor | None = None,
        owner : object | None = None
    ):
        """Legacy init for compatibility - creates a non-owning ref handle.

        Note: The stream parameter is accepted for API compatibility but is
        ignored since non-owning refs are never freed by the handle.
        """
        if mr is not None and owner is not None:
            raise ValueError("owner and memory resource cannot be both specified together")
        cdef Buffer self = Buffer.__new__(cls)
        self._h_ptr = deviceptr_create_with_owner(<uintptr_t>(int(ptr)), owner)
        self._size = size
        self._memory_resource = mr
        self._ipc_data = IPCDataForBuffer(ipc_descriptor, True) if ipc_descriptor is not None else None
        self._owner = owner
        self._mem_attrs_inited = False
        return self

    # No __dealloc__ needed - RAII handles cleanup via _h_ptr destructor

    def __reduce__(self):
        # Must not serialize the parent's stream!
        return Buffer.from_ipc_descriptor, (self.memory_resource, self.get_ipc_descriptor())

    @staticmethod
    def from_handle(
        ptr: DevicePointerT, size_t size, mr: MemoryResource | None = None,
        owner: object | None = None,
    ) -> Buffer:
        """Create a new :class:`Buffer` object from a pointer.

        Parameters
        ----------
        ptr : :obj:`~_memory.DevicePointerT`
            Allocated buffer handle object
        size : int
            Memory size of the buffer
        mr : :obj:`~_memory.MemoryResource`, optional
            Memory resource associated with the buffer
        owner : object, optional
            An object holding external allocation that the ``ptr`` points to.
            The reference is kept as long as the buffer is alive.
            The ``owner`` and ``mr`` cannot be specified together.

        Note
        ----
        This creates a non-owning reference. The pointer will NOT be freed
        when the Buffer is closed or garbage collected.
        """
        return Buffer._init(ptr, size, mr=mr, owner=owner)

    @classmethod
    def from_ipc_descriptor(
        cls, mr: DeviceMemoryResource | PinnedMemoryResource, ipc_descriptor: IPCBufferDescriptor,
        stream: Stream = None
    ) -> Buffer:
        """Import a buffer that was exported from another process."""
        return _ipc.Buffer_from_ipc_descriptor(cls, mr, ipc_descriptor, stream)

    def get_ipc_descriptor(self) -> IPCBufferDescriptor:
        """Export a buffer allocated for sharing between processes."""
        if self._ipc_data is None:
            self._ipc_data = IPCDataForBuffer(_ipc.Buffer_get_ipc_descriptor(self), False)
        return self._ipc_data.ipc_descriptor

    def close(self, stream: Stream | GraphBuilder | None = None):
        """Deallocate this buffer asynchronously on the given stream.

        This buffer is released back to their memory resource
        asynchronously on the given stream.

        Parameters
        ----------
        stream : :obj:`~_stream.Stream` | :obj:`~_graph.GraphBuilder`, optional
            The stream object to use for asynchronous deallocation. If None,
            the deallocation stream stored in the handle is used.
        """
        Buffer_close(self, stream)

    def copy_to(self, dst: Buffer = None, *, stream: Stream | GraphBuilder) -> Buffer:
        """Copy from this buffer to the dst buffer asynchronously on the given stream.

        Copies the data from this buffer to the provided dst buffer.
        If the dst buffer is not provided, then a new buffer is first
        allocated using the associated memory resource before the copy.

        Parameters
        ----------
        dst : :obj:`~_memory.Buffer`
            Source buffer to copy data from
        stream : :obj:`~_stream.Stream` | :obj:`~_graph.GraphBuilder`
            Keyword argument specifying the stream for the
            asynchronous copy

        """
        stream = Stream_accept(stream)
        cdef size_t src_size = self._size

        if dst is None:
            if self._memory_resource is None:
                raise ValueError("a destination buffer must be provided (this "
                                 "buffer does not have a memory_resource)")
            dst = self._memory_resource.allocate(src_size, stream)

        cdef size_t dst_size = dst._size
        if dst_size != src_size:
            raise ValueError( "buffer sizes mismatch between src and dst (sizes "
                             f"are: src={src_size}, dst={dst_size})"
            )
        err, = driver.cuMemcpyAsync(native(dst._h_ptr), native(self._h_ptr), src_size, stream.handle)
        raise_if_driver_error(err)
        return dst

    def copy_from(self, src: Buffer, *, stream: Stream | GraphBuilder):
        """Copy from the src buffer to this buffer asynchronously on the given stream.

        Parameters
        ----------
        src : :obj:`~_memory.Buffer`
            Source buffer to copy data from
        stream : :obj:`~_stream.Stream` | :obj:`~_graph.GraphBuilder`
            Keyword argument specifying the stream for the
            asynchronous copy

        """
        stream = Stream_accept(stream)
        cdef size_t dst_size = self._size
        cdef size_t src_size = src._size

        if src_size != dst_size:
            raise ValueError( "buffer sizes mismatch between src and dst (sizes "
                             f"are: src={src_size}, dst={dst_size})"
            )
        err, = driver.cuMemcpyAsync(native(self._h_ptr), native(src._h_ptr), dst_size, stream.handle)
        raise_if_driver_error(err)

    def fill(self, value: int | BufferProtocol, *, stream: Stream | GraphBuilder):
        """Fill this buffer with a repeating byte pattern.

        Parameters
        ----------
        value : int | :obj:`collections.abc.Buffer`
            - int: Must be in range [0, 256). Converted to 1 byte.
            - :obj:`collections.abc.Buffer`: Must be 1, 2, or 4 bytes.
        stream : :obj:`~_stream.Stream` | :obj:`~_graph.GraphBuilder`
            Stream for the asynchronous fill operation.

        Raises
        ------
        TypeError
            If value is not an int and does not support the buffer protocol.
        ValueError
            If value byte length is not 1, 2, or 4.
            If buffer size is not divisible by value byte length.
        OverflowError
            If int value is outside [0, 256).

        """
        cdef Stream s_stream = Stream_accept(stream)

        # Handle int case: 1-byte fill with automatic overflow checking.
        if isinstance(value, int):
            Buffer_fill_uint8(self, value, s_stream._h_stream)
            return

        # Handle bytes case: direct pointer access without intermediate objects.
        if isinstance(value, bytes):
            Buffer_fill_from_ptr(self, <const char*><bytes>value, len(value), s_stream._h_stream)
            return

        # General buffer protocol path using C buffer API.
        cdef Py_buffer buf
        if PyObject_GetBuffer(value, &buf, PyBUF_SIMPLE) != 0:
            raise TypeError(
                f"value must be an int or support the buffer protocol, got {type(value).__name__}"
            )
        try:
            Buffer_fill_from_ptr(self, <const char*>buf.buf, buf.len, s_stream._h_stream)
        finally:
            PyBuffer_Release(&buf)

    def __dlpack__(
        self,
        *,
        stream: int | None = None,
        max_version: tuple[int, int] | None = None,
        dl_device: tuple[int, int] | None = None,
        copy: bool | None = None,
    ) -> TypeVar("PyCapsule"):
        # Note: we ignore the stream argument entirely (as if it is -1).
        # It is the user's responsibility to maintain stream order.
        if dl_device is not None:
            raise BufferError("Sorry, not supported: dl_device other than None")
        if copy is True:
            raise BufferError("Sorry, not supported: copy=True")
        if max_version is None:
            versioned = False
        else:
            if not isinstance(max_version, tuple) or len(max_version) != 2:
                raise BufferError(f"Expected max_version tuple[int, int], got {max_version}")
            versioned = max_version >= (1, 0)
        capsule = make_py_capsule(self, versioned)
        return capsule

    def __dlpack_device__(self) -> tuple[int, int]:
        cdef bint d = self.is_device_accessible
        cdef bint h = self.is_host_accessible
        if d and (not h):
            return (DLDeviceType.kDLCUDA, self.device_id)
        if d and h:
            # TODO: this can also be kDLCUDAManaged, we need more fine-grained checks
            return (DLDeviceType.kDLCUDAHost, 0)
        if (not d) and h:
            return (DLDeviceType.kDLCPU, 0)
        raise BufferError("buffer is neither device-accessible nor host-accessible")

    def __buffer__(self, flags: int, /) -> memoryview:
        # Support for Python-level buffer protocol as per PEP 688.
        # This raises a BufferError unless:
        #   1. Python is 3.12+
        #   2. This Buffer object is host accessible
        raise NotImplementedError("WIP: Buffer.__buffer__ hasn't been implemented yet.")

    def __release_buffer__(self, buffer: memoryview, /):
        # Supporting method paired with __buffer__.
        raise NotImplementedError("WIP: Buffer.__release_buffer__ hasn't been implemented yet.")

    @property
    def device_id(self) -> int:
        """Return the device ordinal of this buffer."""
        if self._memory_resource is not None:
            return self._memory_resource.device_id
        _init_mem_attrs(self)
        return self._mem_attrs.device_id

    @property
    def handle(self) -> DevicePointerT:
        """Return the buffer handle object.

        .. caution::

            This handle is a Python object. To get the memory address of the underlying C
            handle, call ``int(Buffer.handle)``.
        """
        # Return raw integer for compatibility with ctypes and other tools
        # that expect a raw pointer value
        return intptr(self._h_ptr)

    @property
    def is_device_accessible(self) -> bool:
        """Return True if this buffer can be accessed by the GPU, otherwise False."""
        if self._memory_resource is not None:
            return self._memory_resource.is_device_accessible
        _init_mem_attrs(self)
        return self._mem_attrs.is_device_accessible

    @property
    def is_host_accessible(self) -> bool:
        """Return True if this buffer can be accessed by the CPU, otherwise False."""
        if self._memory_resource is not None:
            return self._memory_resource.is_host_accessible
        _init_mem_attrs(self)
        return self._mem_attrs.is_host_accessible

    @property
    def is_mapped(self) -> bool:
        """Return True if this buffer is mapped into the process via IPC."""
        return getattr(self._ipc_data, "is_mapped", False)


    @property
    def memory_resource(self) -> MemoryResource:
        """Return the memory resource associated with this buffer."""
        return self._memory_resource

    @property
    def size(self) -> int:
        """Return the memory size of this buffer."""
        return self._size

    @property
    def owner(self) -> object:
        """Return the object holding external allocation."""
        return self._owner


# Memory Attribute Query Helpers
# ------------------------------
cdef inline void _init_mem_attrs(Buffer self):
    """Initialize memory attributes by querying the pointer."""
    if not self._mem_attrs_inited:
        _query_memory_attrs(self._mem_attrs, native(self._h_ptr))
        self._mem_attrs_inited = True


cdef inline int _query_memory_attrs(
    _MemAttrs& out,
    cydriver.CUdeviceptr ptr
) except -1 nogil:
    """Query memory attributes for a device pointer."""
    cdef unsigned int memory_type = 0
    cdef int is_managed = 0
    cdef int device_id = 0
    cdef cydriver.CUpointer_attribute attrs[3]
    cdef uintptr_t vals[3]

    attrs[0] = cydriver.CUpointer_attribute.CU_POINTER_ATTRIBUTE_MEMORY_TYPE
    attrs[1] = cydriver.CUpointer_attribute.CU_POINTER_ATTRIBUTE_IS_MANAGED
    attrs[2] = cydriver.CUpointer_attribute.CU_POINTER_ATTRIBUTE_DEVICE_ORDINAL
    vals[0] = <uintptr_t><void*>&memory_type
    vals[1] = <uintptr_t><void*>&is_managed
    vals[2] = <uintptr_t><void*>&device_id

    cdef cydriver.CUresult ret
    ret = cydriver.cuPointerGetAttributes(3, attrs, <void**>vals, ptr)
    if ret == cydriver.CUresult.CUDA_ERROR_NOT_INITIALIZED:
        with cython.gil:
            # Device class handles the cuInit call internally
            Device()
        ret = cydriver.cuPointerGetAttributes(3, attrs, <void**>vals, ptr)
    HANDLE_RETURN(ret)

    if memory_type == 0:
        # unregistered host pointer
        out.is_host_accessible = True
        out.is_device_accessible = False
        out.device_id = -1
    elif (
        is_managed
        or memory_type == cydriver.CUmemorytype.CU_MEMORYTYPE_HOST
    ):
        # Managed memory or pinned host memory
        out.is_host_accessible = True
        out.is_device_accessible = True
        out.device_id = device_id
    elif memory_type == cydriver.CUmemorytype.CU_MEMORYTYPE_DEVICE:
        out.is_host_accessible = False
        out.is_device_accessible = True
        out.device_id = device_id
    else:
        with cython.gil:
            raise ValueError(f"Unsupported memory type: {memory_type}")
    return 0


cdef class MemoryResource:
    """Abstract base class for memory resources that manage allocation and
    deallocation of buffers.

    Subclasses must implement methods for allocating and deallocation, as well
    as properties associated with this memory resource from which all allocated
    buffers will inherit. (Since all :class:`Buffer` instances allocated and
    returned by the :meth:`allocate` method would hold a reference to self, the
    buffer properties are retrieved simply by looking up the underlying memory
    resource's respective property.)
    """

    def allocate(self, size_t size, stream: Stream | GraphBuilder | None = None) -> Buffer:
        """Allocate a buffer of the requested size.

        Parameters
        ----------
        size : int
            The size of the buffer to allocate, in bytes.
        stream : :obj:`~_stream.Stream` | :obj:`~_graph.GraphBuilder`, optional
            The stream on which to perform the allocation asynchronously.
            If None, it is up to each memory resource implementation to decide
            and document the behavior.

        Returns
        -------
        Buffer
            The allocated buffer object, which can be used for device or host operations
            depending on the resource's properties.
        """
        raise TypeError("MemoryResource.allocate must be implemented by subclasses.")

    def deallocate(self, ptr: DevicePointerT, size_t size, stream: Stream | GraphBuilder | None = None):
        """Deallocate a buffer previously allocated by this resource.

        Parameters
        ----------
        ptr : :obj:`~_memory.DevicePointerT`
            The pointer or handle to the buffer to deallocate.
        size : int
            The size of the buffer to deallocate, in bytes.
        stream : :obj:`~_stream.Stream` | :obj:`~_graph.GraphBuilder`, optional
            The stream on which to perform the deallocation asynchronously.
            If None, it is up to each memory resource implementation to decide
            and document the behavior.
        """
<<<<<<< HEAD
        ...

# Buffer Implementation Helpers
# -----------------------------
cdef inline Buffer Buffer_from_deviceptr_handle(
    DevicePtrHandle h_ptr,
    size_t size,
    MemoryResource mr,
    object ipc_descriptor = None
):
    """Create a Buffer from an existing DevicePtrHandle."""
    cdef Buffer buf = Buffer.__new__(Buffer)
    buf._h_ptr = h_ptr
    buf._size = size
    buf._memory_resource = mr
    buf._ipc_data = IPCDataForBuffer(ipc_descriptor, True) if ipc_descriptor is not None else None
    buf._owner = None
    buf._mem_attrs_inited = False
    return buf


cdef inline void Buffer_close(Buffer self, object stream):
    """Close a buffer, freeing its memory."""
    cdef Stream s
    if not self._h_ptr:
        return
    # Update deallocation stream if provided
    if stream is not None:
        s = Stream_accept(stream)
        set_deallocation_stream(self._h_ptr, s._h_stream)
    # Reset handle - RAII deleter will free the memory (and release owner ref in C++)
    self._h_ptr.reset()
    self._size = 0
    self._memory_resource = None
    self._ipc_data = None
    self._owner = None


cdef inline int Buffer_fill_uint8(Buffer self, uint8_t value, StreamHandle h_stream) except? -1:
    cdef cydriver.CUdeviceptr ptr = native(self._h_ptr)
    cdef cydriver.CUstream s = native(h_stream)
    with nogil:
        HANDLE_RETURN(cydriver.cuMemsetD8Async(ptr, value, self._size, s))
    return 0


cdef inline int Buffer_fill_from_ptr(
    Buffer self, const char* ptr, size_t width, StreamHandle h_stream
) except? -1:
    cdef size_t buffer_size = self._size
    cdef cydriver.CUdeviceptr dst = native(self._h_ptr)
    cdef cydriver.CUstream s = native(h_stream)

    if width == 1:
        with nogil:
            HANDLE_RETURN(cydriver.cuMemsetD8Async(dst, (<uint8_t*>ptr)[0], buffer_size, s))
    elif width == 2:
        if buffer_size & 0x1:
            raise ValueError(f"buffer size ({buffer_size}) must be divisible by 2")
        with nogil:
            HANDLE_RETURN(cydriver.cuMemsetD16Async(dst, (<uint16_t*>ptr)[0], buffer_size // 2, s))
    elif width == 4:
        if buffer_size & 0x3:
            raise ValueError(f"buffer size ({buffer_size}) must be divisible by 4")
        with nogil:
            HANDLE_RETURN(cydriver.cuMemsetD32Async(dst, (<uint32_t*>ptr)[0], buffer_size // 4, s))
    else:
        raise ValueError(f"value must be 1, 2, or 4 bytes, got {width}")
    return 0
=======
        raise TypeError("MemoryResource.deallocate must be implemented by subclasses.")

    @property
    def is_device_accessible(self) -> bool:
        """Whether buffers allocated by this resource are device-accessible."""
        raise TypeError("MemoryResource.is_device_accessible must be implemented by subclasses.")

    @property
    def is_host_accessible(self) -> bool:
        """Whether buffers allocated by this resource are host-accessible."""
        raise TypeError("MemoryResource.is_host_accessible must be implemented by subclasses.")

    @property
    def device_id(self) -> int:
        """Device ID associated with this memory resource, or -1 if not applicable."""
        raise TypeError("MemoryResource.device_id must be implemented by subclasses.")
>>>>>>> 87b49b79
<|MERGE_RESOLUTION|>--- conflicted
+++ resolved
@@ -467,8 +467,23 @@
             If None, it is up to each memory resource implementation to decide
             and document the behavior.
         """
-<<<<<<< HEAD
-        ...
+        raise TypeError("MemoryResource.deallocate must be implemented by subclasses.")
+
+    @property
+    def is_device_accessible(self) -> bool:
+        """Whether buffers allocated by this resource are device-accessible."""
+        raise TypeError("MemoryResource.is_device_accessible must be implemented by subclasses.")
+
+    @property
+    def is_host_accessible(self) -> bool:
+        """Whether buffers allocated by this resource are host-accessible."""
+        raise TypeError("MemoryResource.is_host_accessible must be implemented by subclasses.")
+
+    @property
+    def device_id(self) -> int:
+        """Device ID associated with this memory resource, or -1 if not applicable."""
+        raise TypeError("MemoryResource.device_id must be implemented by subclasses.")
+
 
 # Buffer Implementation Helpers
 # -----------------------------
@@ -536,22 +551,4 @@
             HANDLE_RETURN(cydriver.cuMemsetD32Async(dst, (<uint32_t*>ptr)[0], buffer_size // 4, s))
     else:
         raise ValueError(f"value must be 1, 2, or 4 bytes, got {width}")
-    return 0
-=======
-        raise TypeError("MemoryResource.deallocate must be implemented by subclasses.")
-
-    @property
-    def is_device_accessible(self) -> bool:
-        """Whether buffers allocated by this resource are device-accessible."""
-        raise TypeError("MemoryResource.is_device_accessible must be implemented by subclasses.")
-
-    @property
-    def is_host_accessible(self) -> bool:
-        """Whether buffers allocated by this resource are host-accessible."""
-        raise TypeError("MemoryResource.is_host_accessible must be implemented by subclasses.")
-
-    @property
-    def device_id(self) -> int:
-        """Device ID associated with this memory resource, or -1 if not applicable."""
-        raise TypeError("MemoryResource.device_id must be implemented by subclasses.")
->>>>>>> 87b49b79
+    return 0