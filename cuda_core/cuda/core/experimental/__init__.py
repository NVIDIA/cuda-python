# SPDX-FileCopyrightText: Copyright (c) 2024-2025 NVIDIA CORPORATION & AFFILIATES. All rights reserved.
#
# SPDX-License-Identifier: Apache-2.0

<<<<<<< HEAD
try:
    from cuda import bindings
except ImportError:
    raise ImportError("cuda.bindings 12.x or 13.x must be installed") from None
else:
    cuda_major, cuda_minor = bindings.__version__.split(".")[:2]
    if cuda_major not in ("12", "13"):
        raise ImportError("cuda.bindings 12.x or 13.x must be installed")

import importlib
import sys

# The _resource_handles module exports a PyCapsule dispatch table that other
# extension modules access via PyCapsule_Import. We import it here to ensure
# it's loaded before other modules try to use it.
#
# We use importlib.import_module with the full path to avoid triggering
# circular import issues that can occur with relative imports during
# package initialization.
_resource_handles = importlib.import_module("cuda.core.experimental._resource_handles")

subdir = f"cu{cuda_major}"
try:
    versioned_mod = importlib.import_module(f".{subdir}", __package__)
    # Import all symbols from the module
    globals().update(versioned_mod.__dict__)
except ImportError:
    # This is not a wheel build, but a conda or local build, do nothing
    pass
else:
    del versioned_mod
finally:
    del bindings, importlib, subdir, cuda_major, cuda_minor

from cuda.core.experimental import utils  # noqa: E402
from cuda.core.experimental._device import Device  # noqa: E402
from cuda.core.experimental._event import Event, EventOptions  # noqa: E402
from cuda.core.experimental._graph import (  # noqa: E402
=======
"""
Backward compatibility stubs for cuda.core.experimental namespace.

This module provides forwarding stubs that import from the new cuda.core.*
locations and emit deprecation warnings. Users should migrate to importing
directly from cuda.core instead of cuda.core.experimental.

The experimental namespace will be removed in v1.0.0.

"""


def _warn_deprecated():
    """Emit a deprecation warning for using the experimental namespace.

    Note: This warning is only when the experimental module is first imported.
    Subsequent accesses to attributes (like utils, Device, etc.) do not trigger
    additional warnings since they are already set in the module namespace.
    """
    import warnings

    warnings.warn(
        "The cuda.core.experimental namespace is deprecated. "
        "Please import directly from cuda.core instead. "
        "For example, use 'from cuda.core import Device' instead of "
        "'from cuda.core.experimental import Device'. "
        "The experimental namespace will be removed in v1.0.0.",
        DeprecationWarning,
        stacklevel=3,
    )


# Import from new locations and re-export
_warn_deprecated()


from cuda.core import utils  # noqa: E402

# Make utils accessible as a submodule for backward compatibility
__import__("sys").modules[__spec__.name + ".utils"] = utils


from cuda.core._device import Device  # noqa: E402
from cuda.core._event import Event, EventOptions  # noqa: E402
from cuda.core._graph import (  # noqa: E402
>>>>>>> 95e28850
    Graph,
    GraphBuilder,
    GraphCompleteOptions,
    GraphDebugPrintOptions,
)
from cuda.core._launch_config import LaunchConfig  # noqa: E402
from cuda.core._launcher import launch  # noqa: E402
from cuda.core._layout import _StridedLayout  # noqa: E402
from cuda.core._linker import Linker, LinkerOptions  # noqa: E402
from cuda.core._memory import (  # noqa: E402
    Buffer,
    DeviceMemoryResource,
    DeviceMemoryResourceOptions,
    GraphMemoryResource,
    LegacyPinnedMemoryResource,
    ManagedMemoryResource,
    ManagedMemoryResourceOptions,
    MemoryResource,
    PinnedMemoryResource,
    PinnedMemoryResourceOptions,
    VirtualMemoryResource,
    VirtualMemoryResourceOptions,
)
from cuda.core._module import Kernel, ObjectCode  # noqa: E402
from cuda.core._program import Program, ProgramOptions  # noqa: E402
from cuda.core._stream import Stream, StreamOptions  # noqa: E402
from cuda.core._system import System  # noqa: E402

system = System()
__import__("sys").modules[__spec__.name + ".system"] = system
del System<|MERGE_RESOLUTION|>--- conflicted
+++ resolved
@@ -2,46 +2,6 @@
 #
 # SPDX-License-Identifier: Apache-2.0
 
-<<<<<<< HEAD
-try:
-    from cuda import bindings
-except ImportError:
-    raise ImportError("cuda.bindings 12.x or 13.x must be installed") from None
-else:
-    cuda_major, cuda_minor = bindings.__version__.split(".")[:2]
-    if cuda_major not in ("12", "13"):
-        raise ImportError("cuda.bindings 12.x or 13.x must be installed")
-
-import importlib
-import sys
-
-# The _resource_handles module exports a PyCapsule dispatch table that other
-# extension modules access via PyCapsule_Import. We import it here to ensure
-# it's loaded before other modules try to use it.
-#
-# We use importlib.import_module with the full path to avoid triggering
-# circular import issues that can occur with relative imports during
-# package initialization.
-_resource_handles = importlib.import_module("cuda.core.experimental._resource_handles")
-
-subdir = f"cu{cuda_major}"
-try:
-    versioned_mod = importlib.import_module(f".{subdir}", __package__)
-    # Import all symbols from the module
-    globals().update(versioned_mod.__dict__)
-except ImportError:
-    # This is not a wheel build, but a conda or local build, do nothing
-    pass
-else:
-    del versioned_mod
-finally:
-    del bindings, importlib, subdir, cuda_major, cuda_minor
-
-from cuda.core.experimental import utils  # noqa: E402
-from cuda.core.experimental._device import Device  # noqa: E402
-from cuda.core.experimental._event import Event, EventOptions  # noqa: E402
-from cuda.core.experimental._graph import (  # noqa: E402
-=======
 """
 Backward compatibility stubs for cuda.core.experimental namespace.
 
@@ -87,7 +47,6 @@
 from cuda.core._device import Device  # noqa: E402
 from cuda.core._event import Event, EventOptions  # noqa: E402
 from cuda.core._graph import (  # noqa: E402
->>>>>>> 95e28850
     Graph,
     GraphBuilder,
     GraphCompleteOptions,
