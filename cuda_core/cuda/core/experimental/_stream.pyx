--- conflicted
+++ resolved
@@ -113,17 +113,10 @@
         self._handle = <cydriver.CUstream>(NULL)
         self._owner = None
         self._builtin = False
-<<<<<<< HEAD
-        self._nonblocking = -1  # delayed
-        self._priority = INT32_MIN  # delayed
-        self._device_id = cydriver.CU_DEVICE_INVALID  # delayed
-        self._ctx_handle = CU_CONTEXT_INVALID  # delayed
-=======
         self._nonblocking = -1  # lazy init'd
         self._priority = INT32_MIN  # lazy init'd
         self._device_id = cydriver.CU_DEVICE_INVALID  # lazy init'd
         self._ctx_handle = CU_CONTEXT_INVALID  # lazy init'd
->>>>>>> 5669118f
 
     def __init__(self, *args, **kwargs):
         raise RuntimeError(
@@ -334,21 +327,12 @@
     cdef int _get_device_and_context(self) except?-1:
         cdef cydriver.CUcontext curr_ctx
         if self._device_id == cydriver.CU_DEVICE_INVALID:
-<<<<<<< HEAD
-            # TODO: It is likely faster/safer to call cuCtxGetCurrent?
-            from cuda.core.experimental._device import Device  # avoid circular import
-            curr_ctx = <cydriver.CUcontext><uintptr_t>(Device().context._handle)
-            with nogil:
-                # Get the stream context first
-                self._get_context()
-=======
             with nogil:
                 # Get the current context
                 HANDLE_RETURN(cydriver.cuCtxGetCurrent(&curr_ctx))
                 # Get the stream's context (self.ctx_handle is populated)
                 self._get_context()
                 # Get the stream's device (may require a context-switching dance)
->>>>>>> 5669118f
                 self._device_id = get_device_from_ctx(self._ctx_handle, curr_ctx)
         return 0
 
