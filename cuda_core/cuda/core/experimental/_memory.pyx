# SPDX-FileCopyrightText: Copyright (c) 2024-2025 NVIDIA CORPORATION & AFFILIATES. All rights reserved.
#
# SPDX-License-Identifier: Apache-2.0

from __future__ import annotations

cimport cpython
from libc.limits cimport ULLONG_MAX
from libc.stdint cimport uintptr_t, intptr_t
from libc.string cimport memset, memcpy

from cuda.bindings cimport cydriver

from cuda.core.experimental._stream cimport Stream as cyStream
from cuda.core.experimental._utils.cuda_utils cimport (
    _check_driver_error as raise_if_driver_error,
    check_or_create_options,
    HANDLE_RETURN,
)

<<<<<<< HEAD
from typing import TypeVar, Union, TYPE_CHECKING
=======
from dataclasses import dataclass
from typing import Optional, TypeVar, Union, TYPE_CHECKING
>>>>>>> ae55f7c6
import abc
from typing import TypeVar, Union, Optional, Iterable, Literal
from dataclasses import dataclass, field
import array
import contextlib
import cython
import multiprocessing
import os
import platform
import weakref


from cuda.core.experimental._dlpack import DLDeviceType, make_py_capsule
from cuda.core.experimental._stream import Stream, default_stream
from cuda.core.experimental._utils.cuda_utils import ( driver, Transaction, get_binding_version )

if platform.system() == "Linux":
    import socket

if TYPE_CHECKING:
    from ._device import Device
    import uuid


PyCapsule = TypeVar("PyCapsule")
"""Represent the capsule type."""

DevicePointerT = Union[driver.CUdeviceptr, int, None]
"""A type union of :obj:`~driver.CUdeviceptr`, `int` and `None` for hinting :attr:`Buffer.handle`."""


cdef class _cyBuffer:
    """
    Internal only. Responsible for offering fast C method access.
    """
    cdef:
        intptr_t _ptr
        size_t _size
        _cyMemoryResource _mr
        object _ptr_obj


cdef class _cyMemoryResource:
    """
    Internal only. Responsible for offering fast C method access.
    """
    cdef Buffer _allocate(self, size_t size, cyStream stream):
        raise NotImplementedError

    cdef void _deallocate(self, intptr_t ptr, size_t size, cyStream stream) noexcept:
        raise NotImplementedError


class MemoryResourceAttributes(abc.ABC):

    @property
    @abc.abstractmethod
    def is_device_accessible(self) -> bool:
        """bool: True if buffers allocated by this resource can be accessed on the device."""
        ...

    @property
    @abc.abstractmethod
    def is_host_accessible(self) -> bool:
        """bool: True if buffers allocated by this resource can be accessed on the host."""
        ...

    @property
    @abc.abstractmethod
    def device_id(self) -> int:
        """int: The device ordinal for which this memory resource is responsible.

        Raises
        ------
        RuntimeError
            If the resource is not bound to a specific device.
        """
        ...


cdef class Buffer(_cyBuffer, MemoryResourceAttributes):
    """Represent a handle to allocated memory.

    This generic object provides a unified representation for how
    different memory resources are to give access to their memory
    allocations.

    Support for data interchange mechanisms are provided by DLPack.
    """
    cdef dict __dict__  # required if inheriting from both Cython/Python classes

    def __init__(self, *args, **kwargs):
        raise RuntimeError("Buffer objects cannot be instantiated directly. Please use MemoryResource APIs.")

    @classmethod
    def _init(cls, ptr: DevicePointerT, size_t size, mr: MemoryResource | None = None):
        cdef Buffer self = Buffer.__new__(cls)
        self._ptr = <intptr_t>(int(ptr))
        self._ptr_obj = ptr
        self._size = size
        self._mr = mr
        return self

    def __dealloc__(self):
        self.close()

    def __reduce__(self):
        return Buffer.from_ipc_descriptor, (self.memory_resource, self.get_ipc_descriptor())

    cpdef close(self, stream: Stream = None):
        """Deallocate this buffer asynchronously on the given stream.

        This buffer is released back to their memory resource
        asynchronously on the given stream.

        Parameters
        ----------
        stream : Stream, optional
            The stream object to use for asynchronous deallocation. If None,
            the behavior depends on the underlying memory resource.
        """
        if self._ptr and self._mr is not None:
            # To be fixed in NVIDIA/cuda-python#1032
            if stream is None:
                stream = Stream.__new__(Stream)
                (<cyStream>(stream))._handle = <cydriver.CUstream>(0)
            self._mr._deallocate(self._ptr, self._size, <cyStream>stream)
            self._ptr = 0
            self._mr = None
            self._ptr_obj = None

    @property
    def handle(self) -> DevicePointerT:
        """Return the buffer handle object.

        .. caution::

            This handle is a Python object. To get the memory address of the underlying C
            handle, call ``int(Buffer.handle)``.
        """
        if self._ptr_obj is not None:
            return self._ptr_obj
        elif self._ptr:
            return self._ptr
        else:
            # contract: Buffer is closed
            return 0

    @property
    def size(self) -> int:
        """Return the memory size of this buffer."""
        return self._size

    @property
    def memory_resource(self) -> MemoryResource:
        """Return the memory resource associated with this buffer."""
        return self._mr

    @property
    def is_device_accessible(self) -> bool:
        """Return True if this buffer can be accessed by the GPU, otherwise False."""
        if self._mr is not None:
            return self._mr.is_device_accessible
        raise NotImplementedError("WIP: Currently this property only supports buffers with associated MemoryResource")

    @property
    def is_host_accessible(self) -> bool:
        """Return True if this buffer can be accessed by the CPU, otherwise False."""
        if self._mr is not None:
            return self._mr.is_host_accessible
        raise NotImplementedError("WIP: Currently this property only supports buffers with associated MemoryResource")

    @property
    def device_id(self) -> int:
        """Return the device ordinal of this buffer."""
        if self._mr is not None:
            return self._mr.device_id
        raise NotImplementedError("WIP: Currently this property only supports buffers with associated MemoryResource")

    def get_ipc_descriptor(self) -> IPCBufferDescriptor:
        """Export a buffer allocated for sharing between processes."""
        if not self._mr.is_ipc_enabled:
            raise RuntimeError("Memory resource is not IPC-enabled")
        cdef cydriver.CUmemPoolPtrExportData data
        with nogil:
            HANDLE_RETURN(cydriver.cuMemPoolExportPointer(&data, <cydriver.CUdeviceptr>(self._ptr)))
        cdef bytes data_b = cpython.PyBytes_FromStringAndSize(<char*>(data.reserved), sizeof(data.reserved))
        return IPCBufferDescriptor._init(data_b, self.size)

    @classmethod
    def from_ipc_descriptor(cls, mr: DeviceMemoryResource, ipc_buffer: IPCBufferDescriptor) -> Buffer:
        """Import a buffer that was exported from another process."""
        if not mr.is_ipc_enabled:
            raise RuntimeError("Memory resource is not IPC-enabled")
        cdef cydriver.CUmemPoolPtrExportData share_data
        memcpy(share_data.reserved, <const void*><const char*>(ipc_buffer._reserved), sizeof(share_data.reserved))
        cdef cydriver.CUdeviceptr ptr
        with nogil:
            HANDLE_RETURN(cydriver.cuMemPoolImportPointer(&ptr, mr._mempool_handle, &share_data))
        return Buffer.from_handle(<intptr_t>ptr, ipc_buffer.size, mr)

    def copy_to(self, dst: Buffer = None, *, stream: Stream) -> Buffer:
        """Copy from this buffer to the dst buffer asynchronously on the given stream.

        Copies the data from this buffer to the provided dst buffer.
        If the dst buffer is not provided, then a new buffer is first
        allocated using the associated memory resource before the copy.

        Parameters
        ----------
        dst : :obj:`~_memory.Buffer`
            Source buffer to copy data from
        stream : Stream
            Keyword argument specifying the stream for the
            asynchronous copy

        """
        if stream is None:
            raise ValueError("stream must be provided")

        cdef size_t src_size = self._size

        if dst is None:
            if self._mr is None:
                raise ValueError("a destination buffer must be provided (this buffer does not have a memory_resource)")
            dst = self._mr.allocate(src_size, stream)

        cdef size_t dst_size = dst._size
        if dst_size != src_size:
            raise ValueError(
                f"buffer sizes mismatch between src and dst (sizes are: src={src_size}, dst={dst_size})"
            )
        err, = driver.cuMemcpyAsync(dst._ptr, self._ptr, src_size, stream.handle)
        raise_if_driver_error(err)
        return dst

    def copy_from(self, src: Buffer, *, stream: Stream):
        """Copy from the src buffer to this buffer asynchronously on the given stream.

        Parameters
        ----------
        src : :obj:`~_memory.Buffer`
            Source buffer to copy data from
        stream : Stream
            Keyword argument specifying the stream for the
            asynchronous copy

        """
        if stream is None:
            raise ValueError("stream must be provided")

        cdef size_t dst_size = self._size
        cdef size_t src_size = src._size

        if src_size != dst_size:
            raise ValueError(
                f"buffer sizes mismatch between src and dst (sizes are: src={src_size}, dst={dst_size})"
            )
        err, = driver.cuMemcpyAsync(self._ptr, src._ptr, dst_size, stream.handle)
        raise_if_driver_error(err)

    def __dlpack__(
        self,
        *,
        stream: int | None = None,
        max_version: tuple[int, int] | None = None,
        dl_device: tuple[int, int] | None = None,
        copy: bool | None = None,
    ) -> PyCapsule:
        # Note: we ignore the stream argument entirely (as if it is -1).
        # It is the user's responsibility to maintain stream order.
        if dl_device is not None:
            raise BufferError("Sorry, not supported: dl_device other than None")
        if copy is True:
            raise BufferError("Sorry, not supported: copy=True")
        if max_version is None:
            versioned = False
        else:
            if not isinstance(max_version, tuple) or len(max_version) != 2:
                raise BufferError(f"Expected max_version tuple[int, int], got {max_version}")
            versioned = max_version >= (1, 0)
        capsule = make_py_capsule(self, versioned)
        return capsule

    def __dlpack_device__(self) -> tuple[int, int]:
        cdef bint d = self.is_device_accessible
        cdef bint h = self.is_host_accessible
        if d and (not h):
            return (DLDeviceType.kDLCUDA, self.device_id)
        if d and h:
            # TODO: this can also be kDLCUDAManaged, we need more fine-grained checks
            return (DLDeviceType.kDLCUDAHost, 0)
        if (not d) and h:
            return (DLDeviceType.kDLCPU, 0)
        raise BufferError("buffer is neither device-accessible nor host-accessible")

    def __buffer__(self, flags: int, /) -> memoryview:
        # Support for Python-level buffer protocol as per PEP 688.
        # This raises a BufferError unless:
        #   1. Python is 3.12+
        #   2. This Buffer object is host accessible
        raise NotImplementedError("WIP: Buffer.__buffer__ hasn't been implemented yet.")

    def __release_buffer__(self, buffer: memoryview, /):
        # Supporting method paired with __buffer__.
        raise NotImplementedError("WIP: Buffer.__release_buffer__ hasn't been implemented yet.")

    @staticmethod
    def from_handle(ptr: DevicePointerT, size_t size, mr: MemoryResource | None = None) -> Buffer:
        """Create a new :class:`Buffer` object from a pointer.

        Parameters
        ----------
        ptr : :obj:`~_memory.DevicePointerT`
            Allocated buffer handle object
        size : int
            Memory size of the buffer
        mr : :obj:`~_memory.MemoryResource`, optional
            Memory resource associated with the buffer
        """
        return Buffer._init(ptr, size, mr=mr)


cdef class MemoryResource(_cyMemoryResource, MemoryResourceAttributes, abc.ABC):
    """Abstract base class for memory resources that manage allocation and deallocation of buffers.

    Subclasses must implement methods for allocating and deallocation, as well as properties
    associated with this memory resource from which all allocated buffers will inherit. (Since
    all :class:`Buffer` instances allocated and returned by the :meth:`allocate` method would
    hold a reference to self, the buffer properties are retrieved simply by looking up the underlying
    memory resource's respective property.)
    """
    cdef dict __dict__  # required if inheriting from both Cython/Python classes

    cdef void _deallocate(self, intptr_t ptr, size_t size, cyStream stream) noexcept:
        self.deallocate(ptr, size, stream)

    @abc.abstractmethod
    def allocate(self, size_t size, stream: Stream = None) -> Buffer:
        """Allocate a buffer of the requested size.

        Parameters
        ----------
        size : int
            The size of the buffer to allocate, in bytes.
        stream : Stream, optional
            The stream on which to perform the allocation asynchronously.
            If None, it is up to each memory resource implementation to decide
            and document the behavior.

        Returns
        -------
        Buffer
            The allocated buffer object, which can be used for device or host operations
            depending on the resource's properties.
        """
        ...

    @abc.abstractmethod
    def deallocate(self, ptr: DevicePointerT, size_t size, stream: Stream = None):
        """Deallocate a buffer previously allocated by this resource.

        Parameters
        ----------
        ptr : :obj:`~_memory.DevicePointerT`
            The pointer or handle to the buffer to deallocate.
        size : int
            The size of the buffer to deallocate, in bytes.
        stream : Stream, optional
            The stream on which to perform the deallocation asynchronously.
            If None, it is up to each memory resource implementation to decide
            and document the behavior.
        """
        ...


# IPC is currently only supported on Linux. On other platforms, the IPC handle
# type is set equal to the no-IPC handle type.
cdef cydriver.CUmemAllocationHandleType _IPC_HANDLE_TYPE = cydriver.CUmemAllocationHandleType.CU_MEM_HANDLE_TYPE_POSIX_FILE_DESCRIPTOR \
    if platform.system() == "Linux" else cydriver.CUmemAllocationHandleType.CU_MEM_HANDLE_TYPE_NONE


cdef class IPCBufferDescriptor:
    """Serializable object describing a buffer that can be shared between processes."""

    cdef:
        bytes _reserved
        size_t _size

    def __init__(self, *arg, **kwargs):
        raise RuntimeError("IPCBufferDescriptor objects cannot be instantiated directly. Please use MemoryResource APIs.")

    @classmethod
    def _init(cls, reserved: bytes, size: int):
        cdef IPCBufferDescriptor self = IPCBufferDescriptor.__new__(cls)
        self._reserved = reserved
        self._size = size
        return self

    def __reduce__(self):
        return self._init, (self._reserved, self._size)

    @property
    def size(self):
        return self._size


cdef class IPCAllocationHandle:
    """Shareable handle to an IPC-enabled device memory pool."""

    cdef:
        int _handle
        object _uuid

    def __init__(self, *arg, **kwargs):
        raise RuntimeError("IPCAllocationHandle objects cannot be instantiated directly. Please use MemoryResource APIs.")

    @classmethod
    def _init(cls, handle: int, uuid: uuid.UUID):
        cdef IPCAllocationHandle self = IPCAllocationHandle.__new__(cls)
        assert handle >= 0
        self._handle = handle
        self._uuid = uuid
        return self

    cpdef close(self):
        """Close the handle."""
        if self._handle >= 0:
            try:
                os.close(self._handle)
            finally:
                self._handle = -1
                self._uuid = None

    def __dealloc__(self):
        self.close()

    def __int__(self) -> int:
        if self._handle < 0:
            raise ValueError(
                f"Cannot convert IPCAllocationHandle to int: the handle (id={id(self)}) is closed."
            )
        return self._handle

    @property
    def handle(self) -> int:
        return self._handle

    @property
    def uuid(self) -> uuid.UUID:
        return self._uuid


def _reduce_allocation_handle(alloc_handle):
    df = multiprocessing.reduction.DupFd(alloc_handle.handle)
    return _reconstruct_allocation_handle, (type(alloc_handle), df, alloc_handle.uuid)

def _reconstruct_allocation_handle(cls, df, uuid):
    return cls._init(df.detach(), uuid)


multiprocessing.reduction.register(IPCAllocationHandle, _reduce_allocation_handle)


@dataclass
cdef class DeviceMemoryResourceOptions:
    """Customizable :obj:`~_memory.DeviceMemoryResource` options.

    Attributes
    ----------
    ipc_enabled : bool, optional
        Specifies whether to create an IPC-enabled memory pool. When set to
        True, the memory pool and its allocations can be shared with other
        processes. (Default to False)

    max_size : int, optional
        Maximum pool size. When set to 0, defaults to a system-dependent value.
        (Default to 0)
    """
    ipc_enabled : cython.bint = False
    max_size : cython.int = 0


# TODO: cythonize this?
class DeviceMemoryResourceAttributes:
    def __init__(self, *args, **kwargs):
        raise RuntimeError("DeviceMemoryResourceAttributes cannot be instantiated directly. Please use MemoryResource APIs.")

    @classmethod
    def _init(cls, mr : DeviceMemoryReference):
        self = DeviceMemoryResourceAttributes.__new__(cls)
        self._mr = mr
        return self

    def mempool_property(property_type: type):
        def decorator(stub):
            attr_enum = getattr(driver.CUmemPool_attribute, f"CU_MEMPOOL_ATTR_{stub.__name__.upper()}")

            def fget(self) -> property_type:
                mr = self._mr()
                if mr is None:
                    raise RuntimeError("DeviceMemoryResource is expired")
                # TODO: this implementation does not allow lowering to Cython + nogil
                err, value = driver.cuMemPoolGetAttribute(mr.handle, attr_enum)
                raise_if_driver_error(err)
                return property_type(value)
            return property(fget=fget, doc=stub.__doc__)
        return decorator

    @mempool_property(bool)
    def reuse_follow_event_dependencies(self):
        """Allow memory to be reused when there are event dependencies between streams."""

    @mempool_property(bool)
    def reuse_allow_opportunistic(self):
        """Allow reuse of completed frees without dependencies."""

    @mempool_property(bool)
    def reuse_allow_internal_dependencies(self):
        """Allow insertion of new stream dependencies for memory reuse."""

    @mempool_property(int)
    def release_threshold(self):
        """Amount of reserved memory to hold before OS release."""

    @mempool_property(int)
    def reserved_mem_current(self):
        """Current amount of backing memory allocated."""

    @mempool_property(int)
    def reserved_mem_high(self):
        """High watermark of backing memory allocated."""

    @mempool_property(int)
    def used_mem_current(self):
        """Current amount of memory in use."""

    @mempool_property(int)
    def used_mem_high(self):
        """High watermark of memory in use."""

    del mempool_property


# Holds DeviceMemoryResource objects imported by this process.
# This enables buffer serialization, as buffers can reduce to a pair
# of comprising the memory resource UUID (the key into this registry)
# and the serialized buffer descriptor.
_ipc_registry = {}


cdef class DeviceMemoryResource(MemoryResource):
    """
    Create a device memory resource managing a stream-ordered memory pool.

    Parameters
    ----------
    device_id : int | Device
        Device or Device ordinal for which a memory resource is constructed.

    options : DeviceMemoryResourceOptions
        Memory resource creation options.

        If set to `None`, the memory resource uses the driver's current
        stream-ordered memory pool for the specified `device_id`. If no memory
        pool is set as current, the driver's default memory pool for the device
        is used.

        If not set to `None`, a new memory pool is created, which is owned by
        the memory resource.

        When using an existing (current or default) memory pool, the returned
        device memory resource does not own the pool (`is_handle_owned` is
        `False`), and closing the resource has no effect.

    Notes
    -----
    To create an IPC-Enabled memory resource (MR) that is capable of sharing
    allocations between processes, specify ``ipc_enabled=True`` in the initializer
    option. Sharing an allocation is a two-step procedure that involves
    mapping a memory resource and then mapping buffers owned by that resource.
    These steps can be accomplished in several ways.

    An IPC-enabled memory resource can allocate memory buffers but cannot
    receive shared buffers. Mapping an MR to another process creates a "mapped
    memory resource" (MMR). An MMR cannot allocate memory buffers and can only
    receive shared buffers. MRs and MMRs are both of type
    :class:`DeviceMemoryResource` and can be distinguished via
    :attr:`DeviceMemoryResource.is_mapped`.

    An MR is shared via an allocation handle obtained by calling
    :meth:`DeviceMemoryResource.get_allocation_handle`. The allocation handle
    has a platform-specific interpretation; however, memory IPC is currently
    only supported for Linux, and in that case allocation handles are file
    descriptors. After sending an allocation handle to another process, it can
    be used to create an MMR by invoking
    :meth:`DeviceMemoryResource.from_allocation_handle`.

    Buffers can be shared as serializable descriptors obtained by calling
    :meth:`Buffer.get_ipc_descriptor`. In a receiving process, a shared buffer is
    created by invoking :meth:`Buffer.from_ipc_descriptor` with an MMR and
    buffer descriptor, where the MMR corresponds to the MR that created the
    described buffer.

    To help manage the association between memory resources and buffers, a
    registry is provided. Every MR has a unique identifier (UUID). MMRs can be
    registered by calling :meth:`DeviceMemoryResource.register` with the UUID
    of the corresponding MR. Registered MMRs can be looked up via
    :meth:`DeviceMemoryResource.from_registry`. When registering MMRs in this
    way, the use of buffer descriptors can be avoided. Instead, buffer objects
    can themselves be serialized and transferred directly. Serialization embeds
    the UUID, which is used to locate the correct MMR during reconstruction.

    IPC-enabled memory resources interoperate with the :mod:`multiprocessing`
    module to provide a simplified interface. This approach can avoid direct
    use of allocation handles, buffer descriptors, MMRs, and the registry. When
    using :mod:`multiprocessing` to spawn processes or send objects through
    communication channels such as :class:`multiprocessing.Queue`,
    :class:`multiprocessing.Pipe`, or :class:`multiprocessing.Connection`,
    :class:`Buffer` objects may be sent directly, and in such cases the process
    for creating MMRs and mapping buffers will be handled automatically.

    For greater efficiency when transferring many buffers, one may also send
    MRs and buffers separately. When an MR is sent via :mod:`multiprocessing`,
    an MMR is created and registered in the receiving process. Subsequently,
    buffers may be serialized and transferred using ordinary :mod:`pickle`
    methods.  The reconstruction procedure uses the registry to find the
    associated MMR.
    """
    cdef:
        int _dev_id
        cydriver.CUmemoryPool _mempool_handle
        object _attributes
        cydriver.CUmemAllocationHandleType _ipc_handle_type
        bint _mempool_owned
        bint _is_mapped
        object _uuid
        IPCAllocationHandle _alloc_handle
        dict __dict__  # required if inheriting from both Cython/Python classes
        object __weakref__

    def __cinit__(self):
        self._dev_id = cydriver.CU_DEVICE_INVALID
        self._mempool_handle = NULL
        self._attributes = None
        self._ipc_handle_type = cydriver.CUmemAllocationHandleType.CU_MEM_HANDLE_TYPE_MAX
        self._mempool_owned = False
        self._is_mapped = False
        self._uuid = None
        self._alloc_handle = None

    def __init__(self, device_id: int | Device, options=None):
        cdef int dev_id = getattr(device_id, 'device_id', device_id)
        opts = check_or_create_options(
            DeviceMemoryResourceOptions, options, "DeviceMemoryResource options", keep_none=True
        )
        cdef cydriver.cuuint64_t current_threshold
        cdef cydriver.cuuint64_t max_threshold = ULLONG_MAX
        cdef cydriver.CUmemPoolProps properties

        if opts is None:
            # Get the current memory pool.
            self._dev_id = dev_id
            self._ipc_handle_type = cydriver.CUmemAllocationHandleType.CU_MEM_HANDLE_TYPE_NONE
            self._mempool_owned = False

            with nogil:
                HANDLE_RETURN(cydriver.cuDeviceGetMemPool(&(self._mempool_handle), dev_id))

                # Set a higher release threshold to improve performance when there are no active allocations.
                # By default, the release threshold is 0, which means memory is immediately released back
                # to the OS when there are no active suballocations, causing performance issues.
                # Check current release threshold
                HANDLE_RETURN(cydriver.cuMemPoolGetAttribute(
                    self._mempool_handle, cydriver.CUmemPool_attribute.CU_MEMPOOL_ATTR_RELEASE_THRESHOLD, &current_threshold)
                )

                # If threshold is 0 (default), set it to maximum to retain memory in the pool
                if current_threshold == 0:
                    HANDLE_RETURN(cydriver.cuMemPoolSetAttribute(
                        self._mempool_handle,
                        cydriver.CUmemPool_attribute.CU_MEMPOOL_ATTR_RELEASE_THRESHOLD,
                        &max_threshold
                    ))
        else:
            # Create a new memory pool.
            if opts.ipc_enabled and _IPC_HANDLE_TYPE == cydriver.CUmemAllocationHandleType.CU_MEM_HANDLE_TYPE_NONE:
                raise RuntimeError("IPC is not available on {platform.system()}")

            memset(&properties, 0, sizeof(cydriver.CUmemPoolProps))
            properties.allocType = cydriver.CUmemAllocationType.CU_MEM_ALLOCATION_TYPE_PINNED
            properties.handleTypes = _IPC_HANDLE_TYPE if opts.ipc_enabled else cydriver.CUmemAllocationHandleType.CU_MEM_HANDLE_TYPE_NONE
            properties.location.id = dev_id
            properties.location.type = cydriver.CUmemLocationType.CU_MEM_LOCATION_TYPE_DEVICE
            properties.maxSize = opts.max_size
            properties.win32SecurityAttributes = NULL
            properties.usage = 0

            self._dev_id = dev_id
            self._ipc_handle_type = properties.handleTypes
            self._mempool_owned = True

            with nogil:
                HANDLE_RETURN(cydriver.cuMemPoolCreate(&(self._mempool_handle), &properties))
                # TODO: should we also set the threshold here?

            if opts.ipc_enabled:
                self.get_allocation_handle()  # enables Buffer.get_ipc_descriptor, sets uuid

    def __dealloc__(self):
        self.close()

    cpdef close(self):
        """Close the device memory resource and destroy the associated memory pool if owned."""
        if self._mempool_handle == NULL:
            return

        try:
            if self._mempool_owned:
                with nogil:
                    HANDLE_RETURN(cydriver.cuMemPoolDestroy(self._mempool_handle))
        finally:
            if self.is_mapped:
                self.unregister()
            self._dev_id = cydriver.CU_DEVICE_INVALID
            self._mempool_handle = NULL
            self._attributes = None
            self._ipc_handle_type = cydriver.CUmemAllocationHandleType.CU_MEM_HANDLE_TYPE_MAX
            self._mempool_owned = False
            self._is_mapped = False
            self._uuid = None
            self._alloc_handle = None

    def __reduce__(self):
        return DeviceMemoryResource.from_registry, (self.uuid,)

    @staticmethod
    def from_registry(uuid: uuid.UUID) -> DeviceMemoryResource:
        """
        Obtain a registered mapped memory resource.

        Raises
        ------
        RuntimeError
            If no mapped memory resource is found in the registry.
        """

        try:
            return _ipc_registry[uuid]
        except KeyError:
            raise RuntimeError(f"Memory resource {uuid} was not found") from None

    def register(self, uuid: uuid.UUID) -> DeviceMemoryResource:
        """
        Register a mapped memory resource.

        Returns
        -------
        The registered mapped memory resource. If one was previously registered
        with the given key, it is returned.
        """
        existing = _ipc_registry.get(uuid)
        if existing is not None:
            return existing
        assert self._uuid is None or self._uuid == uuid
        _ipc_registry[uuid] = self
        self._uuid = uuid
        return self

    def unregister(self):
        """Unregister this mapped memory resource."""
        assert self.is_mapped
        if _ipc_registry is not None:  # can occur during shutdown catastrophe
            with contextlib.suppress(KeyError):
                del _ipc_registry[self.uuid]

    @property
    def uuid(self) -> Optional[uuid.UUID]:
        """
        A universally unique identifier for this memory resource. Meaningful
        only for IPC-enabled memory resources.
        """
        return self._uuid

    @classmethod
    def from_allocation_handle(cls, device_id: int | Device, alloc_handle: int | IPCAllocationHandle) -> DeviceMemoryResource:
        """Create a device memory resource from an allocation handle.

        Construct a new `DeviceMemoryResource` instance that imports a memory
        pool from a shareable handle. The memory pool is marked as owned, and
        the resource is associated with the specified `device_id`.

        Parameters
        ----------
        device_id : int | Device
            The ID of the device or a Device object for which the memory
            resource is created.

        alloc_handle : int | IPCAllocationHandle
            The shareable handle of the device memory resource to import.

        Returns
        -------
            A new device memory resource instance with the imported handle.
        """
         # Quick exit for registry hits.
        uuid = getattr(alloc_handle, 'uuid', None)
        mr = _ipc_registry.get(uuid)
        if mr is not None:
            return mr

        device_id = getattr(device_id, 'device_id', device_id)

        cdef DeviceMemoryResource self = DeviceMemoryResource.__new__(cls)
        self._dev_id = device_id
        self._ipc_handle_type = _IPC_HANDLE_TYPE
        self._mempool_owned = True
        self._is_mapped = True
        #self._alloc_handle = None  # only used for non-imported

        cdef int handle = int(alloc_handle)
        with nogil:
            HANDLE_RETURN(cydriver.cuMemPoolImportFromShareableHandle(
                &(self._mempool_handle), <void*>handle, _IPC_HANDLE_TYPE, 0)
            )
        if uuid is not None:
            registered = self.register(uuid)
            assert registered is self
        return self

    cpdef IPCAllocationHandle get_allocation_handle(self):
        """Export the memory pool handle to be shared (requires IPC).

        The handle can be used to share the memory pool with other processes.
        The handle is cached in this `MemoryResource` and owned by it.

        Returns
        -------
            The shareable handle for the memory pool.
        """
        # Note: This is Linux only (int for file descriptor)
        cdef int alloc_handle

        if self._alloc_handle is None:
            if not self.is_ipc_enabled:
                raise RuntimeError("Memory resource is not IPC-enabled")
            if self._is_mapped:
                raise RuntimeError("Imported memory resource cannot be exported")

            with nogil:
                HANDLE_RETURN(cydriver.cuMemPoolExportToShareableHandle(
                    &alloc_handle, self._mempool_handle, _IPC_HANDLE_TYPE, 0)
                )
            try:
                assert self._uuid is None
                import uuid
                self._uuid = uuid.uuid4()
                self._alloc_handle = IPCAllocationHandle._init(alloc_handle, self._uuid)
            except:
                os.close(alloc_handle)
                raise
        return self._alloc_handle

    cdef Buffer _allocate(self, size_t size, cyStream stream):
        cdef cydriver.CUstream s = stream._handle
        cdef cydriver.CUdeviceptr devptr
        with nogil:
            HANDLE_RETURN(cydriver.cuMemAllocFromPoolAsync(&devptr, size, self._mempool_handle, s))
        cdef Buffer buf = Buffer.__new__(Buffer)
        buf._ptr = <intptr_t>(devptr)
        buf._ptr_obj = None
        buf._size = size
        buf._mr = self
        return buf

    def allocate(self, size_t size, stream: Stream = None) -> Buffer:
        """Allocate a buffer of the requested size.

        Parameters
        ----------
        size : int
            The size of the buffer to allocate, in bytes.
        stream : Stream, optional
            The stream on which to perform the allocation asynchronously.
            If None, an internal stream is used.

        Returns
        -------
        Buffer
            The allocated buffer object, which is accessible on the device that this memory
            resource was created for.
        """
        if self._is_mapped:
            raise TypeError("Cannot allocate from a mapped IPC-enabled memory resource")
        if stream is None:
            stream = default_stream()
        return self._allocate(size, <cyStream>stream)

    cdef void _deallocate(self, intptr_t ptr, size_t size, cyStream stream) noexcept:
        cdef cydriver.CUstream s = stream._handle
        cdef cydriver.CUdeviceptr devptr = <cydriver.CUdeviceptr>ptr
        with nogil:
            HANDLE_RETURN(cydriver.cuMemFreeAsync(devptr, s))

    cpdef deallocate(self, ptr: DevicePointerT, size_t size, stream: Stream = None):
        """Deallocate a buffer previously allocated by this resource.

        Parameters
        ----------
        ptr : :obj:`~_memory.DevicePointerT`
            The pointer or handle to the buffer to deallocate.
        size : int
            The size of the buffer to deallocate, in bytes.
        stream : Stream, optional
            The stream on which to perform the deallocation asynchronously.
            If None, an internal stream is used.
        """
        if stream is None:
            stream = default_stream()
        self._deallocate(<intptr_t>ptr, size, <cyStream>stream)

    @property
    def attributes(self) -> DeviceMemoryResourceAttributes:
        if self._attributes is None:
            ref = weakref.ref(self)
            self._attributes = DeviceMemoryResourceAttributes._init(ref)
        return self._attributes

    @property
    def device_id(self) -> int:
        """The associated device ordinal."""
        return self._dev_id

    @property
    def handle(self) -> driver.CUmemoryPool:
        """Handle to the underlying memory pool."""
        return driver.CUmemoryPool(<uintptr_t>(self._mempool_handle))

    @property
    def is_handle_owned(self) -> bool:
        """Whether the memory resource handle is owned. If False, ``close`` has no effect."""
        return self._mempool_owned

    @property
    def is_mapped(self) -> bool:
        """
        Whether this is a mapping of an IPC-enabled memory resource from
        another process.  If True, allocation is not permitted.
        """
        return self._is_mapped

    @property
    def is_device_accessible(self) -> bool:
        """Return True. This memory resource provides device-accessible buffers."""
        return True

    @property
    def is_host_accessible(self) -> bool:
        """Return False. This memory resource does not provide host-accessible buffers."""
        return False

    @property
    def is_ipc_enabled(self) -> bool:
        """Whether this memory resource has IPC enabled."""
        return self._ipc_handle_type != cydriver.CUmemAllocationHandleType.CU_MEM_HANDLE_TYPE_NONE


def _deep_reduce_device_memory_resource(mr):
    from . import Device
    device = Device(mr.device_id)
    alloc_handle = mr.get_allocation_handle()
    return mr.from_allocation_handle, (device, alloc_handle)


multiprocessing.reduction.register(DeviceMemoryResource, _deep_reduce_device_memory_resource)


class LegacyPinnedMemoryResource(MemoryResource):
    """Create a pinned memory resource that uses legacy cuMemAllocHost/cudaMallocHost
    APIs.
    """

    def __init__(self):
        # TODO: support flags from cuMemHostAlloc?
        self._handle = None

    def allocate(self, size_t size, stream: Stream = None) -> Buffer:
        """Allocate a buffer of the requested size.

        Parameters
        ----------
        size : int
            The size of the buffer to allocate, in bytes.
        stream : Stream, optional
            Currently ignored

        Returns
        -------
        Buffer
            The allocated buffer object, which is accessible on both host and device.
        """
        err, ptr = driver.cuMemAllocHost(size)
        raise_if_driver_error(err)
        return Buffer._init(ptr, size, self)

    def deallocate(self, ptr: DevicePointerT, size_t size, stream: Stream = None):
        """Deallocate a buffer previously allocated by this resource.

        Parameters
        ----------
        ptr : :obj:`~_memory.DevicePointerT`
            The pointer or handle to the buffer to deallocate.
        size : int
            The size of the buffer to deallocate, in bytes.
        stream : Stream, optional
            The stream on which to perform the deallocation asynchronously.
            If None, no synchronization would happen.
        """
        if stream:
            stream.sync()
        err, = driver.cuMemFreeHost(ptr)
        raise_if_driver_error(err)

    @property
    def is_device_accessible(self) -> bool:
        """bool: this memory resource provides device-accessible buffers."""
        return True

    @property
    def is_host_accessible(self) -> bool:
        """bool: this memory resource provides host-accessible buffers."""
        return True

    @property
    def device_id(self) -> int:
        """This memory resource is not bound to any GPU."""
        raise RuntimeError("a pinned memory resource is not bound to any GPU")


class _SynchronousMemoryResource(MemoryResource):
    __slots__ = ("_dev_id",)

    def __init__(self, device_id : int | Device):
        self._handle = None
        self._dev_id = getattr(device_id, 'device_id', device_id)

    def allocate(self, size, stream=None) -> Buffer:
        err, ptr = driver.cuMemAlloc(size)
        raise_if_driver_error(err)
        return Buffer._init(ptr, size, self)

    def deallocate(self, ptr, size, stream=None):
        if stream is None:
            stream = default_stream()
        stream.sync()
        err, = driver.cuMemFree(ptr)
        raise_if_driver_error(err)

    @property
    def is_device_accessible(self) -> bool:
        return True

    @property
    def is_host_accessible(self) -> bool:
        return False

    @property
    def device_id(self) -> int:
        return self._dev_id

VirtualMemoryHandleTypeT = Literal["posix_fd", "generic", "none"]
VirtualMemoryLocationTypeT = Literal["device", "host", "host_numa", "host_numa_current"]
VirtualMemoryGranularityT = Literal["minimum", "recommended"]
VirtualMemoryAccessTypeT = Literal["rw", "r", "none"]
VirtualMemoryAllocationTypeT = Literal["pinned", "managed"]

@dataclass
class VirtualMemoryResourceOptions:
    """A configuration object for the VirtualMemoryResource
       Stores configuration information which tells the resource how to use the CUDA VMM APIs

    Args:
        handle_type: Export handle type for the physical allocation. Use
            CU_MEM_HANDLE_TYPE_POSIX_FILE_DESCRIPTOR on Linux if you plan to
            import/export the allocation (required for cuMemRetainAllocationHandle).
            Use CU_MEM_HANDLE_TYPE_NONE if you don't need an exportable handle.
        gpu_direct_rdma: Hint that the allocation should be GDR-capable (if supported).
        granularity: 'recommended' or 'minimum'. Controls granularity query and size rounding.
        addr_hint: A (optional) virtual address hint to try to reserve at. 0 -> let CUDA choose.
        addr_align: Alignment for the VA reservation. If None, use the queried granularity.
        peers: Extra device IDs that should be granted access in addition to `device`.
        self_access: Access flags for the owning device ('rw', 'r', or 'none').
        peer_access: Access flags for peers ('rw' or 'r').
    """
    # Human-friendly strings; normalized in __post_init__
    allocation_type: VirtualMemoryAllocationTypeT = "pinned"
    location_type: VirtualMemoryLocationTypeT = "device"
    handle_type: VirtualMemoryHandleTypeT = "posix_fd"
    granularity: VirtualMemoryGranularityT = "recommended"
    gpu_direct_rdma: bool = True
    addr_hint: Optional[int] = 0
    addr_align: Optional[int] = None
    peers: Iterable[int] = field(default_factory=tuple)
    self_access: VirtualMemoryAccessTypeT = "rw"
    peer_access: VirtualMemoryAccessTypeT = "rw"
    a = driver.CUmemAccess_flags
    _access_flags = {"rw": a.CU_MEM_ACCESS_FLAGS_PROT_READWRITE, "r": a.CU_MEM_ACCESS_FLAGS_PROT_READ, "none": 0}
    h = driver.CUmemAllocationHandleType
    _handle_types = {"none": h.CU_MEM_HANDLE_TYPE_NONE, "posix_fd": h.CU_MEM_HANDLE_TYPE_POSIX_FILE_DESCRIPTOR, "win32": h.CU_MEM_HANDLE_TYPE_WIN32, "win32_kmt": h.CU_MEM_HANDLE_TYPE_WIN32_KMT, "fabric": h.CU_MEM_HANDLE_TYPE_FABRIC}
    g = driver.CUmemAllocationGranularity_flags
    _granularity = {"recommended": g.CU_MEM_ALLOC_GRANULARITY_RECOMMENDED, "minimum": g.CU_MEM_ALLOC_GRANULARITY_MINIMUM}
    l = driver.CUmemLocationType
    _location_type = {"device": l.CU_MEM_LOCATION_TYPE_DEVICE, "host": l.CU_MEM_LOCATION_TYPE_HOST, "host_numa": l.CU_MEM_LOCATION_TYPE_HOST_NUMA, "host_numa_current": l.CU_MEM_LOCATION_TYPE_HOST_NUMA_CURRENT}
    # CUDA 13+ exposes MANAGED in CUmemAllocationType; older 12.x does not
    a = driver.CUmemAllocationType
    _allocation_type = {"pinned": a.CU_MEM_ALLOCATION_TYPE_PINNED}
    ver_major, ver_minor = get_binding_version()
    if ver_major >= 13:
        _allocation_type["managed"] = a.CU_MEM_ALLOCATION_TYPE_MANAGED

    @staticmethod
    def _access_to_flags(spec: str):
        flags = VirtualMemoryResourceOptions._access_flags.get(spec)
        if flags is None:
            raise ValueError(f"Unknown access spec: {spec!r}")
        return flags

    @staticmethod
    def _allocation_type_to_driver(spec: str):
        alloc_type = VirtualMemoryResourceOptions._allocation_type.get(spec)
        if alloc_type is None:
            raise ValueError(f"Unsupported allocation_type: {spec!r}")
        return alloc_type

    @staticmethod
    def _location_type_to_driver(spec: str):
        loc_type = VirtualMemoryResourceOptions._location_type.get(spec)
        if loc_type is None:
            raise ValueError(f"Unsupported location_type: {spec!r}")
        return loc_type

    @staticmethod
    def _handle_type_to_driver(spec: str):
        handle_type = VirtualMemoryResourceOptions._handle_types.get(spec)
        if handle_type is None:
            raise ValueError(f"Unsupported handle_type: {spec!r}")
        return handle_type

    @staticmethod
    def _granularity_to_driver(spec: str):
        granularity = VirtualMemoryResourceOptions._granularity.get(spec)
        if granularity is None:
            raise ValueError(f"Unsupported granularity: {spec!r}")
        return granularity


class VirtualMemoryResource(MemoryResource):
    """Create a device memory resource that uses the CUDA VMM APIs to allocate memory.

    Parameters
    ----------
    device_id : int
        Device ordinal for which a memory resource is constructed.

    config : VirtualMemoryResourceOptions
        A configuration object for the VirtualMemoryResource
    """
    def __init__(self, device, config: VirtualMemoryResourceOptions = None):
        self.device = device
        self.config = check_or_create_options(
            VirtualMemoryResourceOptions, config, "VirtualMemoryResource options", keep_none=False
        )
        if self.config.location_type == "host":
            self.device = None

    @staticmethod
    def _align_up(size: int, gran: int) -> int:
        """
        Align a size up to the nearest multiple of a granularity.
        """
        return (size + gran - 1) & ~(gran - 1)

    def modify_allocation(self, buf: Buffer, new_size: int, config: VirtualMemoryResourceOptions = None) -> Buffer:
        """
        Grow an existing allocation using CUDA VMM, with a configurable policy.

        This implements true growing allocations that preserve the base pointer
        by extending the virtual address range and mapping additional physical memory.

        This function uses transactional allocation: if any step fails, the original buffer is not modified and
        all steps the function took are rolled back so a new allocation is not created.

        Parameters
        ----------
        buf : Buffer
            The existing buffer to grow
        new_size : int
            The new total size for the allocation
        config : VirtualMemoryResourceOptions, optional
            Configuration for the new physical memory chunks. If None, uses current config.

        Returns
        -------
        Buffer
            The same buffer with updated size and properties, preserving the original pointer
        """
        if config is not None:
            self.config = config

        # Build allocation properties for new chunks
        prop = driver.CUmemAllocationProp()
        prop.type = VirtualMemoryResourceOptions._allocation_type_to_driver(self.config.allocation_type)
        prop.location.type = VirtualMemoryResourceOptions._location_type_to_driver(self.config.location_type)
        prop.location.id = self.device.device_id
        prop.allocFlags.gpuDirectRDMACapable = 1 if self.config.gpu_direct_rdma else 0
        prop.requestedHandleTypes = VirtualMemoryResourceOptions._handle_type_to_driver(self.config.handle_type)

        # Query granularity
        gran_flag = VirtualMemoryResourceOptions._granularity_to_driver(self.config.granularity)
        res, gran = driver.cuMemGetAllocationGranularity(prop, gran_flag)
        raise_if_driver_error(res)

        # Calculate sizes
        additional_size = new_size - buf.size
        if additional_size <= 0:
            # Same size: only update access policy if needed; avoid zero-sized driver calls
            descs = self._build_access_descriptors(prop)
            if descs:
                res, = driver.cuMemSetAccess(int(buf.handle), buf.size, descs, len(descs))
                raise_if_driver_error(res)
            return buf

        aligned_additional_size = VirtualMemoryResource._align_up(additional_size, gran)
        total_aligned_size = VirtualMemoryResource._align_up(new_size, gran)
        aligned_prev_size = total_aligned_size - aligned_additional_size
        addr_align = self.config.addr_align or gran

        # Try to extend the existing VA range first
        res, new_ptr = driver.cuMemAddressReserve(
            aligned_additional_size,
            addr_align,
            int(buf.handle) + aligned_prev_size,  # fixedAddr hint - aligned end of current range
            0
        )

        if res != driver.CUresult.CUDA_SUCCESS or new_ptr != (int(buf.handle) + aligned_prev_size):
            # Check for specific errors that are not recoverable with the slow path
            if res in (driver.CUresult.CUDA_ERROR_INVALID_VALUE, driver.CUresult.CUDA_ERROR_NOT_PERMITTED, driver.CUresult.CUDA_ERROR_NOT_INITIALIZED, driver.CUresult.CUDA_ERROR_NOT_SUPPORTED):
                raise_if_driver_error(res)
            res2, = driver.cuMemAddressFree(new_ptr, aligned_additional_size)
            raise_if_driver_error(res2)
            # Fallback: couldn't extend contiguously, need full remapping
            return self._grow_allocation_slow_path(buf, new_size, prop, aligned_additional_size, total_aligned_size, addr_align)
        else:
            # Success! We can extend the VA range contiguously
            return self._grow_allocation_fast_path(buf, new_size, prop, aligned_additional_size, new_ptr)

    def _grow_allocation_fast_path(self, buf: Buffer, new_size: int, prop: driver.CUmemAllocationProp,
                                   aligned_additional_size: int, new_ptr: int) -> Buffer:
        """
        Fast path for growing a virtual memory allocation when the new region can be
        reserved contiguously after the existing buffer.

        This function creates and maps new physical memory for the additional size,
        sets access permissions, and updates the buffer size in place (the pointer
        remains unchanged).

        Args:
            buf (Buffer): The buffer to grow.
            new_size (int): The new total size in bytes.
            prop (driver.CUmemAllocationProp): Allocation properties for the new memory.
            aligned_additional_size (int): The size of the new region to allocate, aligned to granularity.
            new_ptr (int): The address of the newly reserved contiguous VA region (should be at the end of the current buffer).

        Returns:
            Buffer: The same buffer object with its size updated to `new_size`.
        """
        with Transaction() as trans:
            # Create new physical memory for the additional size
            trans.append(lambda np=new_ptr, s=aligned_additional_size: raise_if_driver_error(driver.cuMemAddressFree(np, s)[0]))
            res, new_handle = driver.cuMemCreate(aligned_additional_size, prop, 0)
            raise_if_driver_error(res)
            # Register undo for creation
            trans.append(lambda h=new_handle: raise_if_driver_error(driver.cuMemRelease(h)[0]))

            # Map the new physical memory to the extended VA range
            res, = driver.cuMemMap(new_ptr, aligned_additional_size, 0, new_handle, 0)
            raise_if_driver_error(res)
            # Register undo for mapping
            trans.append(lambda np=new_ptr, s=aligned_additional_size: raise_if_driver_error(driver.cuMemUnmap(np, s)[0]))

            # Set access permissions for the new portion
            descs = self._build_access_descriptors(prop)
            if descs:
                res, = driver.cuMemSetAccess(new_ptr, aligned_additional_size, descs, len(descs))
                raise_if_driver_error(res)

            # All succeeded, cancel undo actions
            trans.commit()

        # Update the buffer size (pointer stays the same)
        buf._size = new_size
        return buf

    def _grow_allocation_slow_path(self, buf: Buffer, new_size: int, prop: driver.CUmemAllocationProp,
                                   aligned_additional_size: int, total_aligned_size: int, addr_align: int) -> Buffer:
        """
        Slow path for growing a virtual memory allocation when the new region cannot be
        reserved contiguously after the existing buffer.

        This function reserves a new, larger virtual address (VA) range, remaps the old
        physical memory to the beginning of the new VA range, creates and maps new physical
        memory for the additional size, sets access permissions, and updates the buffer's
        pointer and size.

        Args:
            buf (Buffer): The buffer to grow.
            new_size (int): The new total size in bytes.
            prop (driver.CUmemAllocationProp): Allocation properties for the new memory.
            aligned_additional_size (int): The size of the new region to allocate, aligned to granularity.
            total_aligned_size (int): The total new size to reserve, aligned to granularity.
            addr_align (int): The required address alignment for the new VA range.

        Returns:
            Buffer: The buffer object updated with the new pointer and size.
        """
        with Transaction() as trans:
            # Reserve a completely new, larger VA range
            res, new_ptr = driver.cuMemAddressReserve(total_aligned_size, addr_align, 0, 0)
            raise_if_driver_error(res)
            # Register undo for VA reservation
            trans.append(lambda np=new_ptr, s=total_aligned_size: raise_if_driver_error(driver.cuMemAddressFree(np, s)[0]))

            # Get the old allocation handle for remapping
            result, old_handle = driver.cuMemRetainAllocationHandle(buf.handle)
            raise_if_driver_error(result)
            # Register undo for old_handle
            trans.append(lambda h=old_handle: raise_if_driver_error(driver.cuMemRelease(h)[0]))

            # Unmap the old VA range (aligned previous size)
            aligned_prev_size = total_aligned_size - aligned_additional_size
            result, = driver.cuMemUnmap(int(buf.handle), aligned_prev_size)
            raise_if_driver_error(result)

            def _remap_old():
                # Try to remap the old physical memory back to the original VA range
                try:
                    res, = driver.cuMemMap(int(buf.handle), aligned_prev_size, 0, old_handle, 0)
                    raise_if_driver_error(res)
                except Exception:
                    pass
            trans.append(_remap_old)

            # Remap the old physical memory to the new VA range (aligned previous size)
            res, = driver.cuMemMap(int(new_ptr), aligned_prev_size, 0, old_handle, 0)
            raise_if_driver_error(res)

            # Register undo for mapping
            trans.append(lambda np=new_ptr, s=aligned_prev_size: raise_if_driver_error(driver.cuMemUnmap(np, s)[0]))

            # Create new physical memory for the additional size
            res, new_handle = driver.cuMemCreate(aligned_additional_size, prop, 0)
            raise_if_driver_error(res)

            # Register undo for new physical memory
            trans.append(lambda h=new_handle: raise_if_driver_error(driver.cuMemRelease(h)[0]))

            # Map the new physical memory to the extended portion (aligned offset)
            res, = driver.cuMemMap(int(new_ptr) + aligned_prev_size, aligned_additional_size, 0, new_handle, 0)
            raise_if_driver_error(res)

            # Register undo for mapping
            trans.append(lambda base=int(new_ptr), offs=aligned_prev_size, s=aligned_additional_size: raise_if_driver_error(driver.cuMemUnmap(base + offs, s)[0]))

            # Set access permissions for the entire new range
            descs = self._build_access_descriptors(prop)
            if descs:
                res, = driver.cuMemSetAccess(new_ptr, total_aligned_size, descs, len(descs))
                raise_if_driver_error(res)

            # All succeeded, cancel undo actions
            trans.commit()

        # Free the old VA range (aligned previous size)
        res2, = driver.cuMemAddressFree(int(buf.handle), aligned_prev_size)
        raise_if_driver_error(res2)

        # Invalidate the old buffer so its destructor won't try to free again
        buf._ptr = 0
        buf._ptr_obj = None
        buf._size = 0
        buf._mr = None

        # Return a new Buffer for the new mapping
        return Buffer.from_handle(ptr=new_ptr, size=new_size, mr=self)


    def _build_access_descriptors(self, prop: driver.CUmemAllocationProp) -> list:
        """
        Build access descriptors for memory access permissions.

        Returns
        -------
        list
            List of CUmemAccessDesc objects for setting memory access
        """
        descs = []

        # Owner access
        owner_flags = VirtualMemoryResourceOptions._access_to_flags(self.config.self_access)
        if owner_flags:
            d = driver.CUmemAccessDesc()
            d.location.type = prop.location.type
            d.location.id = prop.location.id
            d.flags = owner_flags
            descs.append(d)

        # Peer device access
        peer_flags = VirtualMemoryResourceOptions._access_to_flags(self.config.peer_access)
        if peer_flags:
            for peer_dev in self.config.peers:
                d = driver.CUmemAccessDesc()
                d.location.type = driver.CUmemLocationType.CU_MEM_LOCATION_TYPE_DEVICE
                d.location.id = int(peer_dev)
                d.flags = peer_flags
                descs.append(d)

        return descs


    def allocate(self, size: int, stream: Stream = None) -> Buffer:
        """
        Allocate a buffer of the given size using CUDA virtual memory.

        Parameters
        ----------
        size : int
            The size in bytes of the buffer to allocate.
        stream : Stream, optional
            CUDA stream to associate with the allocation (not currently supported).

        Returns
        -------
        Buffer
            A Buffer object representing the allocated virtual memory.

        Raises
        ------
        NotImplementedError
            If a stream is provided or if the location type is not device memory.
        CUDAError
            If any CUDA driver API call fails during allocation.

        Notes
        -----
        This method uses transactional allocation: if any step fails, all resources
        allocated so far are automatically cleaned up. The allocation is performed
        with the configured granularity, access permissions, and peer access as
        specified in the resource's configuration.
        """
        if stream is not None:
            raise NotImplementedError("Stream is not supported with VirtualMemoryResource")

        config = self.config
        # ---- Build allocation properties ----
        prop = driver.CUmemAllocationProp()
        prop.type = VirtualMemoryResourceOptions._allocation_type_to_driver(config.allocation_type)

        prop.location.type = VirtualMemoryResourceOptions._location_type_to_driver(config.location_type)
        prop.location.id = self.device.device_id if config.location_type == "device" else -1
        prop.allocFlags.gpuDirectRDMACapable = 1 if config.gpu_direct_rdma else 0
        prop.requestedHandleTypes = VirtualMemoryResourceOptions._handle_type_to_driver(config.handle_type)

        # ---- Query and apply granularity ----
        # Choose min vs recommended granularity per config
        gran_flag = VirtualMemoryResourceOptions._granularity_to_driver(config.granularity)
        res, gran = driver.cuMemGetAllocationGranularity(prop, gran_flag)
        raise_if_driver_error(res)

        aligned_size = VirtualMemoryResource._align_up(size, gran)
        addr_align = config.addr_align or gran

        # ---- Transactional allocation ----
        with Transaction() as trans:
            # ---- Create physical memory ----
            res, handle = driver.cuMemCreate(aligned_size, prop, 0)
            raise_if_driver_error(res)
            # Register undo for physical memory
            trans.append(lambda h=handle: raise_if_driver_error(driver.cuMemRelease(h)[0]))

            # ---- Reserve VA space ----
            # Potentially, use a separate size for the VA reservation from the physical allocation size
            res, ptr = driver.cuMemAddressReserve(aligned_size, addr_align, config.addr_hint, 0)
            raise_if_driver_error(res)
            # Register undo for VA reservation
            trans.append(lambda p=ptr, s=aligned_size: raise_if_driver_error(driver.cuMemAddressFree(p, s)[0]))

            # ---- Map physical memory into VA ----
            res, = driver.cuMemMap(ptr, aligned_size, 0, handle, 0)
            trans.append(lambda p=ptr, s=aligned_size: raise_if_driver_error(driver.cuMemUnmap(p, s)[0]))
            raise_if_driver_error(res)

            # ---- Set access for owner + peers ----
            descs = self._build_access_descriptors(prop)
            if descs:
                res, = driver.cuMemSetAccess(ptr, aligned_size, descs, len(descs))
                raise_if_driver_error(res)

            trans.commit()

        # Done — return a Buffer that tracks this VA range
        buf = Buffer.from_handle(ptr=ptr, size=aligned_size, mr=self)
        return buf

    def deallocate(self, ptr: int, size: int, stream: Stream=None) -> None:
        """
        Deallocate memory on the device using CUDA VMM APIs.
        """
        result, handle = driver.cuMemRetainAllocationHandle(ptr)
        raise_if_driver_error(result)
        result, = driver.cuMemUnmap(ptr, size)
        raise_if_driver_error(result)
        result, = driver.cuMemAddressFree(ptr, size)
        raise_if_driver_error(result)
        result, = driver.cuMemRelease(handle)
        raise_if_driver_error(result)


    @property
    def is_device_accessible(self) -> bool:
        """
        Indicates whether the allocated memory is accessible from the device.
        """
        return self.config.location_type == "device"

    @property
    def is_host_accessible(self) -> bool:
        """
        Indicates whether the allocated memory is accessible from the host.
        """
        return self.config.location_type == "host"

    @property
    def device_id(self) -> int:
        """
        Get the device ID associated with this memory resource.

        Returns:
            int: CUDA device ID. -1 if the memory resource allocates host memory
        """
        return self.device.device_id if self.config.location_type == "device" else -1

    def __repr__(self) -> str:
        """
        Return a string representation of the VirtualMemoryResource.

        Returns:
            str: A string describing the object
        """
        return f"<VirtualMemoryResource device={self.device}>"<|MERGE_RESOLUTION|>--- conflicted
+++ resolved
@@ -18,23 +18,16 @@
     HANDLE_RETURN,
 )
 
-<<<<<<< HEAD
-from typing import TypeVar, Union, TYPE_CHECKING
-=======
-from dataclasses import dataclass
-from typing import Optional, TypeVar, Union, TYPE_CHECKING
->>>>>>> ae55f7c6
 import abc
-from typing import TypeVar, Union, Optional, Iterable, Literal
-from dataclasses import dataclass, field
 import array
 import contextlib
 import cython
+from dataclasses import dataclass, field
+from typing import Iterable, Literal, Optional, TYPE_CHECKING, TypeVar, Union
 import multiprocessing
 import os
 import platform
 import weakref
-
 
 from cuda.core.experimental._dlpack import DLDeviceType, make_py_capsule
 from cuda.core.experimental._stream import Stream, default_stream
