--- conflicted
+++ resolved
@@ -5,10 +5,7 @@
 from __future__ import annotations
 
 cimport cpython
-<<<<<<< HEAD
-=======
 from libc.limits cimport ULLONG_MAX
->>>>>>> 5669118f
 from libc.stdint cimport uintptr_t, intptr_t
 from libc.string cimport memset, memcpy
 
@@ -59,6 +56,7 @@
         size_t _size
         _cyMemoryResource _mr
         object _ptr_obj
+        cyStream _alloc_stream
 
 
 cdef class _cyMemoryResource:
@@ -108,14 +106,7 @@
 
     Support for data interchange mechanisms are provided by DLPack.
     """
-<<<<<<< HEAD
-
-    cdef:
-        intptr_t _ptr
-        size_t _size
-        object _mr
-        object _ptr_obj
-        cyStream _alloc_stream
+    cdef dict __dict__  # required if inheriting from both Cython/Python classes
 
     def __cinit__(self):
         self._ptr = 0
@@ -123,9 +114,6 @@
         self._mr = None
         self._ptr_obj = None
         self._alloc_stream = None
-=======
-    cdef dict __dict__  # required if inheriting from both Cython/Python classes
->>>>>>> 5669118f
 
     def __init__(self, *args, **kwargs):
         raise RuntimeError("Buffer objects cannot be instantiated directly. Please use MemoryResource APIs.")
@@ -141,11 +129,7 @@
         return self
 
     def __dealloc__(self):
-<<<<<<< HEAD
         self.close(self._alloc_stream)
-=======
-        self.close()
->>>>>>> 5669118f
 
     def __reduce__(self):
         # Must not serialize the parent's stream!
@@ -163,35 +147,21 @@
             The stream object to use for asynchronous deallocation. If None,
             the behavior depends on the underlying memory resource.
         """
-<<<<<<< HEAD
         cdef cyStream s
         if self._ptr and self._mr is not None:
-            if isinstance(self._mr, _cyMemoryResource):
-                s = self._alloc_stream if stream is None else <cyStream>stream
-                (<_cyMemoryResource>(self._mr))._deallocate(self._ptr, self._size, s)
+            if stream is None:
+                if self._alloc_stream is not None:
+                    s = self._alloc_stream
+                else:
+                    # TODO: remove this branch when from_handle takes a stream
+                    s = <cyStream>(default_stream())
             else:
-                if stream is None:
-                    if self._alloc_stream is not None:
-                        stream = self._alloc_stream
-                    else:
-                        # TODO: remove this branch when from_handle takes a stream
-                        stream = default_stream()
-                self._mr.deallocate(self._ptr, self._size, stream)
+                s = <cyStream>stream
+            self._mr._deallocate(self._ptr, self._size, s)
             self._ptr = 0
             self._mr = None
             self._ptr_obj = None
             self._alloc_stream = None
-=======
-        if self._ptr and self._mr is not None:
-            # To be fixed in NVIDIA/cuda-python#1032
-            if stream is None:
-                stream = Stream.__new__(Stream)
-                (<cyStream>(stream))._handle = <cydriver.CUstream>(0)
-            self._mr._deallocate(self._ptr, self._size, <cyStream>stream)
-            self._ptr = 0
-            self._mr = None
-            self._ptr_obj = None
->>>>>>> 5669118f
 
     @property
     def handle(self) -> DevicePointerT:
@@ -208,11 +178,7 @@
             return self._ptr
         else:
             # contract: Buffer is closed
-<<<<<<< HEAD
-            return None
-=======
             return 0
->>>>>>> 5669118f
 
     @property
     def size(self) -> int:
@@ -256,7 +222,6 @@
         return IPCBufferDescriptor._init(data_b, self.size)
 
     @classmethod
-<<<<<<< HEAD
     def from_ipc_descriptor(cls, mr: DeviceMemoryResource, ipc_buffer: IPCBufferDescriptor, stream: Stream = None) -> Buffer:
         """Import a buffer that was exported from another process."""
         if not mr.is_ipc_enabled:
@@ -264,22 +229,12 @@
         if stream is None:
             # Note: match this behavior to DeviceMemoryResource.allocate()
             stream = default_stream()
-=======
-    def from_ipc_descriptor(cls, mr: DeviceMemoryResource, ipc_buffer: IPCBufferDescriptor) -> Buffer:
-        """Import a buffer that was exported from another process."""
-        if not mr.is_ipc_enabled:
-            raise RuntimeError("Memory resource is not IPC-enabled")
->>>>>>> 5669118f
         cdef cydriver.CUmemPoolPtrExportData share_data
         memcpy(share_data.reserved, <const void*><const char*>(ipc_buffer._reserved), sizeof(share_data.reserved))
         cdef cydriver.CUdeviceptr ptr
         with nogil:
             HANDLE_RETURN(cydriver.cuMemPoolImportPointer(&ptr, mr._mempool_handle, &share_data))
-<<<<<<< HEAD
         return Buffer._init(<intptr_t>ptr, ipc_buffer.size, mr, stream)
-=======
-        return Buffer.from_handle(<intptr_t>ptr, ipc_buffer.size, mr)
->>>>>>> 5669118f
 
     def copy_to(self, dst: Buffer = None, *, stream: Stream) -> Buffer:
         """Copy from this buffer to the dst buffer asynchronously on the given stream.
@@ -404,22 +359,7 @@
         return Buffer._init(ptr, size, mr=mr)
 
 
-<<<<<<< HEAD
-cdef class _cyMemoryResource:
-    """
-    Internal only. Responsible for offering fast C method access.
-    """
-    cdef Buffer _allocate(self, size_t size, cyStream stream):
-        raise NotImplementedError
-
-    cdef int _deallocate(self, intptr_t ptr, size_t size, cyStream stream) except?-1:
-        raise NotImplementedError
-
-
-class MemoryResource(abc.ABC):
-=======
 cdef class MemoryResource(_cyMemoryResource, MemoryResourceAttributes, abc.ABC):
->>>>>>> 5669118f
     """Abstract base class for memory resources that manage allocation and deallocation of buffers.
 
     Subclasses must implement methods for allocating and deallocation, as well as properties
@@ -647,11 +587,7 @@
 _ipc_registry = {}
 
 
-<<<<<<< HEAD
-cdef class DeviceMemoryResource(_cyMemoryResource, MemoryResource):
-=======
 cdef class DeviceMemoryResource(MemoryResource):
->>>>>>> 5669118f
     """
     Create a device memory resource managing a stream-ordered memory pool.
 
@@ -738,11 +674,7 @@
         bint _is_mapped
         object _uuid
         IPCAllocationHandle _alloc_handle
-<<<<<<< HEAD
-        dict __dict__  # TODO: check if we still need this
-=======
         dict __dict__  # required if inheriting from both Cython/Python classes
->>>>>>> 5669118f
         object __weakref__
 
     def __cinit__(self):
@@ -761,11 +693,7 @@
             DeviceMemoryResourceOptions, options, "DeviceMemoryResource options", keep_none=True
         )
         cdef cydriver.cuuint64_t current_threshold
-<<<<<<< HEAD
-        cdef cydriver.cuuint64_t max_threshold = 0xFFFFFFFFFFFFFFFF
-=======
         cdef cydriver.cuuint64_t max_threshold = ULLONG_MAX
->>>>>>> 5669118f
         cdef cydriver.CUmemPoolProps properties
 
         if opts is None:
@@ -931,11 +859,7 @@
         cdef int handle = int(alloc_handle)
         with nogil:
             HANDLE_RETURN(cydriver.cuMemPoolImportFromShareableHandle(
-<<<<<<< HEAD
                 &(self._mempool_handle), <void*><intptr_t>(handle), _IPC_HANDLE_TYPE, 0)
-=======
-                &(self._mempool_handle), <void*>handle, _IPC_HANDLE_TYPE, 0)
->>>>>>> 5669118f
             )
         if uuid is not None:
             registered = self.register(uuid)
@@ -985,10 +909,7 @@
         buf._ptr_obj = None
         buf._size = size
         buf._mr = self
-<<<<<<< HEAD
         buf._alloc_stream = stream
-=======
->>>>>>> 5669118f
         return buf
 
     def allocate(self, size_t size, stream: Stream = None) -> Buffer:
@@ -1014,23 +935,13 @@
             stream = default_stream()
         return self._allocate(size, <cyStream>stream)
 
-<<<<<<< HEAD
-    cdef int _deallocate(self, intptr_t ptr, size_t size, cyStream stream) except?-1:
-=======
     cdef void _deallocate(self, intptr_t ptr, size_t size, cyStream stream) noexcept:
->>>>>>> 5669118f
         cdef cydriver.CUstream s = stream._handle
         cdef cydriver.CUdeviceptr devptr = <cydriver.CUdeviceptr>ptr
         with nogil:
             HANDLE_RETURN(cydriver.cuMemFreeAsync(devptr, s))
-<<<<<<< HEAD
-        return 0
-
-    def deallocate(self, ptr: DevicePointerT, size_t size, stream: Stream):
-=======
 
     cpdef deallocate(self, ptr: DevicePointerT, size_t size, stream: Stream = None):
->>>>>>> 5669118f
         """Deallocate a buffer previously allocated by this resource.
 
         Parameters
@@ -1044,11 +955,6 @@
             If the buffer is deallocated without an explicit stream, the allocation stream
             is used.
         """
-<<<<<<< HEAD
-=======
-        if stream is None:
-            stream = default_stream()
->>>>>>> 5669118f
         self._deallocate(<intptr_t>ptr, size, <cyStream>stream)
 
     @property
