# SPDX-FileCopyrightText: Copyright (c) 2024-2025 NVIDIA CORPORATION & AFFILIATES. All rights reserved.
#
# SPDX-License-Identifier: Apache-2.0

from __future__ import annotations

from libc.stdint cimport uintptr_t
from cuda.core.experimental._utils.cuda_utils cimport (
    _check_driver_error as raise_if_driver_error,
    check_or_create_options,
)

from dataclasses import dataclass
from typing import TypeVar, Union, TYPE_CHECKING
import abc
<<<<<<< HEAD
from typing import TypeVar, Union, Optional, Iterable
from dataclasses import dataclass, field

=======
import array
import cython
import os
import platform
import weakref
>>>>>>> d8b4acc1
from cuda.core.experimental._dlpack import DLDeviceType, make_py_capsule
from cuda.core.experimental._stream import Stream, default_stream
from cuda.core.experimental._utils.cuda_utils import driver

if platform.system() == "Linux":
    import socket

if TYPE_CHECKING:
    import cuda.bindings.driver
    from cuda.core.experimental._device import Device

# TODO: define a memory property mixin class and make Buffer and
# MemoryResource both inherit from it


PyCapsule = TypeVar("PyCapsule")
"""Represent the capsule type."""

DevicePointerT = Union[driver.CUdeviceptr, int, None]
"""A type union of :obj:`~driver.CUdeviceptr`, `int` and `None` for hinting :attr:`Buffer.handle`."""


cdef class Buffer:
    """Represent a handle to allocated memory.

    This generic object provides a unified representation for how
    different memory resources are to give access to their memory
    allocations.

    Support for data interchange mechanisms are provided by DLPack.
    """

    cdef:
        uintptr_t _ptr
        size_t _size
        object _mr
        object _ptr_obj

    def __init__(self, *args, **kwargs):
        raise RuntimeError("Buffer objects cannot be instantiated directly. Please use MemoryResource APIs.")

    @classmethod
    def _init(cls, ptr: DevicePointerT, size_t size, mr: MemoryResource | None = None):
        cdef Buffer self = Buffer.__new__(cls)
        self._ptr = <uintptr_t>(int(ptr))
        self._ptr_obj = ptr
        self._size = size
        self._mr = mr
        return self

    def __del__(self):
        self.close()

    cpdef close(self, stream: Stream = None):
        """Deallocate this buffer asynchronously on the given stream.

        This buffer is released back to their memory resource
        asynchronously on the given stream.

        Parameters
        ----------
        stream : Stream, optional
            The stream object to use for asynchronous deallocation. If None,
            the behavior depends on the underlying memory resource.
        """
        if self._ptr and self._mr is not None:
            self._mr.deallocate(self._ptr, self._size, stream)
            self._ptr = 0
            self._mr = None
            self._ptr_obj = None

    @property
    def handle(self) -> DevicePointerT:
        """Return the buffer handle object.

        .. caution::

            This handle is a Python object. To get the memory address of the underlying C
            handle, call ``int(Buffer.handle)``.
        """
        return self._ptr_obj

    @property
    def size(self) -> int:
        """Return the memory size of this buffer."""
        return self._size

    @property
    def memory_resource(self) -> MemoryResource:
        """Return the memory resource associated with this buffer."""
        return self._mr

    @property
    def is_device_accessible(self) -> bool:
        """Return True if this buffer can be accessed by the GPU, otherwise False."""
        if self._mr is not None:
            return self._mr.is_device_accessible
        raise NotImplementedError("WIP: Currently this property only supports buffers with associated MemoryResource")

    @property
    def is_host_accessible(self) -> bool:
        """Return True if this buffer can be accessed by the CPU, otherwise False."""
        if self._mr is not None:
            return self._mr.is_host_accessible
        raise NotImplementedError("WIP: Currently this property only supports buffers with associated MemoryResource")

    @property
    def device_id(self) -> int:
        """Return the device ordinal of this buffer."""
        if self._mr is not None:
            return self._mr.device_id
        raise NotImplementedError("WIP: Currently this property only supports buffers with associated MemoryResource")

    def export(self) -> IPCBufferDescriptor:
        """Export a buffer allocated for sharing between processes."""
        if not self._mr.is_ipc_enabled:
            raise RuntimeError("Memory resource is not IPC-enabled")
        err, ptr = driver.cuMemPoolExportPointer(self.handle)
        raise_if_driver_error(err)
        return IPCBufferDescriptor._init(ptr.reserved, self.size)

    @classmethod
    def import_(cls, mr: MemoryResource, ipc_buffer: IPCBufferDescriptor) -> Buffer:
        """Import a buffer that was exported from another process."""
        if not mr.is_ipc_enabled:
            raise RuntimeError("Memory resource is not IPC-enabled")
        share_data = driver.CUmemPoolPtrExportData()
        share_data.reserved = ipc_buffer._reserved
        err, ptr = driver.cuMemPoolImportPointer(mr._mempool_handle, share_data)
        raise_if_driver_error(err)
        return Buffer.from_handle(ptr, ipc_buffer.size, mr)

    def copy_to(self, dst: Buffer = None, *, stream: Stream) -> Buffer:
        """Copy from this buffer to the dst buffer asynchronously on the given stream.

        Copies the data from this buffer to the provided dst buffer.
        If the dst buffer is not provided, then a new buffer is first
        allocated using the associated memory resource before the copy.

        Parameters
        ----------
        dst : :obj:`~_memory.Buffer`
            Source buffer to copy data from
        stream : Stream
            Keyword argument specifying the stream for the
            asynchronous copy

        """
        if stream is None:
            raise ValueError("stream must be provided")

        cdef size_t src_size = self._size

        if dst is None:
            if self._mr is None:
                raise ValueError("a destination buffer must be provided (this buffer does not have a memory_resource)")
            dst = self._mr.allocate(src_size, stream)

        cdef size_t dst_size = dst._size
        if dst_size != src_size:
            raise ValueError(
                f"buffer sizes mismatch between src and dst (sizes are: src={src_size}, dst={dst_size})"
            )
        err, = driver.cuMemcpyAsync(dst._ptr, self._ptr, src_size, stream.handle)
        raise_if_driver_error(err)
        return dst

    def copy_from(self, src: Buffer, *, stream: Stream):
        """Copy from the src buffer to this buffer asynchronously on the given stream.

        Parameters
        ----------
        src : :obj:`~_memory.Buffer`
            Source buffer to copy data from
        stream : Stream
            Keyword argument specifying the stream for the
            asynchronous copy

        """
        if stream is None:
            raise ValueError("stream must be provided")

        cdef size_t dst_size = self._size
        cdef size_t src_size = src._size

        if src_size != dst_size:
            raise ValueError(
                f"buffer sizes mismatch between src and dst (sizes are: src={src_size}, dst={dst_size})"
            )
        err, = driver.cuMemcpyAsync(self._ptr, src._ptr, dst_size, stream.handle)
        raise_if_driver_error(err)

    def __dlpack__(
        self,
        *,
        stream: int | None = None,
        max_version: tuple[int, int] | None = None,
        dl_device: tuple[int, int] | None = None,
        copy: bool | None = None,
    ) -> PyCapsule:
        # Note: we ignore the stream argument entirely (as if it is -1).
        # It is the user's responsibility to maintain stream order.
        if dl_device is not None:
            raise BufferError("Sorry, not supported: dl_device other than None")
        if copy is True:
            raise BufferError("Sorry, not supported: copy=True")
        if max_version is None:
            versioned = False
        else:
            if not isinstance(max_version, tuple) or len(max_version) != 2:
                raise BufferError(f"Expected max_version tuple[int, int], got {max_version}")
            versioned = max_version >= (1, 0)
        capsule = make_py_capsule(self, versioned)
        return capsule

    def __dlpack_device__(self) -> tuple[int, int]:
        cdef bint d = self.is_device_accessible
        cdef bint h = self.is_host_accessible
        if d and (not h):
            return (DLDeviceType.kDLCUDA, self.device_id)
        if d and h:
            # TODO: this can also be kDLCUDAManaged, we need more fine-grained checks
            return (DLDeviceType.kDLCUDAHost, 0)
        if (not d) and h:
            return (DLDeviceType.kDLCPU, 0)
        raise BufferError("buffer is neither device-accessible nor host-accessible")

    def __buffer__(self, flags: int, /) -> memoryview:
        # Support for Python-level buffer protocol as per PEP 688.
        # This raises a BufferError unless:
        #   1. Python is 3.12+
        #   2. This Buffer object is host accessible
        raise NotImplementedError("WIP: Buffer.__buffer__ hasn't been implemented yet.")

    def __release_buffer__(self, buffer: memoryview, /):
        # Supporting method paired with __buffer__.
        raise NotImplementedError("WIP: Buffer.__release_buffer__ hasn't been implemented yet.")

    @staticmethod
    def from_handle(ptr: DevicePointerT, size_t size, mr: MemoryResource | None = None) -> Buffer:
        """Create a new :class:`Buffer` object from a pointer.

        Parameters
        ----------
        ptr : :obj:`~_memory.DevicePointerT`
            Allocated buffer handle object
        size : int
            Memory size of the buffer
        mr : :obj:`~_memory.MemoryResource`, optional
            Memory resource associated with the buffer
        """
        return Buffer._init(ptr, size, mr=mr)


class MemoryResource(abc.ABC):
    """Abstract base class for memory resources that manage allocation and deallocation of buffers.

    Subclasses must implement methods for allocating and deallocation, as well as properties
    associated with this memory resource from which all allocated buffers will inherit. (Since
    all :class:`Buffer` instances allocated and returned by the :meth:`allocate` method would
    hold a reference to self, the buffer properties are retrieved simply by looking up the underlying
    memory resource's respective property.)
    """

    @abc.abstractmethod
    def __init__(self, *args, **kwargs):
        """Initialize the memory resource.

        Subclasses may use additional arguments to configure the resource.
        """
        ...

    @abc.abstractmethod
    def allocate(self, size_t size, stream: Stream = None) -> Buffer:
        """Allocate a buffer of the requested size.

        Parameters
        ----------
        size : int
            The size of the buffer to allocate, in bytes.
        stream : Stream, optional
            The stream on which to perform the allocation asynchronously.
            If None, it is up to each memory resource implementation to decide
            and document the behavior.

        Returns
        -------
        Buffer
            The allocated buffer object, which can be used for device or host operations
            depending on the resource's properties.
        """
        ...

    @abc.abstractmethod
    def deallocate(self, ptr: DevicePointerT, size_t size, stream: Stream = None):
        """Deallocate a buffer previously allocated by this resource.

        Parameters
        ----------
        ptr : :obj:`~_memory.DevicePointerT`
            The pointer or handle to the buffer to deallocate.
        size : int
            The size of the buffer to deallocate, in bytes.
        stream : Stream, optional
            The stream on which to perform the deallocation asynchronously.
            If None, it is up to each memory resource implementation to decide
            and document the behavior.
        """
        ...

    @property
    @abc.abstractmethod
    def is_device_accessible(self) -> bool:
        """bool: True if buffers allocated by this resource can be accessed on the device."""
        ...

    @property
    @abc.abstractmethod
    def is_host_accessible(self) -> bool:
        """bool: True if buffers allocated by this resource can be accessed on the host."""
        ...

    @property
    @abc.abstractmethod
    def device_id(self) -> int:
        """int: The device ordinal for which this memory resource is responsible.

        Raises
        ------
        RuntimeError
            If the resource is not bound to a specific device.
        """
        ...


# IPC is currently only supported on Linux. On other platforms, the IPC handle
# type is set equal to the no-IPC handle type.

_NOIPC_HANDLE_TYPE = driver.CUmemAllocationHandleType.CU_MEM_HANDLE_TYPE_NONE
_IPC_HANDLE_TYPE = driver.CUmemAllocationHandleType.CU_MEM_HANDLE_TYPE_POSIX_FILE_DESCRIPTOR \
    if platform.system() == "Linux" else _NOIPC_HANDLE_TYPE

cdef class IPCBufferDescriptor:
    """Serializable object describing a buffer that can be shared between processes."""

    cdef:
        bytes _reserved
        size_t _size

    def __init__(self, *arg, **kwargs):
        raise RuntimeError("IPCBufferDescriptor objects cannot be instantiated directly. Please use MemoryResource APIs.")

    @classmethod
    def _init(cls, reserved: bytes, size: int):
        cdef IPCBufferDescriptor self = IPCBufferDescriptor.__new__(cls)
        self._reserved = reserved
        self._size = size
        return self

    def __reduce__(self):
        # This is subject to change if the CUmemPoolPtrExportData struct/object changes.
        return (self._reconstruct, (self._reserved, self._size))

    @property
    def size(self):
        return self._size

    @classmethod
    def _reconstruct(cls, reserved, size):
        instance = cls._init(reserved, size)
        return instance


cdef class IPCAllocationHandle:
    """Shareable handle to an IPC-enabled device memory pool."""

    cdef:
        int _handle

    def __init__(self, *arg, **kwargs):
        raise RuntimeError("IPCAllocationHandle objects cannot be instantiated directly. Please use MemoryResource APIs.")

    @classmethod
    def _init(cls, handle: int):
        cdef IPCAllocationHandle self = IPCAllocationHandle.__new__(cls)
        assert handle >= 0
        self._handle = handle
        return self

    cpdef close(self):
        """Close the handle."""
        if self._handle >= 0:
            try:
                os.close(self._handle)
            finally:
                self._handle = -1

    def __del__(self):
        """Close the handle."""
        self.close()

    def __int__(self) -> int:
        if self._handle < 0:
            raise ValueError(
                f"Cannot convert IPCAllocationHandle to int: the handle (id={id(self)}) is closed."
            )
        return self._handle

    @property
    def handle(self) -> int:
        return self._handle


cdef class IPCChannel:
    """Communication channel for sharing IPC-enabled memory pools."""

    cdef:
        object _proxy

    def __init__(self):
        if platform.system() == "Linux":
            self._proxy = IPCChannelUnixSocket._init()
        else:
            raise RuntimeError("IPC is not available on {platform.system()}")


cdef class IPCChannelUnixSocket:
    """Unix-specific channel for sharing memory pools over sockets."""

    cdef:
        object _sock_out
        object _sock_in

    def __init__(self, *arg, **kwargs):
        raise RuntimeError("IPCChannelUnixSocket objects cannot be instantiated directly. Please use MemoryResource APIs.")

    @classmethod
    def _init(cls):
        cdef IPCChannelUnixSocket self = IPCChannelUnixSocket.__new__(cls)
        self._sock_out, self._sock_in = socket.socketpair(socket.AF_UNIX, socket.SOCK_SEQPACKET)
        return self

    cpdef _send_allocation_handle(self, alloc_handle: IPCAllocationHandle):
        """Sends over this channel an allocation handle for exporting a
        shared memory pool."""
        self._sock_out.sendmsg(
            [],
            [(socket.SOL_SOCKET, socket.SCM_RIGHTS, array.array("i", [int(alloc_handle)]))]
        )

    cpdef IPCAllocationHandle _receive_allocation_handle(self):
        """Receives over this channel an allocation handle for importing a
        shared memory pool."""
        fds = array.array("i")
        _, ancillary_data, _, _ = self._sock_in.recvmsg(0, socket.CMSG_LEN(fds.itemsize))
        assert len(ancillary_data) == 1
        cmsg_level, cmsg_type, cmsg_data = ancillary_data[0]
        assert cmsg_level == socket.SOL_SOCKET and cmsg_type == socket.SCM_RIGHTS
        fds.frombytes(cmsg_data[: len(cmsg_data) - (len(cmsg_data) % fds.itemsize)])
        return IPCAllocationHandle._init(int(fds[0]))


@dataclass
cdef class DeviceMemoryResourceOptions:
    """Customizable :obj:`~_memory.DeviceMemoryResource` options.

    Attributes
    ----------
    ipc_enabled : bool, optional
        Specifies whether to create an IPC-enabled memory pool. When set to
        True, the memory pool and its allocations can be shared with other
        processes. (Default to False)

    max_size : int, optional
        Maximum pool size. When set to 0, defaults to a system-dependent value.
        (Default to 0)
    """
    ipc_enabled : cython.bint = False
    max_size : cython.int = 0


class DeviceMemoryResourceAttributes:
    def __init__(self, *args, **kwargs):
        raise RuntimeError("DeviceMemoryResourceAttributes cannot be instantiated directly. Please use MemoryResource APIs.")

    @classmethod
    def _init(cls, mr : DeviceMemoryReference):
        self = DeviceMemoryResourceAttributes.__new__(cls)
        self._mr = mr
        return self

    def mempool_property(property_type: type):
        def decorator(stub):
            attr_enum = getattr(driver.CUmemPool_attribute, f"CU_MEMPOOL_ATTR_{stub.__name__.upper()}")

            def fget(self) -> property_type:
                mr = self._mr()
                if mr is None:
                  raise RuntimeError("DeviceMemoryResource is expired")
                err, value = driver.cuMemPoolGetAttribute(mr._mempool_handle, attr_enum)
                raise_if_driver_error(err)
                return property_type(value)
            return property(fget=fget, doc=stub.__doc__)
        return decorator

    @mempool_property(bool)
    def reuse_follow_event_dependencies(self):
        """Allow memory to be reused when there are event dependencies between streams."""

    @mempool_property(bool)
    def reuse_allow_opportunistic(self):
        """Allow reuse of completed frees without dependencies."""

    @mempool_property(bool)
    def reuse_allow_internal_dependencies(self):
        """Allow insertion of new stream dependencies for memory reuse."""

    @mempool_property(int)
    def release_threshold(self):
        """Amount of reserved memory to hold before OS release."""

    @mempool_property(int)
    def reserved_mem_current(self):
        """Current amount of backing memory allocated."""

    @mempool_property(int)
    def reserved_mem_high(self):
        """High watermark of backing memory allocated."""

    @mempool_property(int)
    def used_mem_current(self):
        """Current amount of memory in use."""

    @mempool_property(int)
    def used_mem_high(self):
        """High watermark of memory in use."""

    del mempool_property


class DeviceMemoryResource(MemoryResource):
    """Create a device memory resource managing a stream-ordered memory pool.

    Parameters
    ----------
    device_id : int | Device
        Device or Device ordinal for which a memory resource is constructed.

    options : DeviceMemoryResourceOptions
        Memory resource creation options.

        If set to `None`, the memory resource uses the driver's current
        stream-ordered memory pool for the specified `device_id`. If no memory
        pool is set as current, the driver's default memory pool for the device
        is used.

        If not set to `None`, a new memory pool is created, which is owned by
        the memory resource.

        When using an existing (current or default) memory pool, the returned
        device memory resource does not own the pool (`is_handle_owned` is
        `False`), and closing the resource has no effect.
    """
    __slots__ = "_dev_id", "_mempool_handle", "_attributes", "_ipc_handle_type", "_mempool_owned", "_is_imported"

    def __init__(self, device_id: int | Device, options=None):
        device_id = getattr(device_id, 'device_id', device_id)
        opts = check_or_create_options(
            DeviceMemoryResourceOptions, options, "DeviceMemoryResource options", keep_none=True
        )

        if opts is None:
            # Get the current memory pool.
            self._dev_id = device_id
            self._mempool_handle = None
            self._attributes = None
            self._ipc_handle_type = _NOIPC_HANDLE_TYPE
            self._mempool_owned = False
            self._is_imported = False

            err, self._mempool_handle = driver.cuDeviceGetMemPool(self.device_id)
            raise_if_driver_error(err)

            # Set a higher release threshold to improve performance when there are no active allocations.
            # By default, the release threshold is 0, which means memory is immediately released back
            # to the OS when there are no active suballocations, causing performance issues.
            # Check current release threshold
            err, current_threshold = driver.cuMemPoolGetAttribute(
                self._mempool_handle, driver.CUmemPool_attribute.CU_MEMPOOL_ATTR_RELEASE_THRESHOLD
            )
            raise_if_driver_error(err)
            # If threshold is 0 (default), set it to maximum to retain memory in the pool
            if int(current_threshold) == 0:
                err, = driver.cuMemPoolSetAttribute(
                    self._mempool_handle,
                    driver.CUmemPool_attribute.CU_MEMPOOL_ATTR_RELEASE_THRESHOLD,
                    driver.cuuint64_t(0xFFFFFFFFFFFFFFFF),
                )
                raise_if_driver_error(err)
        else:
            # Create a new memory pool.
            if opts.ipc_enabled and _IPC_HANDLE_TYPE == _NOIPC_HANDLE_TYPE:
                raise RuntimeError("IPC is not available on {platform.system()}")

            properties = driver.CUmemPoolProps()
            properties.allocType = driver.CUmemAllocationType.CU_MEM_ALLOCATION_TYPE_PINNED
            properties.handleTypes = _IPC_HANDLE_TYPE if opts.ipc_enabled else _NOIPC_HANDLE_TYPE
            properties.location = driver.CUmemLocation()
            properties.location.id = device_id
            properties.location.type = driver.CUmemLocationType.CU_MEM_LOCATION_TYPE_DEVICE
            properties.maxSize = opts.max_size
            properties.win32SecurityAttributes = 0
            properties.usage = 0

            self._dev_id = device_id
            self._mempool_handle = None
            self._attributes = None
            self._ipc_handle_type = properties.handleTypes
            self._mempool_owned = True
            self._is_imported = False

            err, self._mempool_handle = driver.cuMemPoolCreate(properties)
            raise_if_driver_error(err)

    def __del__(self):
        self.close()

    def close(self):
        """Close the device memory resource and destroy the associated memory pool if owned."""
        if self._mempool_handle is not None and self._mempool_owned:
            err, = driver.cuMemPoolDestroy(self._mempool_handle)
            raise_if_driver_error(err)

            self._dev_id = None
            self._mempool_handle = None
            self._attributes = None
            self._ipc_handle_type = _NOIPC_HANDLE_TYPE
            self._mempool_owned = False
            self._is_imported = False

    @classmethod
    def from_shared_channel(cls, device_id: int | Device, channel: IPCChannel) -> DeviceMemoryResource:
        """Create a device memory resource from a memory pool shared over an IPC channel."""
        device_id = getattr(device_id, 'device_id', device_id)
        alloc_handle = channel._proxy._receive_allocation_handle()
        return cls._from_allocation_handle(device_id, alloc_handle)

    @classmethod
    def _from_allocation_handle(cls, device_id: int | Device, alloc_handle: IPCAllocationHandle) -> DeviceMemoryResource:
        """Create a device memory resource from an allocation handle.

        Construct a new `DeviceMemoryResource` instance that imports a memory
        pool from a shareable handle. The memory pool is marked as owned, and
        the resource is associated with the specified `device_id`.

        Parameters
        ----------
        device_id : int | Device
            The ID of the device or a Device object for which the memory
            resource is created.

        alloc_handle : int
            The shareable handle of the device memory resource to import.

        Returns
        -------
            A new device memory resource instance with the imported handle.
        """
        device_id = getattr(device_id, 'device_id', device_id)

        self = cls.__new__(cls)
        self._dev_id = device_id
        self._mempool_handle = None
        self._attributes = None
        self._ipc_handle_type = _IPC_HANDLE_TYPE
        self._mempool_owned = True
        self._is_imported = True

        err, self._mempool_handle = driver.cuMemPoolImportFromShareableHandle(int(alloc_handle), _IPC_HANDLE_TYPE, 0)
        raise_if_driver_error(err)

        return self

    def share_to_channel(self, channel : IPCChannel):
        if not self.is_ipc_enabled:
            raise RuntimeError("Memory resource is not IPC-enabled")
        channel._proxy._send_allocation_handle(self._get_allocation_handle())

    def _get_allocation_handle(self) -> IPCAllocationHandle:
        """Export the memory pool handle to be shared (requires IPC).

        The handle can be used to share the memory pool with other processes.
        The handle is cached in this `MemoryResource` and owned by it.

        Returns
        -------
            The shareable handle for the memory pool.
        """
        if not self.is_ipc_enabled:
            raise RuntimeError("Memory resource is not IPC-enabled")
        err, alloc_handle = driver.cuMemPoolExportToShareableHandle(self._mempool_handle, _IPC_HANDLE_TYPE, 0)
        raise_if_driver_error(err)
        return IPCAllocationHandle._init(alloc_handle)

    def allocate(self, size_t size, stream: Stream = None) -> Buffer:
        """Allocate a buffer of the requested size.

        Parameters
        ----------
        size : int
            The size of the buffer to allocate, in bytes.
        stream : Stream, optional
            The stream on which to perform the allocation asynchronously.
            If None, an internal stream is used.

        Returns
        -------
        Buffer
            The allocated buffer object, which is accessible on the device that this memory
            resource was created for.
        """
        if self._is_imported:
            raise TypeError("Cannot allocate from shared memory pool imported via IPC")
        if stream is None:
            stream = default_stream()
        err, ptr = driver.cuMemAllocFromPoolAsync(size, self._mempool_handle, stream.handle)
        raise_if_driver_error(err)
        return Buffer._init(ptr, size, self)

    def deallocate(self, ptr: DevicePointerT, size_t size, stream: Stream = None):
        """Deallocate a buffer previously allocated by this resource.

        Parameters
        ----------
        ptr : :obj:`~_memory.DevicePointerT`
            The pointer or handle to the buffer to deallocate.
        size : int
            The size of the buffer to deallocate, in bytes.
        stream : Stream, optional
            The stream on which to perform the deallocation asynchronously.
            If None, an internal stream is used.
        """
        if stream is None:
            stream = default_stream()
        err, = driver.cuMemFreeAsync(ptr, stream.handle)
        raise_if_driver_error(err)

    @property
    def attributes(self) -> DeviceMemoryResourceAttributes:
        if self._attributes is None:
            ref = weakref.ref(self)
            self._attributes = DeviceMemoryResourceAttributes._init(ref)
        return self._attributes

    @property
    def device_id(self) -> int:
        """The associated device ordinal."""
        return self._dev_id

    @property
    def handle(self) -> cuda.bindings.driver.CUmemoryPool:
        """Handle to the underlying memory pool."""
        return self._mempool_handle

    @property
    def is_handle_owned(self) -> bool:
        """Whether the memory resource handle is owned. If False, ``close`` has no effect."""
        return self._mempool_owned

    @property
    def is_imported(self) -> bool:
        """Whether the memory resource was imported from another process. If True, allocation is not permitted."""
        return self._is_imported

    @property
    def is_device_accessible(self) -> bool:
        """Return True. This memory resource provides device-accessible buffers."""
        return True

    @property
    def is_host_accessible(self) -> bool:
        """Return False. This memory resource does not provide host-accessible buffers."""
        return False

    @property
    def is_ipc_enabled(self) -> bool:
        """Whether this memory resource has IPC enabled."""
        return self._ipc_handle_type != _NOIPC_HANDLE_TYPE


class LegacyPinnedMemoryResource(MemoryResource):
    """Create a pinned memory resource that uses legacy cuMemAllocHost/cudaMallocHost
    APIs.
    """

    def __init__(self):
        # TODO: support flags from cuMemHostAlloc?
        self._handle = None

    def allocate(self, size_t size, stream: Stream = None) -> Buffer:
        """Allocate a buffer of the requested size.

        Parameters
        ----------
        size : int
            The size of the buffer to allocate, in bytes.
        stream : Stream, optional
            Currently ignored

        Returns
        -------
        Buffer
            The allocated buffer object, which is accessible on both host and device.
        """
        err, ptr = driver.cuMemAllocHost(size)
        raise_if_driver_error(err)
        return Buffer._init(ptr, size, self)

    def deallocate(self, ptr: DevicePointerT, size_t size, stream: Stream = None):
        """Deallocate a buffer previously allocated by this resource.

        Parameters
        ----------
        ptr : :obj:`~_memory.DevicePointerT`
            The pointer or handle to the buffer to deallocate.
        size : int
            The size of the buffer to deallocate, in bytes.
        stream : Stream, optional
            The stream on which to perform the deallocation asynchronously.
            If None, no synchronization would happen.
        """
        if stream:
            stream.sync()
        err, = driver.cuMemFreeHost(ptr)
        raise_if_driver_error(err)

    @property
    def is_device_accessible(self) -> bool:
        """bool: this memory resource provides device-accessible buffers."""
        return True

    @property
    def is_host_accessible(self) -> bool:
        """bool: this memory resource provides host-accessible buffers."""
        return True

    @property
    def device_id(self) -> int:
        """This memory resource is not bound to any GPU."""
        raise RuntimeError("a pinned memory resource is not bound to any GPU")


class _SynchronousMemoryResource(MemoryResource):
    __slots__ = ("_dev_id",)

    def __init__(self, device_id : int | Device):
        self._handle = None
        self._dev_id = getattr(device_id, 'device_id', device_id)

    def allocate(self, size, stream=None) -> Buffer:
        err, ptr = driver.cuMemAlloc(size)
        raise_if_driver_error(err)
        return Buffer._init(ptr, size, self)

    def deallocate(self, ptr, size, stream=None):
        if stream is None:
            stream = default_stream()
        stream.sync()
        err, = driver.cuMemFree(ptr)
        raise_if_driver_error(err)

    @property
    def is_device_accessible(self) -> bool:
        return True

    @property
    def is_host_accessible(self) -> bool:
        return False

    @property
    def device_id(self) -> int:
        return self._dev_id

@dataclass
class VMMAllocationOptions:
    """A configuration object for the VMMAllocatedMemoryResource
       Stores configuration information which tells the resource how to use the CUDA VMM APIs
    """
    """
    Configuration for CUDA VMM allocations.

    Args:
        handle_type: Export handle type for the physical allocation. Use
            CU_MEM_HANDLE_TYPE_POSIX_FILE_DESCRIPTOR on Linux if you plan to
            import/export the allocation (required for cuMemRetainAllocationHandle).
            Use CU_MEM_HANDLE_TYPE_NONE if you don't need an exportable handle.
        gpu_direct_rdma: Hint that the allocation should be GDR-capable (if supported).
        granularity: 'recommended' or 'minimum'. Controls granularity query and size rounding.
        addr_hint: A (optional) virtual address hint to try to reserve at. 0 -> let CUDA choose.
        addr_align: Alignment for the VA reservation. If None, use the queried granularity.
        peers: Extra device IDs that should be granted access in addition to `device`.
        self_access: Access flags for the owning device ('rw', 'r', or 'none').
        peer_access: Access flags for peers ('rw' or 'r').
    """
    # Human-friendly strings; normalized in __post_init__
    allocation_type: str = "pinned"          # pinned
    location_type: str = "device"            # device
    handle_type: str = "posix-fd"           # posix-fd | generic | none
    granularity: str = "recommended"        # minimum | recommended
    gpu_direct_rdma: bool = True
    addr_hint: Optional[int] = 0
    addr_align: Optional[int] = None
    peers: Iterable[int] = field(default_factory=tuple)
    self_access: str = "rw"   # 'rw' | 'r' | 'none'
    peer_access: str = "rw"   # 'rw' | 'r'

    @staticmethod
    def _access_to_flags(spec: str):
        f = driver.CUmemAccess_flags
        if spec == "rw":
            return f.CU_MEM_ACCESS_FLAGS_PROT_READWRITE
        if spec == "r":
            return f.CU_MEM_ACCESS_FLAGS_PROT_READ
        if spec == "none":
            return 0
        raise ValueError(f"Unknown access spec: {spec!r}")

    @staticmethod
    def _allocation_type_to_driver(spec: str):
        if spec == "pinned":
            return driver.CUmemAllocationType.CU_MEM_ALLOCATION_TYPE_PINNED
        if spec == "managed":
            return driver.CUmemAllocationType.CU_MEM_ALLOCATION_TYPE_MANAGED
        raise ValueError(f"Unsupported allocation_type: {spec!r}")

    @staticmethod
    def _location_type_to_driver(spec: str):
        if spec == "device":
            return driver.CUmemLocationType.CU_MEM_LOCATION_TYPE_DEVICE
        if spec == "host":
            return driver.CUmemLocationType.CU_MEM_LOCATION_TYPE_HOST
        if spec == "host-numa":
            return driver.CUmemLocationType.CU_MEM_LOCATION_TYPE_HOST_NUMA
        if spec == "host-numa-current":
            return driver.CUmemLocationType.CU_MEM_LOCATION_TYPE_HOST_NUMA_CURRENT
        raise ValueError(f"Unsupported location_type: {spec!r}")

    @staticmethod
    def _handle_type_to_driver(spec: str):
        if spec == "posix-fd":
            return driver.CUmemAllocationHandleType.CU_MEM_HANDLE_TYPE_POSIX_FILE_DESCRIPTOR
        if spec == "generic":
            return driver.CUmemAllocationHandleType.CU_MEM_HANDLE_TYPE_GENERIC
        if spec == "none":
            return driver.CUmemAllocationHandleType.CU_MEM_HANDLE_TYPE_NONE
        if spec == "win32":
            return driver.CUmemAllocationHandleType.CU_MEM_HANDLE_TYPE_WIN32
        if spec == "win32-kmt":
            return driver.CUmemAllocationHandleType.CU_MEM_HANDLE_TYPE_WIN32_KMT
        if spec == "fabric":
            return driver.CUmemAllocationHandleType.CU_MEM_HANDLE_TYPE_FABRIC
        raise ValueError(f"Unsupported handle_type: {spec!r}")

    @staticmethod
    def _granularity_to_driver(spec: str):
        f = driver.CUmemAllocationGranularity_flags
        if spec == "minimum":
            return f.CU_MEM_ALLOC_GRANULARITY_MINIMUM
        if spec == "recommended":
            return f.CU_MEM_ALLOC_GRANULARITY_RECOMMENDED
        raise ValueError(f"Unsupported granularity: {spec!r}")


class VMMAllocatedMemoryResource(MemoryResource):
    """Create a device memory resource that uses the CUDA VMM APIs to allocate memory.

    Parameters
    ----------
    device_id : int
        Device ordinal for which a memory resource is constructed. The mempool that is
        set to *current* on ``device_id`` is used. If no mempool is set to current yet,
        the driver would use the *default* mempool on the device.

    config : VMMAllocationOptions
        A configuration object for the VMMAllocatedMemoryResource
    """
    def __init__(self, device, config: VMMAllocationOptions = None):
        self.device = device
        self.config = config or VMMAllocationOptions()

    def _align_up(self, size: int, gran: int) -> int:
        """
        Align a size up to the nearest multiple of a granularity.
        """
        return (size + gran - 1) & ~(gran - 1)

    def modify_allocation(self, buf: Buffer, new_size: int, config: VMMAllocationOptions = None) -> Buffer:
        """
        Grow an existing allocation using CUDA VMM, with a configurable policy.

        This implements true growing allocations that preserve the base pointer
        by extending the virtual address range and mapping additional physical memory.

        Parameters
        ----------
        buf : Buffer
            The existing buffer to grow
        new_size : int
            The new total size for the allocation
        config : VMMAllocationOptions, optional
            Configuration for the new physical memory chunks. If None, uses current config.

        Returns
        -------
        Buffer
            The same buffer with updated size, preserving the original pointer
        """
        if config is not None:
            self.config = config

        if new_size <= buf.size:
            # No growth needed, return original buffer
            return buf

        # Build allocation properties for new chunks
        prop = driver.CUmemAllocationProp()
        prop.type = VMMAllocationOptions._allocation_type_to_driver(self.config.allocation_type)
        prop.location.type = VMMAllocationOptions._location_type_to_driver(self.config.location_type)
        prop.location.id = self.device.device_id
        prop.allocFlags.gpuDirectRDMACapable = 1 if self.config.gpu_direct_rdma else 0
        prop.requestedHandleTypes = VMMAllocationOptions._handle_type_to_driver(self.config.handle_type)

        # Query granularity
        gran_flag = VMMAllocationOptions._granularity_to_driver(self.config.granularity)
        res, gran = driver.cuMemGetAllocationGranularity(prop, gran_flag)
        if res != driver.CUresult.CUDA_SUCCESS:
            raise Exception(f"cuMemGetAllocationGranularity failed: {res}")

        # Calculate sizes
        additional_size = new_size - buf.size
        aligned_additional_size = self._align_up(additional_size, gran)
        total_aligned_size = self._align_up(new_size, gran)
        aligned_prev_size = total_aligned_size - aligned_additional_size
        addr_align = self.config.addr_align or gran

        # Try to extend the existing VA range first
        res, new_ptr = driver.cuMemAddressReserve(
            aligned_additional_size,
            addr_align,
            int(buf.handle) + aligned_prev_size,  # fixedAddr hint - aligned end of current range
            0
        )

        if res != driver.CUresult.CUDA_SUCCESS or new_ptr != (int(buf.handle) + aligned_prev_size):
            # Fallback: couldn't extend contiguously, need full remapping
            return self._grow_allocation_slow_path(buf, new_size, prop, aligned_additional_size, total_aligned_size, addr_align)
        else:
            # Success! We can extend the VA range contiguously
            return self._grow_allocation_fast_path(buf, new_size, prop, aligned_additional_size, new_ptr)

    def _grow_allocation_fast_path(self, buf: Buffer, new_size: int, prop: driver.CUmemAllocationProp,
                                   aligned_additional_size: int, new_ptr: int) -> Buffer:
        """
        Fast path: extend the VA range contiguously.

        This preserves the original pointer by mapping new physical memory
        to the extended portion of the virtual address range.
        """
        # Create new physical memory for the additional size
        res, new_handle = driver.cuMemCreate(aligned_additional_size, prop, 0)
        if res != driver.CUresult.CUDA_SUCCESS:
            driver.cuMemAddressFree(new_ptr, aligned_additional_size)
            raise Exception(f"cuMemCreate failed: {res}")

        # Map the new physical memory to the extended VA range
        res, = driver.cuMemMap(new_ptr, aligned_additional_size, 0, new_handle, 0)
        if res != driver.CUresult.CUDA_SUCCESS:
            driver.cuMemAddressFree(new_ptr, aligned_additional_size)
            driver.cuMemRelease(new_handle)
            raise Exception(f"cuMemMap failed: {res}")

        # Set access permissions for the new portion
        descs = self._build_access_descriptors(prop)
        if descs:
            res, = driver.cuMemSetAccess(new_ptr, aligned_additional_size, descs, len(descs))
            if res != driver.CUresult.CUDA_SUCCESS:
                driver.cuMemUnmap(new_ptr, aligned_additional_size)
                driver.cuMemAddressFree(new_ptr, aligned_additional_size)
                driver.cuMemRelease(new_handle)
                raise Exception(f"cuMemSetAccess failed: {res}")

        # Update the buffer size (pointer stays the same!)
        buf._size = new_size

        return buf

    def _grow_allocation_slow_path(self, buf: Buffer, new_size: int, prop: driver.CUmemAllocationProp,
                                   aligned_additional_size: int, total_aligned_size: int, addr_align: int) -> Buffer:
        """
        Slow path: full remapping when contiguous extension fails.

        This creates a new VA range and remaps both old and new physical memory.
        The buffer's pointer will change.
        """
        # Reserve a completely new, larger VA range
        res, new_ptr = driver.cuMemAddressReserve(total_aligned_size, addr_align, 0, 0)
        if res != driver.CUresult.CUDA_SUCCESS:
            raise Exception(f"cuMemAddressReserve failed: {res}")

        # Get the old allocation handle for remapping
        result, old_handle = driver.cuMemRetainAllocationHandle(buf.handle)
        if result != driver.CUresult.CUDA_SUCCESS:
            driver.cuMemAddressFree(new_ptr, total_aligned_size)
            raise Exception(f"Failed to retain old allocation handle: {result}")

        # Unmap the old VA range (aligned previous size)
        aligned_prev_size = total_aligned_size - aligned_additional_size
        result, = driver.cuMemUnmap(int(buf.handle), aligned_prev_size)
        if result != driver.CUresult.CUDA_SUCCESS:
            driver.cuMemAddressFree(new_ptr, total_aligned_size)
            driver.cuMemRelease(old_handle)
            raise Exception(f"Failed to unmap old allocation: {result}")

        # Remap the old physical memory to the new VA range (aligned previous size)
        res, = driver.cuMemMap(int(new_ptr), aligned_prev_size, 0, old_handle, 0)
        if res != driver.CUresult.CUDA_SUCCESS:
            driver.cuMemAddressFree(new_ptr, total_aligned_size)
            driver.cuMemRelease(old_handle)
            raise Exception(f"cuMemMap failed for old memory: {res}")

        # Create new physical memory for the additional size
        res, new_handle = driver.cuMemCreate(aligned_additional_size, prop, 0)
        if res != driver.CUresult.CUDA_SUCCESS:
            driver.cuMemUnmap(new_ptr, total_aligned_size)
            driver.cuMemAddressFree(new_ptr, total_aligned_size)
            driver.cuMemRelease(old_handle)
            raise Exception(f"cuMemCreate failed for new memory: {res}")

        # Map the new physical memory to the extended portion (aligned offset)
        res, = driver.cuMemMap(int(new_ptr) + aligned_prev_size, aligned_additional_size, 0, new_handle, 0)
        if res != driver.CUresult.CUDA_SUCCESS:
            driver.cuMemUnmap(new_ptr, total_aligned_size)
            driver.cuMemAddressFree(new_ptr, total_aligned_size)
            driver.cuMemRelease(old_handle)
            driver.cuMemRelease(new_handle)
            raise Exception(f"cuMemMap failed for new memory: {res}")

        # Set access permissions for the entire new range
        descs = self._build_access_descriptors(prop)
        if descs:
            res, = driver.cuMemSetAccess(new_ptr, total_aligned_size, descs, len(descs))
            if res != driver.CUresult.CUDA_SUCCESS:
                driver.cuMemUnmap(new_ptr, total_aligned_size)
                driver.cuMemAddressFree(new_ptr, total_aligned_size)
                driver.cuMemRelease(old_handle)
                driver.cuMemRelease(new_handle)
                raise Exception(f"cuMemSetAccess failed: {res}")

        # Free the old VA range (aligned previous size)
        driver.cuMemAddressFree(int(buf.handle), aligned_prev_size)

        # Invalidate the old buffer so its destructor won't try to free again
        buf._ptr = 0
        buf._ptr_obj = None
        buf._size = 0
        buf._mr = None

        # Return a new Buffer for the new mapping
        return Buffer.from_handle(ptr=new_ptr, size=new_size, mr=self)


    def _build_access_descriptors(self, prop: driver.CUmemAllocationProp) -> list:
        """
        Build access descriptors for memory access permissions.

        Returns
        -------
        list
            List of CUmemAccessDesc objects for setting memory access
        """
        descs = []

        # Owner access
        owner_flags = VMMAllocationOptions._access_to_flags(self.config.self_access)
        if owner_flags:
            d = driver.CUmemAccessDesc()
            d.location.type = prop.location.type
            d.location.id = prop.location.id
            d.flags = owner_flags
            descs.append(d)

        # Peer device access
        peer_flags = VMMAllocationOptions._access_to_flags(self.config.peer_access)
        for peer_dev in self.config.peers:
            if peer_flags:
                d = driver.CUmemAccessDesc()
                d.location.type = driver.CUmemLocationType.CU_MEM_LOCATION_TYPE_DEVICE
                d.location.id = int(peer_dev)
                d.flags = peer_flags
                descs.append(d)

        return descs


    def allocate(self, size: int, stream: Stream = None) -> Buffer:
        """
        Allocate memory using CUDA VMM with a configurable policy.
        """
        config = self.config
        # ---- Build allocation properties ----
        prop = driver.CUmemAllocationProp()
        prop.type = VMMAllocationOptions._allocation_type_to_driver(config.allocation_type)
        # TODO: Support host alloation if required
        if  prop.type != driver.CUmemLocationType.CU_MEM_LOCATION_TYPE_DEVICE:
            raise NotImplementedError(f"Location type must be CU_MEM_LOCATION_TYPE_DEVICE, got {config.location_type}")
        prop.location.type = VMMAllocationOptions._location_type_to_driver(config.location_type)
        prop.location.id = self.device.device_id
        prop.allocFlags.gpuDirectRDMACapable = 1 if config.gpu_direct_rdma else 0
        prop.requestedHandleTypes = VMMAllocationOptions._handle_type_to_driver(config.handle_type)

        # ---- Query and apply granularity ----
        # Choose min vs recommended granularity per config
        gran_flag = VMMAllocationOptions._granularity_to_driver(config.granularity)
        res, gran = driver.cuMemGetAllocationGranularity(prop, gran_flag)
        if res != driver.CUresult.CUDA_SUCCESS:
            raise Exception(f"cuMemGetAllocationGranularity failed: {res}")

        aligned_size = self._align_up(size, gran)
        addr_align = config.addr_align or gran

        # ---- Create physical memory ----
        res, handle = driver.cuMemCreate(aligned_size, prop, 0)
        if res != driver.CUresult.CUDA_SUCCESS:
            raise Exception(f"cuMemCreate failed: {res}")

        # ---- Reserve VA space ----
        # Potentially, use a separate size for the VA reservation from the physical allocation size
        res, ptr = driver.cuMemAddressReserve(aligned_size, addr_align, config.addr_hint, 0)
        if res != driver.CUresult.CUDA_SUCCESS:
            # tidy up physical handle on failure
            driver.cuMemRelease(handle)
            raise Exception(f"cuMemAddressReserve failed: {res}")

        # ---- Map physical memory into VA ----
        res, = driver.cuMemMap(ptr, aligned_size, 0, handle, 0)
        if res != driver.CUresult.CUDA_SUCCESS:
            driver.cuMemAddressFree(ptr, aligned_size)
            driver.cuMemRelease(handle)
            raise Exception(f"cuMemMap failed: {res}")

        # ---- Set access for owner + peers ----
        descs = []

        # Owner access
        owner_flags = VMMAllocationOptions._access_to_flags(config.self_access)
        if owner_flags:
            d = driver.CUmemAccessDesc()
            d.location.type = prop.location.type
            d.location.id = prop.location.id
            d.flags = owner_flags
            descs.append(d)

        # Peer device access
        peer_flags = VMMAllocationOptions._access_to_flags(config.peer_access)
        for peer_dev in config.peers:
            if peer_flags:
                d = driver.CUmemAccessDesc()
                d.location.type = driver.CUmemLocationType.CU_MEM_LOCATION_TYPE_DEVICE
                d.location.id = int(peer_dev)
                d.flags = peer_flags
                descs.append(d)

        if descs:
            res, = driver.cuMemSetAccess(ptr, aligned_size, descs, len(descs))
            if res != driver.CUresult.CUDA_SUCCESS:
                # Try to unwind on failure
                driver.cuMemUnmap(ptr, aligned_size)
                driver.cuMemAddressFree(ptr, aligned_size)
                driver.cuMemRelease(handle)
                raise Exception(f"cuMemSetAccess failed: {res}")

        # Done — return a Buffer that tracks this VA range
        buf = Buffer.from_handle(ptr=ptr, size=aligned_size, mr=self)
        return buf

    def deallocate(self, ptr: int, size: int, stream: Stream=None) -> None:
        """
        Deallocate memory on the device using CUDA VMM APIs.
        """
        result, handle = driver.cuMemRetainAllocationHandle(ptr)
        if result != driver.CUresult.CUDA_SUCCESS:
            raise Exception(f"Failed to retain allocation handle: {result}")
        result, = driver.cuMemUnmap(ptr, size)
        if result != driver.CUresult.CUDA_SUCCESS:
            raise Exception(f"Failed to unmap physical allocation: {result}")
        result, = driver.cuMemAddressFree(ptr, size)
        if result != driver.CUresult.CUDA_SUCCESS:
            raise Exception(f"Failed to free address: {result}")
        result, = driver.cuMemRelease(handle)
        if result != driver.CUresult.CUDA_SUCCESS:
            raise Exception(f"Failed to release physical allocation: {result}")


    @property
    def is_device_accessible(self) -> bool:
        """
        Indicates whether the allocated memory is accessible from the device.

        Returns:
            bool: Always True for NVSHMEM memory.
        """
        return True

    @property
    def is_host_accessible(self) -> bool:
        """
        Indicates whether the allocated memory is accessible from the host.

        Returns:
            bool: Always False for NVSHMEM memory.
        """
        return False

    @property
    def device_id(self) -> int:
        """
        Get the device ID associated with this memory resource.

        Returns:
            int: CUDA device ID.
        """
        return self.device.device_id

    def __repr__(self) -> str:
        """
        Return a string representation of the NvshmemResource.

        Returns:
            str: A string describing the object
        """
        return f"<VMMAllocatedMemoryResource device={self.device}>"<|MERGE_RESOLUTION|>--- conflicted
+++ resolved
@@ -13,17 +13,14 @@
 from dataclasses import dataclass
 from typing import TypeVar, Union, TYPE_CHECKING
 import abc
-<<<<<<< HEAD
 from typing import TypeVar, Union, Optional, Iterable
 from dataclasses import dataclass, field
-
-=======
 import array
 import cython
 import os
 import platform
 import weakref
->>>>>>> d8b4acc1
+
 from cuda.core.experimental._dlpack import DLDeviceType, make_py_capsule
 from cuda.core.experimental._stream import Stream, default_stream
 from cuda.core.experimental._utils.cuda_utils import driver
