# SPDX-FileCopyrightText: Copyright (c) 2024-2025 NVIDIA CORPORATION & AFFILIATES. All rights reserved.
#
# SPDX-License-Identifier: Apache-2.0

from __future__ import annotations

from cuda.core.experimental._utils.cuda_utils cimport (
    _check_driver_error as raise_if_driver_error,
    check_or_create_options,
)

<<<<<<< HEAD
=======
import abc
from typing import TypeVar, Union

>>>>>>> 294151a0
from cuda.core.experimental._dlpack import DLDeviceType, make_py_capsule
from cuda.core.experimental._stream import Stream, default_stream
from cuda.core.experimental._utils.cuda_utils import driver
from dataclasses import dataclass
from functools import wraps
from libc.stdint cimport uintptr_t
from typing import Tuple, TypeVar, Union, TYPE_CHECKING
import abc
import os
import platform

if TYPE_CHECKING:
    import cuda.bindings.driver
    from cuda.core.experimental._device import Device

# TODO: define a memory property mixin class and make Buffer and
# MemoryResource both inherit from it


PyCapsule = TypeVar("PyCapsule")
"""Represent the capsule type."""

DevicePointerT = Union[driver.CUdeviceptr, int, None]
"""A type union of :obj:`~driver.CUdeviceptr`, `int` and `None` for hinting :attr:`Buffer.handle`."""


cdef class Buffer:
    """Represent a handle to allocated memory.

    This generic object provides a unified representation for how
    different memory resources are to give access to their memory
    allocations.

    Support for data interchange mechanisms are provided by DLPack.
    """

    cdef:
        uintptr_t _ptr
        size_t _size
        object _mr
        object _ptr_obj

    def __init__(self, *args, **kwargs):
        raise RuntimeError("Buffer objects cannot be instantiated directly. Please use MemoryResource APIs.")

    @classmethod
    def _init(cls, ptr: DevicePointerT, size_t size, mr: MemoryResource | None = None):
        cdef Buffer self = Buffer.__new__(cls)
        self._ptr = <uintptr_t>(int(ptr))
        self._ptr_obj = ptr
        self._size = size
        self._mr = mr
        return self

    def __del__(self):
        self.close()

    cpdef close(self, stream: Stream = None):
        """Deallocate this buffer asynchronously on the given stream.

        This buffer is released back to their memory resource
        asynchronously on the given stream.

        Parameters
        ----------
        stream : Stream, optional
            The stream object to use for asynchronous deallocation. If None,
            the behavior depends on the underlying memory resource.
        """
        if self._ptr and self._mr is not None:
            self._mr.deallocate(self._ptr, self._size, stream)
            self._ptr = 0
            self._mr = None
            self._ptr_obj = None

    @property
    def handle(self) -> DevicePointerT:
        """Return the buffer handle object.

        .. caution::

            This handle is a Python object. To get the memory address of the underlying C
            handle, call ``int(Buffer.handle)``.
        """
        return self._ptr_obj

    @property
    def size(self) -> int:
        """Return the memory size of this buffer."""
        return self._size

    @property
    def memory_resource(self) -> MemoryResource:
        """Return the memory resource associated with this buffer."""
        return self._mr

    @property
    def is_device_accessible(self) -> bool:
        """Return True if this buffer can be accessed by the GPU, otherwise False."""
        if self._mr is not None:
            return self._mr.is_device_accessible
        raise NotImplementedError("WIP: Currently this property only supports buffers with associated MemoryResource")

    @property
    def is_host_accessible(self) -> bool:
        """Return True if this buffer can be accessed by the CPU, otherwise False."""
        if self._mr is not None:
            return self._mr.is_host_accessible
        raise NotImplementedError("WIP: Currently this property only supports buffers with associated MemoryResource")

    @property
    def device_id(self) -> int:
        """Return the device ordinal of this buffer."""
        if self._mr is not None:
            return self._mr.device_id
        raise NotImplementedError("WIP: Currently this property only supports buffers with associated MemoryResource")

    def copy_to(self, dst: Buffer = None, *, stream: Stream) -> Buffer:
        """Copy from this buffer to the dst buffer asynchronously on the given stream.

        Copies the data from this buffer to the provided dst buffer.
        If the dst buffer is not provided, then a new buffer is first
        allocated using the associated memory resource before the copy.

        Parameters
        ----------
        dst : :obj:`~_memory.Buffer`
            Source buffer to copy data from
        stream : Stream
            Keyword argument specifying the stream for the
            asynchronous copy

        """
        if stream is None:
            raise ValueError("stream must be provided")

        cdef size_t src_size = self._size

        if dst is None:
            if self._mr is None:
                raise ValueError("a destination buffer must be provided (this buffer does not have a memory_resource)")
            dst = self._mr.allocate(src_size, stream)

        cdef size_t dst_size = dst._size
        if dst_size != src_size:
            raise ValueError(
                f"buffer sizes mismatch between src and dst (sizes are: src={src_size}, dst={dst_size})"
            )
        err, = driver.cuMemcpyAsync(dst._ptr, self._ptr, src_size, stream.handle)
        raise_if_driver_error(err)
        return dst

    def copy_from(self, src: Buffer, *, stream: Stream):
        """Copy from the src buffer to this buffer asynchronously on the given stream.

        Parameters
        ----------
        src : :obj:`~_memory.Buffer`
            Source buffer to copy data from
        stream : Stream
            Keyword argument specifying the stream for the
            asynchronous copy

        """
        if stream is None:
            raise ValueError("stream must be provided")

        cdef size_t dst_size = self._size
        cdef size_t src_size = src._size

        if src_size != dst_size:
            raise ValueError(
                f"buffer sizes mismatch between src and dst (sizes are: src={src_size}, dst={dst_size})"
            )
        err, = driver.cuMemcpyAsync(self._ptr, src._ptr, dst_size, stream.handle)
        raise_if_driver_error(err)

    def __dlpack__(
        self,
        *,
        stream: int | None = None,
        max_version: tuple[int, int] | None = None,
        dl_device: tuple[int, int] | None = None,
        copy: bool | None = None,
    ) -> PyCapsule:
        # Note: we ignore the stream argument entirely (as if it is -1).
        # It is the user's responsibility to maintain stream order.
        if dl_device is not None:
            raise BufferError("Sorry, not supported: dl_device other than None")
        if copy is True:
            raise BufferError("Sorry, not supported: copy=True")
        if max_version is None:
            versioned = False
        else:
            if not isinstance(max_version, tuple) or len(max_version) != 2:
                raise BufferError(f"Expected max_version tuple[int, int], got {max_version}")
            versioned = max_version >= (1, 0)
        capsule = make_py_capsule(self, versioned)
        return capsule

    def __dlpack_device__(self) -> tuple[int, int]:
        cdef bint d = self.is_device_accessible
        cdef bint h = self.is_host_accessible
        if d and (not h):
            return (DLDeviceType.kDLCUDA, self.device_id)
        if d and h:
            # TODO: this can also be kDLCUDAManaged, we need more fine-grained checks
            return (DLDeviceType.kDLCUDAHost, 0)
        if (not d) and h:
            return (DLDeviceType.kDLCPU, 0)
        raise BufferError("buffer is neither device-accessible nor host-accessible")

    def __buffer__(self, flags: int, /) -> memoryview:
        # Support for Python-level buffer protocol as per PEP 688.
        # This raises a BufferError unless:
        #   1. Python is 3.12+
        #   2. This Buffer object is host accessible
        raise NotImplementedError("WIP: Buffer.__buffer__ hasn't been implemented yet.")

    def __release_buffer__(self, buffer: memoryview, /):
        # Supporting method paired with __buffer__.
        raise NotImplementedError("WIP: Buffer.__release_buffer__ hasn't been implemented yet.")

    @staticmethod
    def from_handle(ptr: DevicePointerT, size_t size, mr: MemoryResource | None = None) -> Buffer:
        """Create a new :class:`Buffer` object from a pointer.

        Parameters
        ----------
        ptr : :obj:`~_memory.DevicePointerT`
            Allocated buffer handle object
        size : int
            Memory size of the buffer
        mr : :obj:`~_memory.MemoryResource`, optional
            Memory resource associated with the buffer
        """
        return Buffer._init(ptr, size, mr=mr)


class MemoryResource(abc.ABC):
    """Abstract base class for memory resources that manage allocation and deallocation of buffers.

    Subclasses must implement methods for allocating and deallocation, as well as properties
    associated with this memory resource from which all allocated buffers will inherit. (Since
    all :class:`Buffer` instances allocated and returned by the :meth:`allocate` method would
    hold a reference to self, the buffer properties are retrieved simply by looking up the underlying
    memory resource's respective property.)
    """

    __slots__ = ("_handle",)

    @abc.abstractmethod
    def __init__(self, *args, **kwargs):
        """Initialize the memory resource.

        Subclasses may use additional arguments to configure the resource.
        """
        ...

    @abc.abstractmethod
    def allocate(self, size_t size, stream: Stream = None) -> Buffer:
        """Allocate a buffer of the requested size.

        Parameters
        ----------
        size : int
            The size of the buffer to allocate, in bytes.
        stream : Stream, optional
            The stream on which to perform the allocation asynchronously.
            If None, it is up to each memory resource implementation to decide
            and document the behavior.

        Returns
        -------
        Buffer
            The allocated buffer object, which can be used for device or host operations
            depending on the resource's properties.
        """
        ...

    @abc.abstractmethod
    def deallocate(self, ptr: DevicePointerT, size_t size, stream: Stream = None):
        """Deallocate a buffer previously allocated by this resource.

        Parameters
        ----------
        ptr : :obj:`~_memory.DevicePointerT`
            The pointer or handle to the buffer to deallocate.
        size : int
            The size of the buffer to deallocate, in bytes.
        stream : Stream, optional
            The stream on which to perform the deallocation asynchronously.
            If None, it is up to each memory resource implementation to decide
            and document the behavior.
        """
        ...

    @property
    @abc.abstractmethod
    def is_device_accessible(self) -> bool:
        """bool: True if buffers allocated by this resource can be accessed on the device."""
        ...

    @property
    @abc.abstractmethod
    def is_host_accessible(self) -> bool:
        """bool: True if buffers allocated by this resource can be accessed on the host."""
        ...

    @property
    @abc.abstractmethod
    def device_id(self) -> int:
        """int: The device ordinal for which this memory resource is responsible.

        Raises
        ------
        RuntimeError
            If the resource is not bound to a specific device.
        """
        ...

# IPC is currently only supported on Linux. On other platforms, the IPC handle
# type is set equal to the no-IPC handle type.

_NOIPC_HANDLE_TYPE = driver.CUmemAllocationHandleType.CU_MEM_HANDLE_TYPE_NONE
_IPC_HANDLE_TYPE = driver.CUmemAllocationHandleType.CU_MEM_HANDLE_TYPE_POSIX_FILE_DESCRIPTOR \
    if platform.system() == "Linux" else _NOIPC_HANDLE_TYPE

def _requires_ipc(func):
    """Decorator to ensure IPC support is enabled before executing a method."""
    @wraps(func)
    def wrapper(self, *args, **kwargs):
        if not self.is_ipc_enabled:
            raise RuntimeError("Memory resource is not IPC-enabled")
        return func(self, *args, **kwargs)
    return wrapper

def _def_mempool_attr_property(scope: dict, name: str, property_type: type, doc: str):
    """Define a property in the supplied scope for accessing a memory pool attribute.

    Args:
        name: The name of the property (e.g., 'reuse_follow_event_dependencies').
        doc: The docstring for the property.
        property_type: The return type of the property (e.g., bool, int).

    Returns:
        property: A property object that retrieves the attribute value.
    """
    attr_enum = getattr(driver.CUmemPool_attribute, f"CU_MEMPOOL_ATTR_{name.upper()}")
    def getter(self) -> property_type:
        err, value = driver.cuMemPoolGetAttribute(self.handle, attr_enum)
        raise_if_driver_error(err)
        return property_type(value)

    getter.__doc__ = doc
    scope[name] = property(getter)

class IPCBufferDescriptor:
    """Serializable object describing a buffer that can be shared between processes."""
    def __init__(self, reserved: bytes, size: int):
        self.reserved = reserved
        self._size = size

    def __reduce__(self):
        # This is subject to change if the CumemPoolPtrExportData struct/object changes.
        return (self._reconstruct, (self.reserved, self._size))

    @property
    def size(self):
        return self._size

    @classmethod
    def _reconstruct(cls, reserved, size):
        instance = cls(reserved, size)
        return instance

@dataclass
cdef class DeviceMemoryResourceOptions:
    """Customizable :obj:`~_memory.DeviceMemoryResource` options.

    Attributes
    ----------
    ipc_enabled : bool, optional
        Specifies whether to create an IPC-enabled memory pool. When set to
        True, the memory pool and its allocations can be shared with other
        processes. (Default to False)

    max_size : int, optional
        Maximum pool size. When set to 0, defaults to a system-dependent value.
        (Default to 0)
    """
    ipc_enabled: bool = False
    max_size: int = 0

class DeviceMemoryResource(MemoryResource):
    """Create a device memory resource managing a stream-ordered memory pool.

    Parameters
    ----------
    device_id : int | Device
        Device or Device ordinal for which a memory resource is constructed.

    options : DeviceMemoryResourceOptions
        Memory resource creation options.

        If set to `None`, the memory resource uses the driver's current
        stream-ordered memory pool for the specified `device_id`. If no memory
        pool is set as current, the driver's default memory pool for the device
        is used.

        If not set to `None`, a new memory pool is created, which is owned by
        the memory resource.

        When using an existing (current or default) memory pool, the returned
        device memory resource does not own the pool (`handle_is_owned` is
        `False`), and closing the resource has no effect.
    """
    __slots__ = "_dev_id", "_mempool_handle", "_ipc_handle_type", "_mempool_owned"

    def __init__(self, device_id: int | Device, options = None):
        device_id = getattr(device_id, 'device_id', device_id)
        opts = check_or_create_options(
            DeviceMemoryResourceOptions, options, "DeviceMemoryResource options", keep_none=True
        )

        if opts is None:
            # Get the current memory pool.
            self._dev_id = device_id
            self._mempool_handle = None
            self._ipc_handle_type = _NOIPC_HANDLE_TYPE # FIXME: need to query this?
            self._mempool_owned = False

            err, self._mempool_handle = driver.cuDeviceGetMemPool(self.device_id)
            raise_if_driver_error(err)

            # Set a higher release threshold to improve performance when there are no active allocations.
            # By default, the release threshold is 0, which means memory is immediately released back
            # to the OS when there are no active suballocations, causing performance issues.
            # Check current release threshold
            err, current_threshold = driver.cuMemPoolGetAttribute(
                self._mempool_handle, driver.CUmemPool_attribute.CU_MEMPOOL_ATTR_RELEASE_THRESHOLD
            )
            raise_if_driver_error(err)
            # If threshold is 0 (default), set it to maximum to retain memory in the pool
            if int(current_threshold) == 0:
                err, = driver.cuMemPoolSetAttribute(
                    self._mempool_handle,
                    driver.CUmemPool_attribute.CU_MEMPOOL_ATTR_RELEASE_THRESHOLD,
                    driver.cuuint64_t(0xFFFFFFFFFFFFFFFF),
                )
                raise_if_driver_error(err)
        else:
            # Create a new memory pool.
            if opts.ipc_enabled and _IPC_HANDLE_TYPE == _NOIPC_HANDLE_TYPE:
                raise RuntimeError("IPC is not available on {platform.system()}")

            properties = driver.CUmemPoolProps()
            properties.allocType = driver.CUmemAllocationType.CU_MEM_ALLOCATION_TYPE_PINNED
            properties.handleTypes = _IPC_HANDLE_TYPE if opts.ipc_enabled else _NOIPC_HANDLE_TYPE
            properties.location = driver.CUmemLocation()
            properties.location.id = device_id
            properties.location.type = driver.CUmemLocationType.CU_MEM_LOCATION_TYPE_DEVICE
            properties.maxSize = opts.max_size
            properties.win32SecurityAttributes = 0
            properties.usage = 0

            self._dev_id = device_id
            self._mempool_handle = None
            self._ipc_handle_type = properties.handleTypes
            self._mempool_owned = True

            err, self._mempool_handle = driver.cuMemPoolCreate(properties)
            raise_if_driver_error(err)

    def __del__(self):
        self.close()

    def close(self):
        """Close the device memory resource and destroy the associated memory pool if owned."""
        if self and self._mempool_owned:
            err, = driver.cuMemPoolDestroy(self._mempool_handle)
            raise_if_driver_error(err)
            self._dev_id = None
            self._mempool_handle = None
            self._ipc_handle_type = _NOIPC_HANDLE_TYPE
            self._mempool_owned = False

    def __bool__(self):
        """Check if the device memory resource is valid."""
        return self._mempool_handle is not None

    @classmethod
    def from_shared_handle(cls, device_id: int | Device, shared_handle: int) -> DeviceMemoryResource:
        """Create a device memory resource from a shared handle.

        Construct a new `DeviceMemoryResource` instance that imports a memory
        pool from a shareable handle. The memory pool is marked as owned, and
        the resource is associated with the specified `device_id`.

        Parameters
        ----------
        device_id : int | Device
            The ID of the device or a Device object for which the memory
            resource is created.

        shared_handle : int
            The shareable handle of the device memory resource to import.

        Returns
        -------
            A new device memory resource instance with the imported handle.
        """
        device_id = getattr(device_id, 'device_id', device_id)

        self = cls.__new__(cls)
        self._dev_id = device_id
        self._mempool_handle = None
        self._ipc_handle_type = _IPC_HANDLE_TYPE
        self._mempool_owned = True

        err, self._mempool_handle = driver.cuMemPoolImportFromShareableHandle(shared_handle, _IPC_HANDLE_TYPE, 0)
        raise_if_driver_error(err)

        return self

    @_requires_ipc
    def get_shareable_handle(self) -> int:
        """Export the memory pool handle to be shared (requires IPC).  The
        handle can be used to share the memory pool with other processes.

        Returns
        -------
            The shareable handle for the memory pool.
        """
        err, shared_handle = driver.cuMemPoolExportToShareableHandle(self._mempool_handle, _IPC_HANDLE_TYPE, 0)
        raise_if_driver_error(err)
        return shared_handle

    def close_shareable_handle(self, shared_handle) -> None:
        """Close a shareable handle for the memory pool."""
        assert self._ipc_handle_type == driver.CUmemAllocationHandleType.CU_MEM_HANDLE_TYPE_POSIX_FILE_DESCRIPTOR
        os.close(shared_handle)

    @_requires_ipc
    def export_buffer(self, buffer: Buffer) -> IPCBufferDescriptor:
        """Export a buffer allocated from this pool for sharing between processes."""
        err, ptr = driver.cuMemPoolExportPointer(buffer.handle)
        raise_if_driver_error(err)
        return IPCBufferDescriptor(ptr.reserved, buffer.size)

    @_requires_ipc
    def import_buffer(self, ipc_buffer: IPCBufferDescriptor) -> Buffer:
        """Import a buffer that was exported from another process."""
        share_data = driver.CUmemPoolPtrExportData()
        share_data.reserved = ipc_buffer.reserved
        err, ptr = driver.cuMemPoolImportPointer(self._mempool_handle, share_data)
        raise_if_driver_error(err)
        return Buffer.from_handle(ptr, ipc_buffer.size, self)

    def allocate(self, size_t size, stream: Stream = None) -> Buffer:
        """Allocate a buffer of the requested size.

        Parameters
        ----------
        size : int
            The size of the buffer to allocate, in bytes.
        stream : Stream, optional
            The stream on which to perform the allocation asynchronously.
            If None, an internal stream is used.

        Returns
        -------
        Buffer
            The allocated buffer object, which is accessible on the device that this memory
            resource was created for.
        """
        if stream is None:
            stream = default_stream()
        err, ptr = driver.cuMemAllocFromPoolAsync(size, self._mempool_handle, stream.handle)
        raise_if_driver_error(err)
        return Buffer._init(ptr, size, self)

    def deallocate(self, ptr: DevicePointerT, size_t size, stream: Stream = None):
        """Deallocate a buffer previously allocated by this resource.

        Parameters
        ----------
        ptr : :obj:`~_memory.DevicePointerT`
            The pointer or handle to the buffer to deallocate.
        size : int
            The size of the buffer to deallocate, in bytes.
        stream : Stream, optional
            The stream on which to perform the deallocation asynchronously.
            If None, an internal stream is used.
        """
        if stream is None:
            stream = default_stream()
        err, = driver.cuMemFreeAsync(ptr, stream.handle)
        raise_if_driver_error(err)

    @property
    def device_id(self) -> int:
        """The associated device ordinal."""
        return self._dev_id

    @property
    def handle(self) -> cuda.bindings.driver.CUmemoryPool:
        """The memory resource handle."""
        return self._mempool_handle

    @property
    def handle_is_owned(self) -> bool:
        """Whether the memory resource handle is owned. If False, ``close`` has no effect."""
        return self._mempool_owned

    @property
    def is_device_accessible(self) -> bool:
        """Return True. This memory resource provides device-accessible buffers."""
        return True

    @property
    def is_host_accessible(self) -> bool:
        """Return False. This memory resource does not provide host-accessible buffers."""
        return False

    @property
    def is_ipc_enabled(self) -> bool:
        """Whether this memory resource has IPC enabled."""
        return self._ipc_handle_type != _NOIPC_HANDLE_TYPE

    # Define additional properties corresponding to mempool attributes.
    _def_mempool_attr_property(locals(), "reuse_follow_event_dependencies", bool, "Allow memory to be reused when there are event dependencies between streams.")
    _def_mempool_attr_property(locals(), "reuse_allow_opportunistic", bool, "Allow reuse of completed frees without dependencies.")
    _def_mempool_attr_property(locals(), "reuse_allow_internal_dependencies", bool, "Allow insertion of new stream dependencies for memory reuse.")
    _def_mempool_attr_property(locals(), "release_threshold", int, "Amount of reserved memory to hold before OS release.")
    _def_mempool_attr_property(locals(), "reserved_mem_current", int, "Current amount of backing memory allocated.")
    _def_mempool_attr_property(locals(), "reserved_mem_high", int, "High watermark of backing memory allocated.")
    _def_mempool_attr_property(locals(), "used_mem_current", int, "Current amount of memory in use.")
    _def_mempool_attr_property(locals(), "used_mem_high", int, "High watermark of memory in use.")

class LegacyPinnedMemoryResource(MemoryResource):
    """Create a pinned memory resource that uses legacy cuMemAllocHost/cudaMallocHost
    APIs.
    """

    def __init__(self):
        # TODO: support flags from cuMemHostAlloc?
        self._handle = None

    def allocate(self, size_t size, stream: Stream = None) -> Buffer:
        """Allocate a buffer of the requested size.

        Parameters
        ----------
        size : int
            The size of the buffer to allocate, in bytes.
        stream : Stream, optional
            Currently ignored

        Returns
        -------
        Buffer
            The allocated buffer object, which is accessible on both host and device.
        """
        err, ptr = driver.cuMemAllocHost(size)
        raise_if_driver_error(err)
        return Buffer._init(ptr, size, self)

    def deallocate(self, ptr: DevicePointerT, size_t size, stream: Stream = None):
        """Deallocate a buffer previously allocated by this resource.

        Parameters
        ----------
        ptr : :obj:`~_memory.DevicePointerT`
            The pointer or handle to the buffer to deallocate.
        size : int
            The size of the buffer to deallocate, in bytes.
        stream : Stream, optional
            The stream on which to perform the deallocation asynchronously.
            If None, no synchronization would happen.
        """
        if stream:
            stream.sync()
        err, = driver.cuMemFreeHost(ptr)
        raise_if_driver_error(err)

    @property
    def is_device_accessible(self) -> bool:
        """bool: this memory resource provides device-accessible buffers."""
        return True

    @property
    def is_host_accessible(self) -> bool:
        """bool: this memory resource provides host-accessible buffers."""
        return True

    @property
    def device_id(self) -> int:
        """This memory resource is not bound to any GPU."""
        raise RuntimeError("a pinned memory resource is not bound to any GPU")


class _SynchronousMemoryResource(MemoryResource):
    __slots__ = ("_dev_id",)

    def __init__(self, device_id : int | Device):
        self._handle = None
        self._dev_id = getattr(device_id, 'device_id', device_id)

    def allocate(self, size, stream=None) -> Buffer:
        err, ptr = driver.cuMemAlloc(size)
        raise_if_driver_error(err)
        return Buffer._init(ptr, size, self)

    def deallocate(self, ptr, size, stream=None):
        if stream is None:
            stream = default_stream()
        stream.sync()
        err, = driver.cuMemFree(ptr)
        raise_if_driver_error(err)

    @property
    def is_device_accessible(self) -> bool:
        return True

    @property
    def is_host_accessible(self) -> bool:
        return False

    @property
    def device_id(self) -> int:
        return self._dev_id

del _requires_ipc
del _def_mempool_attr_property<|MERGE_RESOLUTION|>--- conflicted
+++ resolved
@@ -9,12 +9,6 @@
     check_or_create_options,
 )
 
-<<<<<<< HEAD
-=======
-import abc
-from typing import TypeVar, Union
-
->>>>>>> 294151a0
 from cuda.core.experimental._dlpack import DLDeviceType, make_py_capsule
 from cuda.core.experimental._stream import Stream, default_stream
 from cuda.core.experimental._utils.cuda_utils import driver
