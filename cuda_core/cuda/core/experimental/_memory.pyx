--- conflicted
+++ resolved
@@ -9,13 +9,10 @@
     _check_driver_error as raise_if_driver_error,
     check_or_create_options,
 )
-<<<<<<< HEAD
 import sys
-=======
 
 from dataclasses import dataclass
 from typing import TypeVar, Union, TYPE_CHECKING
->>>>>>> 5876145a
 import abc
 import array
 import cython
@@ -24,7 +21,7 @@
 import weakref
 from cuda.core.experimental._dlpack import DLDeviceType, make_py_capsule
 from cuda.core.experimental._stream import Stream, default_stream
-from cuda.core.experimental._utils.cuda_utils import driver, is_shutting_down
+from cuda.core.experimental._utils.cuda_utils import driver
 
 if platform.system() == "Linux":
     import socket
