--- conflicted
+++ resolved
@@ -2,9 +2,9 @@
 #
 # SPDX-License-Identifier: LicenseRef-NVIDIA-SOFTWARE-LICENSE
 
+import weakref
 from dataclasses import dataclass
 from typing import Optional
-import weakref
 
 from cuda import cuda
 from cuda.core.experimental._utils import CUDAError, check_or_create_options, handle_return
@@ -50,12 +50,8 @@
     and they should instead be created through a :obj:`Stream` object.
 
     """
-<<<<<<< HEAD
+
     __slots__ = ("__weakref__", "_handle", "_timing_disabled", "_busy_waited")
-=======
-
-    __slots__ = ("_handle", "_timing_disabled", "_busy_waited")
->>>>>>> fdc76e8e
 
     def __init__(self):
         raise NotImplementedError(
