--- conflicted
+++ resolved
@@ -49,17 +49,9 @@
 [project.optional-dependencies]
 cu12 = ["cuda-bindings[all]==12.*"]
 cu13 = ["cuda-bindings[all]==13.*"]
-<<<<<<< HEAD
-# TODO: these should all be in development dependencies; optional dependencies
-# are for features exposed to *users*, not a dumping ground for all tooling
-# needed to build and test the project
-test = ["cython>=3.1", "setuptools", "pytest>=6.2.4"]
-=======
 
 [dependency-groups]
 test = ["cython>=3.0", "setuptools", "pytest>=6.2.4"]
-test-cu11 = ["cuda-core[test]", "cupy-cuda11x; python_version < '3.14'", "cuda-toolkit[cudart]==11.*"]  # runtime headers needed by CuPy
->>>>>>> 1e7dcf2c
 test-cu12 = ["cuda-core[test]", "cupy-cuda12x; python_version < '3.14'", "cuda-toolkit[cudart]==12.*"]  # runtime headers needed by CuPy
 test-cu13 = ["cuda-core[test]", "cupy-cuda13x; python_version < '3.14'", "cuda-toolkit[cudart]==13.*"]  # runtime headers needed by CuPy
 # free threaded build, cupy doesn't support free-threaded builds yet, so avoid installing it for now
