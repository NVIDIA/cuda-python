--- conflicted
+++ resolved
@@ -73,24 +73,10 @@
 def test_program_compile_valid_target_type():
     code = 'extern "C" __global__ void my_kernel() {}'
     program = Program(code, "c++")
-<<<<<<< HEAD
-    arch = "".join(str(i) for i in Device().compute_capability)
-    ptx_object_code = program.compile("ptx", options=(f"-arch=compute_{arch}",))
-    print(ptx_object_code._module.decode())
-    program = Program(ptx_object_code._module.decode(), "ptx")
-    cubin_object_code = program.compile("cubin", options=(f"-arch=compute_{arch}",))
-    ptx_kernel = ptx_object_code.get_kernel("my_kernel")
-    cubin_kernel = cubin_object_code.get_kernel("my_kernel")
-    assert isinstance(ptx_object_code, ObjectCode)
-    assert isinstance(cubin_object_code, ObjectCode)
-    assert isinstance(ptx_kernel, Kernel)
-    assert isinstance(cubin_kernel, Kernel)
-=======
     object_code = program.compile("ptx")
     kernel = object_code.get_kernel("my_kernel")
     assert isinstance(object_code, ObjectCode)
     assert isinstance(kernel, Kernel)
->>>>>>> d4a68b80
 
 
 def test_program_compile_invalid_target_type():
