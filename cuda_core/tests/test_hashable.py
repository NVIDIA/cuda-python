--- conflicted
+++ resolved
@@ -12,15 +12,8 @@
 5. Hash/equality contract compliance (if a == b, then hash(a) must equal hash(b))
 """
 
-<<<<<<< HEAD
-from cuda.core.experimental import Device
-from cuda.core.experimental._stream import Stream, StreamOptions
-=======
 from cuda.core import Device
-from cuda.core._context import Context
-from cuda.core._event import Event, EventOptions
 from cuda.core._stream import Stream, StreamOptions
->>>>>>> 95e28850
 
 # ============================================================================
 # Integration Tests
