# SPDX-FileCopyrightText: Copyright (c) 2024-2025 NVIDIA CORPORATION & AFFILIATES. All rights reserved.
# SPDX-License-Identifier: Apache-2.0

import multiprocessing
import pathlib
import sys

import helpers
import pytest

try:
    from cuda.bindings import driver
except ImportError:
    from cuda import cuda as driver
<<<<<<< HEAD
from cuda.core.experimental import Device, _device
=======
import multiprocessing

import pytest
from cuda.core.experimental import Device, DeviceMemoryResource, DeviceMemoryResourceOptions, _device
>>>>>>> 7c656771
from cuda.core.experimental._utils.cuda_utils import handle_return

# Import shared platform helpers for tests across repos
sys.path.insert(0, str(pathlib.Path(__file__).resolve().parents[2]))
from cuda_python_test_helpers import IS_WSL  # noqa: F401 (imported for test modules)


@pytest.fixture(scope="session", autouse=True)
def session_setup():
    # Always init CUDA.
    handle_return(driver.cuInit(0))

    # Never fork processes.
    multiprocessing.set_start_method("spawn", force=True)


@pytest.fixture(scope="function")
def init_cuda():
    # TODO: rename this to e.g. init_context
    device = Device()
    device.set_current()
    yield
    _ = _device_unset_current()


def _device_unset_current() -> bool:
    """Pop current CUDA context.

    Returns True if context was popped, False it the stack was empty.
    """
    ctx = handle_return(driver.cuCtxGetCurrent())
    if int(ctx) == 0:
        # no active context, do nothing
        return False
    handle_return(driver.cuCtxPopCurrent())
    if hasattr(_device._tls, "devices"):
        del _device._tls.devices
    return True


@pytest.fixture(scope="function")
def deinit_cuda():
    # TODO: rename this to e.g. deinit_context
    yield
    _ = _device_unset_current()


@pytest.fixture(scope="function")
def deinit_all_contexts_function():
    def pop_all_contexts():
        max_iters = 256
        for _ in range(max_iters):
            if _device_unset_current():
                # context was popped, continue until stack is empty
                continue
            # no active context, we are ready
            break
        else:
            raise RuntimeError(f"Number of iterations popping current CUDA contexts, exceded {max_iters}")

    return pop_all_contexts


@pytest.fixture
def ipc_device():
    """Obtains a device suitable for IPC-enabled mempool tests, or skips."""
    # Check if IPC is supported on this platform/device
    device = Device()
    device.set_current()

    if not device.properties.memory_pools_supported:
        pytest.skip("Device does not support mempool operations")

    # Note: Linux specific. Once Windows support for IPC is implemented, this
    # test should be updated.
    if not device.properties.handle_type_posix_file_descriptor_supported:
        pytest.skip("Device does not support IPC")

    return device


@pytest.fixture
def ipc_memory_resource(ipc_device):
    POOL_SIZE = 2097152
    options = DeviceMemoryResourceOptions(max_size=POOL_SIZE, ipc_enabled=True)
    mr = DeviceMemoryResource(ipc_device, options=options)
    assert mr.is_ipc_enabled
    return mr


skipif_need_cuda_headers = pytest.mark.skipif(helpers.CUDA_INCLUDE_PATH is None, reason="need CUDA header")<|MERGE_RESOLUTION|>--- conflicted
+++ resolved
@@ -12,14 +12,10 @@
     from cuda.bindings import driver
 except ImportError:
     from cuda import cuda as driver
-<<<<<<< HEAD
-from cuda.core.experimental import Device, _device
-=======
 import multiprocessing
 
 import pytest
 from cuda.core.experimental import Device, DeviceMemoryResource, DeviceMemoryResourceOptions, _device
->>>>>>> 7c656771
 from cuda.core.experimental._utils.cuda_utils import handle_return
 
 # Import shared platform helpers for tests across repos
