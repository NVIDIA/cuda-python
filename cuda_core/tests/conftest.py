# SPDX-FileCopyrightText: Copyright (c) 2024-2025 NVIDIA CORPORATION & AFFILIATES. All rights reserved.
# SPDX-License-Identifier: Apache-2.0

import multiprocessing
import os

import helpers
import pytest

try:
    from cuda.bindings import driver
except ImportError:
    from cuda import cuda as driver

<<<<<<< HEAD
from cuda.core import Device, DeviceMemoryResource, DeviceMemoryResourceOptions, _device
from cuda.core._utils.cuda_utils import handle_return
=======
import cuda.core.experimental
from cuda.core.experimental import Device, DeviceMemoryResource, DeviceMemoryResourceOptions, _device
from cuda.core.experimental._utils.cuda_utils import handle_return
>>>>>>> b2a912ad


@pytest.fixture(scope="session", autouse=True)
def session_setup():
    # Always init CUDA.
    handle_return(driver.cuInit(0))

    # Never fork processes.
    multiprocessing.set_start_method("spawn", force=True)


@pytest.fixture(scope="function")
def init_cuda():
    # TODO: rename this to e.g. init_context
    device = Device(0)
    device.set_current()

    # Set option to avoid spin-waiting on synchronization.
    if int(os.environ.get("CUDA_CORE_TEST_BLOCKING_SYNC", 0)) != 0:
        handle_return(
            driver.cuDevicePrimaryCtxSetFlags(device.device_id, driver.CUctx_flags.CU_CTX_SCHED_BLOCKING_SYNC)
        )

    yield
    _ = _device_unset_current()


def _device_unset_current() -> bool:
    """Pop current CUDA context.

    Returns True if context was popped, False it the stack was empty.
    """
    ctx = handle_return(driver.cuCtxGetCurrent())
    if int(ctx) == 0:
        # no active context, do nothing
        return False
    handle_return(driver.cuCtxPopCurrent())
    if hasattr(_device._tls, "devices"):
        del _device._tls.devices
    return True


@pytest.fixture(scope="function")
def deinit_cuda():
    # TODO: rename this to e.g. deinit_context
    yield
    _ = _device_unset_current()


@pytest.fixture(scope="function")
def deinit_all_contexts_function():
    def pop_all_contexts():
        max_iters = 256
        for _ in range(max_iters):
            if _device_unset_current():
                # context was popped, continue until stack is empty
                continue
            # no active context, we are ready
            break
        else:
            raise RuntimeError(f"Number of iterations popping current CUDA contexts, exceded {max_iters}")

    return pop_all_contexts


@pytest.fixture
def ipc_device():
    """Obtains a device suitable for IPC-enabled mempool tests, or skips."""
    # Check if IPC is supported on this platform/device
    device = Device(0)
    device.set_current()

    if not device.properties.memory_pools_supported:
        pytest.skip("Device does not support mempool operations")

    # Note: Linux specific. Once Windows support for IPC is implemented, this
    # test should be updated.
    if not device.properties.handle_type_posix_file_descriptor_supported:
        pytest.skip("Device does not support IPC")

    # Skip on WSL or if driver rejects IPC-enabled mempool creation on this platform/device
    if helpers.IS_WSL or not helpers.supports_ipc_mempool(device):
        pytest.skip("Driver rejects IPC-enabled mempool creation on this platform")

    return device


@pytest.fixture
def ipc_memory_resource(ipc_device):
    POOL_SIZE = 2097152
    options = DeviceMemoryResourceOptions(max_size=POOL_SIZE, ipc_enabled=True)
    mr = DeviceMemoryResource(ipc_device, options=options)
    assert mr.is_ipc_enabled
    return mr


@pytest.fixture
def mempool_device():
    """Obtains a device suitable for mempool tests, or skips."""
    device = Device(0)
    device.set_current()

    if not device.properties.memory_pools_supported:
        pytest.skip("Device does not support mempool operations")

    return device


def _mempool_device_impl(num):
    num_devices = len(cuda.core.experimental.system.devices)
    if num_devices < num:
        pytest.skip(f"Test requires at least {num} GPUs")

    devs = [Device(i) for i in range(num)]
    for i in reversed(range(num)):
        devs[i].set_current()  # ends with device 0 current

    if not all(devs[i].can_access_peer(j) for i in range(num) for j in range(num)):
        pytest.skip("Test requires GPUs with peer access")

    if not all(devs[i].properties.memory_pools_supported for i in range(num)):
        pytest.skip("Device does not support mempool operations")

    return devs


@pytest.fixture
def mempool_device_x2():
    """Fixture that provides two devices if available, otherwise skips test."""
    return _mempool_device_impl(2)


@pytest.fixture
def mempool_device_x3():
    """Fixture that provides three devices if available, otherwise skips test."""
    return _mempool_device_impl(3)


skipif_need_cuda_headers = pytest.mark.skipif(helpers.CUDA_INCLUDE_PATH is None, reason="need CUDA header")<|MERGE_RESOLUTION|>--- conflicted
+++ resolved
@@ -4,6 +4,7 @@
 import multiprocessing
 import os
 
+import cuda.core
 import helpers
 import pytest
 
@@ -12,14 +13,8 @@
 except ImportError:
     from cuda import cuda as driver
 
-<<<<<<< HEAD
 from cuda.core import Device, DeviceMemoryResource, DeviceMemoryResourceOptions, _device
 from cuda.core._utils.cuda_utils import handle_return
-=======
-import cuda.core.experimental
-from cuda.core.experimental import Device, DeviceMemoryResource, DeviceMemoryResourceOptions, _device
-from cuda.core.experimental._utils.cuda_utils import handle_return
->>>>>>> b2a912ad
 
 
 @pytest.fixture(scope="session", autouse=True)
@@ -129,7 +124,7 @@
 
 
 def _mempool_device_impl(num):
-    num_devices = len(cuda.core.experimental.system.devices)
+    num_devices = len(cuda.core.system.devices)
     if num_devices < num:
         pytest.skip(f"Test requires at least {num} GPUs")
 
