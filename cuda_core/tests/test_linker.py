# Copyright (c) 2024-2025, NVIDIA CORPORATION & AFFILIATES. ALL RIGHTS RESERVED.
#
# SPDX-License-Identifier: LicenseRef-NVIDIA-SOFTWARE-LICENSE

import pytest

from cuda.core.experimental import Device, Linker, LinkerOptions, Program, ProgramOptions, _linker
from cuda.core.experimental._module import ObjectCode
from cuda.core.experimental._utils import CUDAError

ARCH = "sm_" + "".join(f"{i}" for i in Device().compute_capability)

kernel_a = """
extern __device__ int B();
extern __device__ int C(int a, int b);
__global__ void A() { int result = C(B(), 1);}
"""
device_function_b = "__device__ int B() { return 0; }"
device_function_c = "__device__ int C(int a, int b) { return a + b; }"

<<<<<<< HEAD
culink_backend = _linker._decide_nvjitlink_or_driver()


class nvJitLinkError_(Exception):
    pass


if not culink_backend:
=======
is_culink_backend = _linker._decide_nvjitlink_or_driver()
if not is_culink_backend:
>>>>>>> 03001e55
    from cuda.bindings import nvjitlink

    nvJitLinkError_ = nvjitlink.nvJitLinkError


@pytest.fixture(scope="function")
def compile_ptx_functions(init_cuda):
    # Without -rdc (relocatable device code) option, the generated ptx will not included any unreferenced
    # device functions, causing the link to fail
    object_code_a_ptx = Program(kernel_a, "c++", ProgramOptions(relocatable_device_code=True)).compile("ptx")
    object_code_b_ptx = Program(device_function_b, "c++", ProgramOptions(relocatable_device_code=True)).compile("ptx")
    object_code_c_ptx = Program(device_function_c, "c++", ProgramOptions(relocatable_device_code=True)).compile("ptx")

    return object_code_a_ptx, object_code_b_ptx, object_code_c_ptx


@pytest.fixture(scope="function")
def compile_ltoir_functions(init_cuda):
    object_code_a_ltoir = Program(kernel_a, "c++", ProgramOptions(link_time_optimization=True)).compile("ltoir")
    object_code_b_ltoir = Program(device_function_b, "c++", ProgramOptions(link_time_optimization=True)).compile(
        "ltoir"
    )
    object_code_c_ltoir = Program(device_function_c, "c++", ProgramOptions(link_time_optimization=True)).compile(
        "ltoir"
    )

    return object_code_a_ltoir, object_code_b_ltoir, object_code_c_ltoir


options = [
    LinkerOptions(),
    LinkerOptions(arch=ARCH, verbose=True),
    LinkerOptions(arch=ARCH, max_register_count=32),
    LinkerOptions(arch=ARCH, optimization_level=3),
    LinkerOptions(arch=ARCH, debug=True),
    LinkerOptions(arch=ARCH, lineinfo=True),
]
if not is_culink_backend:
    options += [
        LinkerOptions(arch=ARCH, time=True),
        LinkerOptions(arch=ARCH, optimize_unused_variables=True),
        LinkerOptions(arch=ARCH, ptxas_options="-v"),
        LinkerOptions(arch=ARCH, ptxas_options=["-v", "--verbose"]),
        LinkerOptions(arch=ARCH, ptxas_options=("-v", "--verbose")),
        LinkerOptions(arch=ARCH, split_compile=0),
        LinkerOptions(arch=ARCH, split_compile_extended=1),
        # The following options are supported by nvjitlink and deprecated by culink
        LinkerOptions(arch=ARCH, ftz=True),
        LinkerOptions(arch=ARCH, prec_div=True),
        LinkerOptions(arch=ARCH, prec_sqrt=True),
        LinkerOptions(arch=ARCH, fma=True),
        LinkerOptions(arch=ARCH, kernels_used="A"),
        LinkerOptions(arch=ARCH, kernels_used=["C", "B"]),
        LinkerOptions(arch=ARCH, kernels_used=("C", "B")),
        LinkerOptions(arch=ARCH, variables_used="var1"),
        LinkerOptions(arch=ARCH, variables_used=["var1", "var2"]),
        LinkerOptions(arch=ARCH, variables_used=("var1", "var2")),
    ]
    version = nvjitlink.version()
    if version >= (12, 5):
        options.append(LinkerOptions(arch=ARCH, no_cache=True))


@pytest.mark.parametrize("options", options)
def test_linker_init(compile_ptx_functions, options):
    linker = Linker(*compile_ptx_functions, options=options)
    object_code = linker.link("cubin")
    assert isinstance(object_code, ObjectCode)
    assert linker.backend == ("driver" if is_culink_backend else "nvJitLink")


def test_linker_init_invalid_arch(compile_ptx_functions):
    err = AttributeError if is_culink_backend else nvjitlink.nvJitLinkError
    with pytest.raises(err):
        options = LinkerOptions(arch="99", ptx=True)
        Linker(*compile_ptx_functions, options=options)


@pytest.mark.skipif(is_culink_backend, reason="culink does not support ptx option")
def test_linker_link_ptx_nvjitlink(compile_ltoir_functions):
    options = LinkerOptions(arch=ARCH, link_time_optimization=True, ptx=True)
    linker = Linker(*compile_ltoir_functions, options=options)
    linked_code = linker.link("ptx")
    assert isinstance(linked_code, ObjectCode)


@pytest.mark.skipif(not is_culink_backend, reason="nvjitlink requires lto for ptx linking")
def test_linker_link_ptx_culink(compile_ptx_functions):
    options = LinkerOptions(arch=ARCH)
    linker = Linker(*compile_ptx_functions, options=options)
    linked_code = linker.link("ptx")
    assert isinstance(linked_code, ObjectCode)


def test_linker_link_cubin(compile_ptx_functions):
    options = LinkerOptions(arch=ARCH)
    linker = Linker(*compile_ptx_functions, options=options)
    linked_code = linker.link("cubin")
    assert isinstance(linked_code, ObjectCode)


def test_linker_link_ptx_multiple(compile_ptx_functions):
    ptxes = tuple(ObjectCode.from_ptx(obj.code) for obj in compile_ptx_functions)
    options = LinkerOptions(arch=ARCH)
    linker = Linker(*ptxes, options=options)
    linked_code = linker.link("cubin")
    assert isinstance(linked_code, ObjectCode)


def test_linker_link_invalid_target_type(compile_ptx_functions):
    options = LinkerOptions(arch=ARCH)
    linker = Linker(*compile_ptx_functions, options=options)
    with pytest.raises(ValueError):
        linker.link("invalid_target")


def test_linker_get_error_log(compile_ptx_functions):
    options = LinkerOptions(arch=ARCH)

    replacement_kernel = """
extern __device__ int Z();
extern __device__ int C(int a, int b);
__global__ void A() { int result = C(Z(), 1);}
"""
    dummy_program = Program(replacement_kernel, "c++", ProgramOptions(relocatable_device_code=True)).compile("ptx")
    linker = Linker(dummy_program, *(compile_ptx_functions[1:]), options=options)
    try:
        linker.link("cubin")

    except (nvJitLinkError_, CUDAError):
        log = linker.get_error_log()
        assert isinstance(log, str)
        # TODO when 4902246 is addressed, we can update this to cover nvjitlink as well
        if culink_backend:
            assert log.rstrip("\x00") == "error   : Undefined reference to '_Z1Zv' in 'None_ptx'"


def test_linker_get_info_log(compile_ptx_functions):
    options = LinkerOptions(arch=ARCH)
    linker = Linker(*compile_ptx_functions, options=options)
    linker.link("cubin")
    log = linker.get_info_log()
    assert isinstance(log, str)<|MERGE_RESOLUTION|>--- conflicted
+++ resolved
@@ -18,22 +18,15 @@
 device_function_b = "__device__ int B() { return 0; }"
 device_function_c = "__device__ int C(int a, int b) { return a + b; }"
 
-<<<<<<< HEAD
-culink_backend = _linker._decide_nvjitlink_or_driver()
-
-
-class nvJitLinkError_(Exception):
-    pass
-
-
-if not culink_backend:
-=======
 is_culink_backend = _linker._decide_nvjitlink_or_driver()
 if not is_culink_backend:
->>>>>>> 03001e55
     from cuda.bindings import nvjitlink
 
-    nvJitLinkError_ = nvjitlink.nvJitLinkError
+    nvJitLinkError = nvjitlink.nvJitLinkError
+else:
+
+    class nvJitLinkError(Exception):
+        pass
 
 
 @pytest.fixture(scope="function")
@@ -160,11 +153,11 @@
     try:
         linker.link("cubin")
 
-    except (nvJitLinkError_, CUDAError):
+    except (nvJitLinkError, CUDAError):
         log = linker.get_error_log()
         assert isinstance(log, str)
         # TODO when 4902246 is addressed, we can update this to cover nvjitlink as well
-        if culink_backend:
+        if is_culink_backend:
             assert log.rstrip("\x00") == "error   : Undefined reference to '_Z1Zv' in 'None_ptx'"
 
 
