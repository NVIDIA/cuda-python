--- conflicted
+++ resolved
@@ -3,19 +3,11 @@
 
 import cuda.core
 import pytest
-<<<<<<< HEAD
-from cuda.core import Device, DeviceMemoryResource
-from cuda.core._utils.cuda_utils import CUDAError
-=======
-from cuda.core.experimental import DeviceMemoryResource
-from cuda.core.experimental._utils.cuda_utils import CUDAError
->>>>>>> b2a912ad
-from helpers.buffers import PatternGen, compare_buffer_to_constant, make_scratch_buffer
+from cuda.core import Device
 
 NBYTES = 1024
 
 
-<<<<<<< HEAD
 def _mempool_device_impl(num):
     num_devices = len(cuda.core.system.devices)
     if num_devices < num:
@@ -43,135 +35,4 @@
 @pytest.fixture
 def mempool_device_x3():
     """Fixture that provides three devices if available, otherwise skips test."""
-    return _mempool_device_impl(3)
-
-
-=======
->>>>>>> b2a912ad
-def test_peer_access_basic(mempool_device_x2):
-    """Basic tests for dmr.peer_accessible_by."""
-    dev0, dev1 = mempool_device_x2
-    zero_on_dev0 = make_scratch_buffer(dev0, 0, NBYTES)
-    one_on_dev0 = make_scratch_buffer(dev0, 1, NBYTES)
-    stream_on_dev0 = dev0.create_stream()
-    dmr_on_dev1 = DeviceMemoryResource(dev1)
-    buf_on_dev1 = dmr_on_dev1.allocate(NBYTES)
-
-    # No access at first.
-    assert 0 not in dmr_on_dev1.peer_accessible_by
-    with pytest.raises(CUDAError, match="CUDA_ERROR_INVALID_VALUE"):
-        one_on_dev0.copy_to(buf_on_dev1, stream=stream_on_dev0)
-
-    with pytest.raises(CUDAError, match="CUDA_ERROR_INVALID_VALUE"):
-        zero_on_dev0.copy_from(buf_on_dev1, stream=stream_on_dev0)
-
-    # Allow access to device 1's allocations from device 0.
-    dmr_on_dev1.peer_accessible_by = [dev0]
-    assert 0 in dmr_on_dev1.peer_accessible_by
-    compare_buffer_to_constant(zero_on_dev0, 0)
-    one_on_dev0.copy_to(buf_on_dev1, stream=stream_on_dev0)
-    zero_on_dev0.copy_from(buf_on_dev1, stream=stream_on_dev0)
-    stream_on_dev0.sync()
-    compare_buffer_to_constant(zero_on_dev0, 1)
-
-    # Revoke access
-    dmr_on_dev1.peer_accessible_by = []
-    assert 0 not in dmr_on_dev1.peer_accessible_by
-    with pytest.raises(CUDAError, match="CUDA_ERROR_INVALID_VALUE"):
-        one_on_dev0.copy_to(buf_on_dev1, stream=stream_on_dev0)
-
-    with pytest.raises(CUDAError, match="CUDA_ERROR_INVALID_VALUE"):
-        zero_on_dev0.copy_from(buf_on_dev1, stream=stream_on_dev0)
-
-
-def test_peer_access_property_x2(mempool_device_x2):
-    """The the dmr.peer_accessible_by property (but not its functionality)."""
-    # The peer access list is a sorted tuple and always excludes the self
-    # device.
-    dev0, dev1 = mempool_device_x2
-    dmr = DeviceMemoryResource(dev0)
-
-    def check(expected):
-        assert isinstance(dmr.peer_accessible_by, tuple)
-        assert dmr.peer_accessible_by == expected
-
-    # No access to begin with.
-    check(expected=())
-    # fmt: off
-    dmr.peer_accessible_by = (0,)            ; check(expected=())    # noqa: E702
-    dmr.peer_accessible_by = (1,)            ; check(expected=(1,))  # noqa: E702
-    dmr.peer_accessible_by = (0, 1)          ; check(expected=(1,))  # noqa: E702
-    dmr.peer_accessible_by = ()              ; check(expected=())    # noqa: E702
-    dmr.peer_accessible_by = [0, 1]          ; check(expected=(1,))  # noqa: E702
-    dmr.peer_accessible_by = set()           ; check(expected=())    # noqa: E702
-    dmr.peer_accessible_by = [1, 1, 1, 1, 1] ; check(expected=(1,))  # noqa: E702
-    # fmt: on
-
-    with pytest.raises(ValueError, match=r"device_id must be \>\= 0"):
-        dmr.peer_accessible_by = [-1]  # device ID out of bounds
-
-    num_devices = len(cuda.core.system.devices)
-
-    with pytest.raises(ValueError, match=r"device_id must be within \[0, \d+\)"):
-        dmr.peer_accessible_by = [num_devices]  # device ID out of bounds
-
-
-def test_peer_access_transitions(mempool_device_x3):
-    """Advanced tests for dmr.peer_accessible_by."""
-
-    # Check all transitions between peer access states. The implementation
-    # performs transactions that add or remove access as needed. This test
-    # ensures that that is working as expected.
-
-    # Doing everything from the point-of-view of device 0, there are four
-    # access states:
-    #
-    #     [(), (1,), (2,), (1, 2)]
-    #
-    # and 4^2-4 = 12 non-identity transitions.
-
-    devs = mempool_device_x3  # Three devices
-
-    # Allocate per-device resources.
-    streams = [dev.create_stream() for dev in devs]
-    pgens = [PatternGen(devs[i], NBYTES, streams[i]) for i in range(3)]
-    dmrs = [DeviceMemoryResource(dev) for dev in devs]
-    bufs = [dmr.allocate(NBYTES) for dmr in dmrs]
-
-    def verify_state(state, pattern_seed):
-        """
-        Verify an access state from the POV of device 0. E.g., (1,) means
-        device 1 has access but device 2 does not.
-        """
-        # Populate device 0's buffer with a new pattern.
-        devs[0].set_current()
-        pgens[0].fill_buffer(bufs[0], seed=pattern_seed)
-        streams[0].sync()
-
-        for peer in [1, 2]:
-            devs[peer].set_current()
-            if peer in state:
-                # Peer device has access to 0's allocation
-                bufs[peer].copy_from(bufs[0], stream=streams[peer])
-                # Check the result on the peer device.
-                pgens[peer].verify_buffer(bufs[peer], seed=pattern_seed)
-            else:
-                # Peer device has no access to 0's allocation
-                with pytest.raises(CUDAError, match="CUDA_ERROR_INVALID_VALUE"):
-                    bufs[peer].copy_from(bufs[0], stream=streams[peer])
-
-    # For each transition, set the access state before and after, checking for
-    # the expected peer access capabilities at each stop.
-    pattern_seed = 0
-    states = [(), (1,), (2,), (1, 2)]
-    transitions = [(s0, s1) for s0 in states for s1 in states if s0 != s1]
-    for init_state, final_state in transitions:
-        dmrs[0].peer_accessible_by = init_state
-        assert dmrs[0].peer_accessible_by == init_state
-        verify_state(init_state, pattern_seed)
-        pattern_seed += 1
-
-        dmrs[0].peer_accessible_by = final_state
-        assert dmrs[0].peer_accessible_by == final_state
-        verify_state(final_state, pattern_seed)
-        pattern_seed += 1+    return _mempool_device_impl(3)