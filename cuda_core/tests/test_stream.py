--- conflicted
+++ resolved
@@ -14,15 +14,9 @@
 from cuda.core.experimental._utils import driver
 
 
-<<<<<<< HEAD
-def test_stream_init():
-    with pytest.raises(RuntimeError):
-        Stream()
-=======
 def test_stream_init_disabled():
     with pytest.raises(RuntimeError, match=r"^Stream objects cannot be instantiated directly\."):
         Stream()  # Reject at front door.
->>>>>>> 043669ba
 
 
 def test_stream_init_with_options(init_cuda):
