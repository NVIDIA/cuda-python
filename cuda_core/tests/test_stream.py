# Copyright 2024 NVIDIA Corporation.  All rights reserved.
#
# Please refer to the NVIDIA end user license agreement (EULA) associated
# with this source code for terms and conditions that govern your use of
# this software. Any use, reproduction, disclosure, or distribution of
# this software and related documentation outside the terms of the EULA
# is strictly prohibited.

import pytest

from cuda.core.experimental import Device, Stream, StreamOptions
from cuda.core.experimental._event import Event
from cuda.core.experimental._stream import LEGACY_DEFAULT_STREAM, PER_THREAD_DEFAULT_STREAM, default_stream


def test_stream_init():
    with pytest.raises(NotImplementedError):
        Stream()


def test_stream_init_with_options(init_cuda):
    stream = Device().create_stream(options=StreamOptions(nonblocking=True, priority=0))
    assert stream.is_nonblocking is True
    assert stream.priority == 0


def test_stream_handle(init_cuda):
    stream = Device().create_stream(options=StreamOptions())
    assert isinstance(stream.handle, int)


def test_stream_is_nonblocking(init_cuda):
    stream = Device().create_stream(options=StreamOptions(nonblocking=True))
    assert stream.is_nonblocking is True


def test_stream_priority(init_cuda):
    stream = Device().create_stream(options=StreamOptions(priority=0))
    assert stream.priority == 0
    stream = Device().create_stream(options=StreamOptions(priority=-1))
    assert stream.priority == -1
    with pytest.raises(ValueError):
        stream = Device().create_stream(options=StreamOptions(priority=1))


def test_stream_sync(init_cuda):
    stream = Device().create_stream(options=StreamOptions())
    stream.sync()  # Should not raise any exceptions


def test_stream_record(init_cuda):
    stream = Device().create_stream(options=StreamOptions())
    event = stream.record()
    assert isinstance(event, Event)


def test_stream_record_invalid_event(init_cuda):
    stream = Device().create_stream(options=StreamOptions())
    with pytest.raises(TypeError):
        stream.record(event="invalid_event")


def test_stream_wait_event(init_cuda):
    s1 = Device().create_stream()
    s2 = Device().create_stream()
    e1 = s1.record()
    s2.wait(e1)  # Should not raise any exceptions
    s2.sync()


def test_stream_wait_invalid_event(init_cuda):
    stream = Device().create_stream(options=StreamOptions())
    with pytest.raises(ValueError):
        stream.wait(event_or_stream="invalid_event")


def test_stream_device(init_cuda):
    stream = Device().create_stream(options=StreamOptions())
    device = stream.device
    assert isinstance(device, Device)


def test_stream_context(init_cuda):
    stream = Device().create_stream(options=StreamOptions())
    context = stream.context
    assert context is not None

<<<<<<< HEAD

def test_stream_from_foreign_stream():
=======
def test_stream_from_foreign_stream(init_cuda):
>>>>>>> 750d5411
    device = Device()
    other_stream = device.create_stream(options=StreamOptions())
    stream = device.create_stream(obj=other_stream)
    assert other_stream.handle == stream.handle
    device = stream.device
    assert isinstance(device, Device)
    context = stream.context
    assert context is not None


def test_stream_from_handle():
    stream = Stream.from_handle(0)
    assert isinstance(stream, Stream)


def test_legacy_default_stream():
    assert isinstance(LEGACY_DEFAULT_STREAM, Stream)


def test_per_thread_default_stream():
    assert isinstance(PER_THREAD_DEFAULT_STREAM, Stream)


def test_default_stream():
    stream = default_stream()
    assert isinstance(stream, Stream)
<|MERGE_RESOLUTION|>--- conflicted
+++ resolved
@@ -1,119 +1,115 @@
-# Copyright 2024 NVIDIA Corporation.  All rights reserved.
-#
-# Please refer to the NVIDIA end user license agreement (EULA) associated
-# with this source code for terms and conditions that govern your use of
-# this software. Any use, reproduction, disclosure, or distribution of
-# this software and related documentation outside the terms of the EULA
-# is strictly prohibited.
-
-import pytest
-
-from cuda.core.experimental import Device, Stream, StreamOptions
-from cuda.core.experimental._event import Event
-from cuda.core.experimental._stream import LEGACY_DEFAULT_STREAM, PER_THREAD_DEFAULT_STREAM, default_stream
-
-
-def test_stream_init():
-    with pytest.raises(NotImplementedError):
-        Stream()
-
-
-def test_stream_init_with_options(init_cuda):
-    stream = Device().create_stream(options=StreamOptions(nonblocking=True, priority=0))
-    assert stream.is_nonblocking is True
-    assert stream.priority == 0
-
-
-def test_stream_handle(init_cuda):
-    stream = Device().create_stream(options=StreamOptions())
-    assert isinstance(stream.handle, int)
-
-
-def test_stream_is_nonblocking(init_cuda):
-    stream = Device().create_stream(options=StreamOptions(nonblocking=True))
-    assert stream.is_nonblocking is True
-
-
-def test_stream_priority(init_cuda):
-    stream = Device().create_stream(options=StreamOptions(priority=0))
-    assert stream.priority == 0
-    stream = Device().create_stream(options=StreamOptions(priority=-1))
-    assert stream.priority == -1
-    with pytest.raises(ValueError):
-        stream = Device().create_stream(options=StreamOptions(priority=1))
-
-
-def test_stream_sync(init_cuda):
-    stream = Device().create_stream(options=StreamOptions())
-    stream.sync()  # Should not raise any exceptions
-
-
-def test_stream_record(init_cuda):
-    stream = Device().create_stream(options=StreamOptions())
-    event = stream.record()
-    assert isinstance(event, Event)
-
-
-def test_stream_record_invalid_event(init_cuda):
-    stream = Device().create_stream(options=StreamOptions())
-    with pytest.raises(TypeError):
-        stream.record(event="invalid_event")
-
-
-def test_stream_wait_event(init_cuda):
-    s1 = Device().create_stream()
-    s2 = Device().create_stream()
-    e1 = s1.record()
-    s2.wait(e1)  # Should not raise any exceptions
-    s2.sync()
-
-
-def test_stream_wait_invalid_event(init_cuda):
-    stream = Device().create_stream(options=StreamOptions())
-    with pytest.raises(ValueError):
-        stream.wait(event_or_stream="invalid_event")
-
-
-def test_stream_device(init_cuda):
-    stream = Device().create_stream(options=StreamOptions())
-    device = stream.device
-    assert isinstance(device, Device)
-
-
-def test_stream_context(init_cuda):
-    stream = Device().create_stream(options=StreamOptions())
-    context = stream.context
-    assert context is not None
-
-<<<<<<< HEAD
-
-def test_stream_from_foreign_stream():
-=======
-def test_stream_from_foreign_stream(init_cuda):
->>>>>>> 750d5411
-    device = Device()
-    other_stream = device.create_stream(options=StreamOptions())
-    stream = device.create_stream(obj=other_stream)
-    assert other_stream.handle == stream.handle
-    device = stream.device
-    assert isinstance(device, Device)
-    context = stream.context
-    assert context is not None
-
-
-def test_stream_from_handle():
-    stream = Stream.from_handle(0)
-    assert isinstance(stream, Stream)
-
-
-def test_legacy_default_stream():
-    assert isinstance(LEGACY_DEFAULT_STREAM, Stream)
-
-
-def test_per_thread_default_stream():
-    assert isinstance(PER_THREAD_DEFAULT_STREAM, Stream)
-
-
-def test_default_stream():
-    stream = default_stream()
-    assert isinstance(stream, Stream)
+# Copyright 2024 NVIDIA Corporation.  All rights reserved.
+#
+# Please refer to the NVIDIA end user license agreement (EULA) associated
+# with this source code for terms and conditions that govern your use of
+# this software. Any use, reproduction, disclosure, or distribution of
+# this software and related documentation outside the terms of the EULA
+# is strictly prohibited.
+
+import pytest
+
+from cuda.core.experimental import Device, Stream, StreamOptions
+from cuda.core.experimental._event import Event
+from cuda.core.experimental._stream import LEGACY_DEFAULT_STREAM, PER_THREAD_DEFAULT_STREAM, default_stream
+
+
+def test_stream_init():
+    with pytest.raises(NotImplementedError):
+        Stream()
+
+
+def test_stream_init_with_options(init_cuda):
+    stream = Device().create_stream(options=StreamOptions(nonblocking=True, priority=0))
+    assert stream.is_nonblocking is True
+    assert stream.priority == 0
+
+
+def test_stream_handle(init_cuda):
+    stream = Device().create_stream(options=StreamOptions())
+    assert isinstance(stream.handle, int)
+
+
+def test_stream_is_nonblocking(init_cuda):
+    stream = Device().create_stream(options=StreamOptions(nonblocking=True))
+    assert stream.is_nonblocking is True
+
+
+def test_stream_priority(init_cuda):
+    stream = Device().create_stream(options=StreamOptions(priority=0))
+    assert stream.priority == 0
+    stream = Device().create_stream(options=StreamOptions(priority=-1))
+    assert stream.priority == -1
+    with pytest.raises(ValueError):
+        stream = Device().create_stream(options=StreamOptions(priority=1))
+
+
+def test_stream_sync(init_cuda):
+    stream = Device().create_stream(options=StreamOptions())
+    stream.sync()  # Should not raise any exceptions
+
+
+def test_stream_record(init_cuda):
+    stream = Device().create_stream(options=StreamOptions())
+    event = stream.record()
+    assert isinstance(event, Event)
+
+
+def test_stream_record_invalid_event(init_cuda):
+    stream = Device().create_stream(options=StreamOptions())
+    with pytest.raises(TypeError):
+        stream.record(event="invalid_event")
+
+
+def test_stream_wait_event(init_cuda):
+    s1 = Device().create_stream()
+    s2 = Device().create_stream()
+    e1 = s1.record()
+    s2.wait(e1)  # Should not raise any exceptions
+    s2.sync()
+
+
+def test_stream_wait_invalid_event(init_cuda):
+    stream = Device().create_stream(options=StreamOptions())
+    with pytest.raises(ValueError):
+        stream.wait(event_or_stream="invalid_event")
+
+
+def test_stream_device(init_cuda):
+    stream = Device().create_stream(options=StreamOptions())
+    device = stream.device
+    assert isinstance(device, Device)
+
+
+def test_stream_context(init_cuda):
+    stream = Device().create_stream(options=StreamOptions())
+    context = stream.context
+    assert context is not None
+
+
+def test_stream_from_foreign_stream(init_cuda):
+    device = Device()
+    other_stream = device.create_stream(options=StreamOptions())
+    stream = device.create_stream(obj=other_stream)
+    assert other_stream.handle == stream.handle
+    device = stream.device
+    assert isinstance(device, Device)
+    context = stream.context
+    assert context is not None
+
+
+def test_stream_from_handle():
+    stream = Stream.from_handle(0)
+    assert isinstance(stream, Stream)
+
+
+def test_legacy_default_stream():
+    assert isinstance(LEGACY_DEFAULT_STREAM, Stream)
+
+
+def test_per_thread_default_stream():
+    assert isinstance(PER_THREAD_DEFAULT_STREAM, Stream)
+
+
+def test_default_stream():
+    stream = default_stream()
+    assert isinstance(stream, Stream)