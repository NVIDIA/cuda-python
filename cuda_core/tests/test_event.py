# Copyright 2024 NVIDIA Corporation.  All rights reserved.
# SPDX-License-Identifier: Apache-2.0

import os
import pathlib
import time

import numpy as np
import pytest
from conftest import skipif_need_cuda_headers

import cuda.core.experimental
from cuda.core.experimental import Device, EventOptions, LaunchConfig, Program, ProgramOptions, launch
from cuda.core.experimental._memory import _DefaultPinnedMemorySource


def test_event_init_disabled():
    with pytest.raises(RuntimeError, match=r"^Event objects cannot be instantiated directly\."):
        cuda.core.experimental._event.Event()  # Ensure back door is locked.


def test_timing_success(init_cuda):
    options = EventOptions(enable_timing=True)
    stream = Device().create_stream()
    delay_seconds = 0.5
    e1 = stream.record(options=options)
    time.sleep(delay_seconds)
    e2 = stream.record(options=options)
    e2.sync()
    elapsed_time_ms = e2 - e1
    assert isinstance(elapsed_time_ms, float)
    # Using a generous tolerance, to avoid flaky tests:
    # We only want to exercise the __sub__ method, this test is not meant
    # to stress-test the CUDA driver or time.sleep().
    delay_ms = delay_seconds * 1000
    if os.name == "nt":  # noqa: SIM108
        # For Python <=3.10, the Windows timer resolution is typically limited to 15.6 ms by default.
        generous_tolerance = 100
    else:
        # Most modern Linux kernels have a default timer resolution of 1 ms.
        generous_tolerance = 20
    assert delay_ms - generous_tolerance <= elapsed_time_ms < delay_ms + generous_tolerance


def test_is_sync_busy_waited(init_cuda):
    options = EventOptions(enable_timing=False, busy_waited_sync=True)
    stream = Device().create_stream()
    event = stream.record(options=options)
    assert event.is_sync_busy_waited is True

    options = EventOptions(enable_timing=False)
    stream = Device().create_stream()
    event = stream.record(options=options)
    assert event.is_sync_busy_waited is False


def test_sync(init_cuda):
    options = EventOptions(enable_timing=False)
    stream = Device().create_stream()
    event = stream.record(options=options)
    event.sync()
    assert event.is_done is True


def test_is_done(init_cuda):
    options = EventOptions(enable_timing=False)
    stream = Device().create_stream()
    event = stream.record(options=options)
    # Without a sync, the captured work might not have yet completed
    # Therefore this check should never raise an exception
    assert event.is_done in (True, False)


def test_error_timing_disabled():
    device = Device()
    device.set_current()
    enabled = EventOptions(enable_timing=True)
    disabled = EventOptions(enable_timing=False)
    stream = device.create_stream()

    event1 = stream.record(options=enabled)
    event2 = stream.record(options=disabled)
    assert not event1.is_timing_disabled
    assert event2.is_timing_disabled
    stream.sync()
    with pytest.raises(RuntimeError, match="^Both Events must be created with timing enabled"):
        event2 - event1

    event1 = stream.record(options=disabled)
    event2 = stream.record(options=disabled)
    stream.sync()
    with pytest.raises(RuntimeError, match="^Both Events must be created with timing enabled"):
        event2 - event1


def test_error_timing_recorded():
    device = Device()
    device.set_current()
    enabled = EventOptions(enable_timing=True)
    stream = device.create_stream()

    event1 = stream.record(options=enabled)
    event2 = device.create_event(options=enabled)
    event3 = device.create_event(options=enabled)

    stream.sync()
    with pytest.raises(RuntimeError, match="^Both Events must be recorded"):
        event2 - event1
    with pytest.raises(RuntimeError, match="^Both Events must be recorded"):
        event1 - event2
    with pytest.raises(RuntimeError, match="^Both Events must be recorded"):
        event3 - event2


@skipif_need_cuda_headers  # libcu++
@pytest.mark.skipif(tuple(int(i) for i in np.__version__.split(".")[:2]) < (2, 1), reason="need numpy 2.1.0+")
def test_error_timing_incomplete():
    device = Device()
    device.set_current()

    # This kernel is designed to busy loop until a signal is received
    code = """
#include <cuda/atomic>

extern "C"
__global__ void wait(int* val) {
    cuda::atomic_ref<int, cuda::thread_scope_system> signal{*val};
    while (true) {
        if (signal.load(cuda::memory_order_relaxed)) {
            break;
        }
    }
}
"""

    arch = "".join(f"{i}" for i in device.compute_capability)
    program_options = ProgramOptions(
        std="c++17",
        arch=f"sm_{arch}",
        include_path=str(pathlib.Path(os.environ["CUDA_PATH"]) / pathlib.Path("include")),
    )
    prog = Program(code, code_type="c++", options=program_options)
    mod = prog.compile(target_type="cubin")
    ker = mod.get_kernel("wait")

    mr = _DefaultPinnedMemorySource()
    b = mr.allocate(4)
    arr = np.from_dlpack(b).view(np.int32)
    arr[0] = 0

    config = LaunchConfig(grid=1, block=1)
    ker_args = (arr.ctypes.data,)

    enabled = EventOptions(enable_timing=True)
    stream = device.create_stream()

    event1 = stream.record(options=enabled)
    launch(stream, config, ker, *ker_args)
    event3 = stream.record(options=enabled)

    # event3 will never complete because the stream is waiting on wait() to complete
    with pytest.raises(RuntimeError, match="^One or both events have not completed."):
        event3 - event1

    arr[0] = 1
    event3.sync()
    event3 - event1  # this should work

<<<<<<< HEAD
    b.close()
=======

def test_event_device(init_cuda):
    device = Device()
    event = device.create_event(options=EventOptions())
    assert event.device is device


def test_event_context(init_cuda):
    event = Device().create_event(options=EventOptions())
    context = event.context
    assert context is not None
>>>>>>> 0fe2309c
<|MERGE_RESOLUTION|>--- conflicted
+++ resolved
@@ -165,10 +165,8 @@
     arr[0] = 1
     event3.sync()
     event3 - event1  # this should work
+    b.close()
 
-<<<<<<< HEAD
-    b.close()
-=======
 
 def test_event_device(init_cuda):
     device = Device()
@@ -179,5 +177,4 @@
 def test_event_context(init_cuda):
     event = Device().create_event(options=EventOptions())
     context = event.context
-    assert context is not None
->>>>>>> 0fe2309c
+    assert context is not None