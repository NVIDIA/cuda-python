# Copyright 2024 NVIDIA Corporation.  All rights reserved.
# SPDX-License-Identifier: Apache-2.0

import os
<<<<<<< HEAD
=======
import pathlib
import platform
>>>>>>> 79e4bf7f
import time

import helpers
import numpy as np
import pytest
from conftest import skipif_need_cuda_headers

import cuda.core.experimental
from cuda.core.experimental import (
    Device,
    EventOptions,
    LaunchConfig,
    LegacyPinnedMemoryResource,
    Program,
    ProgramOptions,
    launch,
)


def platform_is_wsl():
    return platform.system() == "Linux" and "microsoft" in pathlib.Path("/proc/version").read_text().lower()


def test_event_init_disabled():
    with pytest.raises(RuntimeError, match=r"^Event objects cannot be instantiated directly\."):
        cuda.core.experimental._event.Event()  # Ensure back door is locked.


def test_timing_success(init_cuda):
    options = EventOptions(enable_timing=True)
    stream = Device().create_stream()
    delay_seconds = 0.5
    e1 = stream.record(options=options)
    time.sleep(delay_seconds)
    e2 = stream.record(options=options)
    e2.sync()
    elapsed_time_ms = e2 - e1
    assert isinstance(elapsed_time_ms, float)
    # Using a generous tolerance, to avoid flaky tests:
    # We only want to exercise the __sub__ method, this test is not meant
    # to stress-test the CUDA driver or time.sleep().
    delay_ms = delay_seconds * 1000
    if os.name == "nt" or platform_is_wsl():  # noqa: SIM108
        # For Python <=3.10, the Windows timer resolution is typically limited to 15.6 ms by default.
        generous_tolerance = 100
    else:
        # Most modern Linux kernels have a default timer resolution of 1 ms.
        generous_tolerance = 20
    assert delay_ms - generous_tolerance <= elapsed_time_ms < delay_ms + generous_tolerance


def test_is_sync_busy_waited(init_cuda):
    options = EventOptions(enable_timing=False, busy_waited_sync=True)
    stream = Device().create_stream()
    event = stream.record(options=options)
    assert event.is_sync_busy_waited is True

    options = EventOptions(enable_timing=False)
    stream = Device().create_stream()
    event = stream.record(options=options)
    assert event.is_sync_busy_waited is False


def test_sync(init_cuda):
    options = EventOptions(enable_timing=False)
    stream = Device().create_stream()
    event = stream.record(options=options)
    event.sync()
    assert event.is_done is True


def test_is_done(init_cuda):
    options = EventOptions(enable_timing=False)
    stream = Device().create_stream()
    event = stream.record(options=options)
    # Without a sync, the captured work might not have yet completed
    # Therefore this check should never raise an exception
    assert event.is_done in (True, False)


def test_error_timing_disabled():
    device = Device()
    device.set_current()
    enabled = EventOptions(enable_timing=True)
    disabled = EventOptions(enable_timing=False)
    stream = device.create_stream()

    event1 = stream.record(options=enabled)
    event2 = stream.record(options=disabled)
    assert not event1.is_timing_disabled
    assert event2.is_timing_disabled
    stream.sync()
    with pytest.raises(RuntimeError, match="^Both Events must be created with timing enabled"):
        event2 - event1

    event1 = stream.record(options=disabled)
    event2 = stream.record(options=disabled)
    stream.sync()
    with pytest.raises(RuntimeError, match="^Both Events must be created with timing enabled"):
        event2 - event1


def test_error_timing_recorded():
    device = Device()
    device.set_current()
    enabled = EventOptions(enable_timing=True)
    stream = device.create_stream()

    event1 = stream.record(options=enabled)
    event2 = device.create_event(options=enabled)
    event3 = device.create_event(options=enabled)

    stream.sync()
    with pytest.raises(RuntimeError, match="^Both Events must be recorded"):
        event2 - event1
    with pytest.raises(RuntimeError, match="^Both Events must be recorded"):
        event1 - event2
    with pytest.raises(RuntimeError, match="^Both Events must be recorded"):
        event3 - event2


@skipif_need_cuda_headers  # libcu++
@pytest.mark.skipif(tuple(int(i) for i in np.__version__.split(".")[:2]) < (2, 1), reason="need numpy 2.1.0+")
def test_error_timing_incomplete():
    device = Device()
    device.set_current()

    # This kernel is designed to busy loop until a signal is received
    code = """
#include <cuda/atomic>

extern "C"
__global__ void wait(int* val) {
    cuda::atomic_ref<int, cuda::thread_scope_system> signal{*val};
    while (true) {
        if (signal.load(cuda::memory_order_relaxed)) {
            break;
        }
    }
}
"""

    arch = "".join(f"{i}" for i in device.compute_capability)
    program_options = ProgramOptions(
        std="c++17",
        arch=f"sm_{arch}",
        include_path=helpers.CCCL_INCLUDE_PATHS,
    )
    prog = Program(code, code_type="c++", options=program_options)
    mod = prog.compile(target_type="cubin")
    ker = mod.get_kernel("wait")

    mr = LegacyPinnedMemoryResource()
    b = mr.allocate(4)
    arr = np.from_dlpack(b).view(np.int32)
    arr[0] = 0

    config = LaunchConfig(grid=1, block=1)
    ker_args = (arr.ctypes.data,)

    enabled = EventOptions(enable_timing=True)
    stream = device.create_stream()

    event1 = stream.record(options=enabled)
    launch(stream, config, ker, *ker_args)
    event3 = stream.record(options=enabled)

    # event3 will never complete because the stream is waiting on wait() to complete
    with pytest.raises(RuntimeError, match="^One or both events have not completed."):
        event3 - event1

    arr[0] = 1
    event3.sync()
    event3 - event1  # this should work
    b.close()


def test_event_device(init_cuda):
    device = Device()
    event = device.create_event(options=EventOptions())
    assert event.device is device


def test_event_context(init_cuda):
    event = Device().create_event(options=EventOptions())
    context = event.context
    assert context is not None<|MERGE_RESOLUTION|>--- conflicted
+++ resolved
@@ -2,11 +2,8 @@
 # SPDX-License-Identifier: Apache-2.0
 
 import os
-<<<<<<< HEAD
-=======
 import pathlib
 import platform
->>>>>>> 79e4bf7f
 import time
 
 import helpers
