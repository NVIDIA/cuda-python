# SPDX-FileCopyrightText: Copyright (c) 2024 NVIDIA CORPORATION & AFFILIATES. All rights reserved.
# SPDX-License-Identifier: Apache-2.0

import ctypes
import sys

try:
    from cuda.bindings import driver
except ImportError:
    from cuda import cuda as driver

try:
    import numpy as np
except ImportError:
    np = None
import platform
import re

import pytest
from cuda.core import (
    Buffer,
    Device,
    DeviceMemoryResource,
    DeviceMemoryResourceOptions,
    GraphMemoryResource,
    MemoryResource,
    VirtualMemoryResource,
    VirtualMemoryResourceOptions,
)
<<<<<<< HEAD
from cuda.core._dlpack import DLDeviceType
from cuda.core._memory import IPCBufferDescriptor
from cuda.core._utils.cuda_utils import CUDAError, handle_return
from cuda.core.utils import StridedMemoryView
=======
from cuda.core.experimental import (
    system as ccx_system,
)
from cuda.core.experimental._dlpack import DLDeviceType
from cuda.core.experimental._memory import IPCBufferDescriptor
from cuda.core.experimental._utils.cuda_utils import CUDAError, handle_return
from cuda.core.experimental.utils import StridedMemoryView
>>>>>>> 59f3be04
from helpers import IS_WINDOWS
from helpers.buffers import DummyUnifiedMemoryResource

from cuda_python_test_helpers import supports_ipc_mempool

POOL_SIZE = 2097152  # 2MB size


class DummyDeviceMemoryResource(MemoryResource):
    def __init__(self, device):
        self.device = device

    def allocate(self, size, stream=None) -> Buffer:
        ptr = handle_return(driver.cuMemAlloc(size))
        return Buffer.from_handle(ptr=ptr, size=size, mr=self)

    def deallocate(self, ptr, size, stream=None):
        handle_return(driver.cuMemFree(ptr))

    @property
    def is_device_accessible(self) -> bool:
        return True

    @property
    def is_host_accessible(self) -> bool:
        return False

    @property
    def device_id(self) -> int:
        return 0


class DummyHostMemoryResource(MemoryResource):
    def __init__(self):
        pass

    def allocate(self, size, stream=None) -> Buffer:
        # Allocate a ctypes buffer of size `size`
        ptr = (ctypes.c_byte * size)()
        self._ptr = ptr
        return Buffer.from_handle(ptr=ctypes.addressof(ptr), size=size, mr=self)

    def deallocate(self, ptr, size, stream=None):
        del self._ptr

    @property
    def is_device_accessible(self) -> bool:
        return False

    @property
    def is_host_accessible(self) -> bool:
        return True

    @property
    def device_id(self) -> int:
        raise RuntimeError("the pinned memory resource is not bound to any GPU")


class DummyPinnedMemoryResource(MemoryResource):
    def __init__(self, device):
        self.device = device

    def allocate(self, size, stream=None) -> Buffer:
        ptr = handle_return(driver.cuMemAllocHost(size))
        return Buffer.from_handle(ptr=ptr, size=size, mr=self)

    def deallocate(self, ptr, size, stream=None):
        handle_return(driver.cuMemFreeHost(ptr))

    @property
    def is_device_accessible(self) -> bool:
        return True

    @property
    def is_host_accessible(self) -> bool:
        return True

    @property
    def device_id(self) -> int:
        raise RuntimeError("the pinned memory resource is not bound to any GPU")


class NullMemoryResource(DummyHostMemoryResource):
    @property
    def is_host_accessible(self) -> bool:
        return False


def test_package_contents():
    expected = [
        "Buffer",
        "MemoryResource",
        "DeviceMemoryResource",
        "DeviceMemoryResourceOptions",
        "GraphMemoryResource",
        "IPCBufferDescriptor",
        "IPCAllocationHandle",
        "LegacyPinnedMemoryResource",
        "VirtualMemoryResourceOptions",
        "VirtualMemoryResource",
    ]
    d = {}
    exec("from cuda.core._memory import *", d)  # noqa: S102
    d = {k: v for k, v in d.items() if not k.startswith("__")}
    assert sorted(expected) == sorted(d.keys())


def buffer_initialization(dummy_mr: MemoryResource):
    buffer = dummy_mr.allocate(size=1024)
    assert buffer.handle != 0
    assert buffer.size == 1024
    assert buffer.memory_resource == dummy_mr
    assert buffer.is_device_accessible == dummy_mr.is_device_accessible
    assert buffer.is_host_accessible == dummy_mr.is_host_accessible
    assert not buffer.is_mapped
    buffer.close()


def test_buffer_initialization():
    device = Device()
    device.set_current()
    buffer_initialization(DummyDeviceMemoryResource(device))
    buffer_initialization(DummyHostMemoryResource())
    buffer_initialization(DummyUnifiedMemoryResource(device))
    buffer_initialization(DummyPinnedMemoryResource(device))


def buffer_copy_to(dummy_mr: MemoryResource, device: Device, check=False):
    src_buffer = dummy_mr.allocate(size=1024)
    dst_buffer = dummy_mr.allocate(size=1024)
    stream = device.create_stream()

    if check:
        src_ptr = ctypes.cast(src_buffer.handle, ctypes.POINTER(ctypes.c_byte))
        for i in range(1024):
            src_ptr[i] = ctypes.c_byte(i)

    src_buffer.copy_to(dst_buffer, stream=stream)
    device.sync()

    if check:
        dst_ptr = ctypes.cast(dst_buffer.handle, ctypes.POINTER(ctypes.c_byte))

        for i in range(10):
            assert dst_ptr[i] == src_ptr[i]

    dst_buffer.close()
    src_buffer.close()


def test_buffer_copy_to():
    device = Device()
    device.set_current()
    buffer_copy_to(DummyDeviceMemoryResource(device), device)
    buffer_copy_to(DummyUnifiedMemoryResource(device), device)
    buffer_copy_to(DummyPinnedMemoryResource(device), device, check=True)


def buffer_copy_from(dummy_mr: MemoryResource, device, check=False):
    src_buffer = dummy_mr.allocate(size=1024)
    dst_buffer = dummy_mr.allocate(size=1024)
    stream = device.create_stream()

    if check:
        src_ptr = ctypes.cast(src_buffer.handle, ctypes.POINTER(ctypes.c_byte))
        for i in range(1024):
            src_ptr[i] = ctypes.c_byte(i)

    dst_buffer.copy_from(src_buffer, stream=stream)
    device.sync()

    if check:
        dst_ptr = ctypes.cast(dst_buffer.handle, ctypes.POINTER(ctypes.c_byte))

        for i in range(10):
            assert dst_ptr[i] == src_ptr[i]

    dst_buffer.close()
    src_buffer.close()


def test_buffer_copy_from():
    device = Device()
    device.set_current()
    buffer_copy_from(DummyDeviceMemoryResource(device), device)
    buffer_copy_from(DummyUnifiedMemoryResource(device), device)
    buffer_copy_from(DummyPinnedMemoryResource(device), device, check=True)


def buffer_fill(dummy_mr: MemoryResource, device: Device, check=False):
    stream = device.create_stream()

    # Test width=1 (byte fill)
    buffer1 = dummy_mr.allocate(size=1024)
    buffer1.fill(0x42, width=1, stream=stream)
    device.sync()

    if check:
        ptr = ctypes.cast(buffer1.handle, ctypes.POINTER(ctypes.c_byte))
        for i in range(10):
            assert ptr[i] == 0x42

    # Test error: invalid width
    for bad_width in [w for w in range(-10, 10) if w not in (1, 2, 4)]:
        with pytest.raises(ValueError, match="width must be 1, 2, or 4"):
            buffer1.fill(0x42, width=bad_width, stream=stream)

    # Test error: value out of range for width=1
    for bad_value in [-42, -1, 256]:
        with pytest.raises(ValueError, match="value must be in range \\[0, 255\\]"):
            buffer1.fill(bad_value, width=1, stream=stream)

    # Test error: buffer size not divisible by width
    for bad_size in [1025, 1027, 1029, 1031]:  # Not divisible by 2
        buffer_err = dummy_mr.allocate(size=1025)
        with pytest.raises(ValueError, match="must be divisible"):
            buffer_err.fill(0x1234, width=2, stream=stream)
        buffer_err.close()

    buffer1.close()

    # Test width=2 (16-bit fill)
    buffer2 = dummy_mr.allocate(size=1024)  # Divisible by 2
    buffer2.fill(0x1234, width=2, stream=stream)
    device.sync()

    if check:
        ptr = ctypes.cast(buffer2.handle, ctypes.POINTER(ctypes.c_uint16))
        for i in range(5):
            assert ptr[i] == 0x1234

    # Test error: value out of range for width=2
    for bad_value in [-42, -1, 65536, 65537, 100000]:
        with pytest.raises(ValueError, match="value must be in range \\[0, 65535\\]"):
            buffer2.fill(bad_value, width=2, stream=stream)

    buffer2.close()

    # Test width=4 (32-bit fill)
    buffer4 = dummy_mr.allocate(size=1024)  # Divisible by 4
    buffer4.fill(0xDEADBEEF, width=4, stream=stream)
    device.sync()

    if check:
        ptr = ctypes.cast(buffer4.handle, ctypes.POINTER(ctypes.c_uint32))
        for i in range(5):
            assert ptr[i] == 0xDEADBEEF

    # Test error: value out of range for width=4
    for bad_value in [-42, -1, 4294967296, 4294967297, 5000000000]:
        with pytest.raises(ValueError, match="value must be in range \\[0, 4294967295\\]"):
            buffer4.fill(bad_value, width=4, stream=stream)

    # Test error: buffer size not divisible by width
    for bad_size in [1025, 1026, 1027, 1029, 1030, 1031]:  # Not divisible by 4
        buffer_err2 = dummy_mr.allocate(size=bad_size)
        with pytest.raises(ValueError, match="must be divisible"):
            buffer_err2.fill(0xDEADBEEF, width=4, stream=stream)
        buffer_err2.close()

    buffer4.close()


def test_buffer_fill():
    device = Device()
    device.set_current()
    buffer_fill(DummyDeviceMemoryResource(device), device)
    buffer_fill(DummyUnifiedMemoryResource(device), device)
    buffer_fill(DummyPinnedMemoryResource(device), device, check=True)


def buffer_close(dummy_mr: MemoryResource):
    buffer = dummy_mr.allocate(size=1024)
    buffer.close()
    assert buffer.handle == 0
    assert buffer.memory_resource is None


def test_buffer_close():
    device = Device()
    device.set_current()
    buffer_close(DummyDeviceMemoryResource(device))
    buffer_close(DummyHostMemoryResource())
    buffer_close(DummyUnifiedMemoryResource(device))
    buffer_close(DummyPinnedMemoryResource(device))


def test_buffer_external_host():
    a = (ctypes.c_byte * 20)()
    ptr = ctypes.addressof(a)
    buffer = Buffer.from_handle(ptr, 20, owner=a)
    assert not buffer.is_device_accessible
    assert buffer.is_host_accessible
    assert buffer.device_id == -1
    buffer.close()


@pytest.mark.parametrize("change_device", [True, False])
def test_buffer_external_device(change_device):
    n = ccx_system.num_devices
    if n < 1:
        pytest.skip("No devices found")
    dev_id = n - 1
    d = Device(dev_id)
    d.set_current()
    buffer_ = d.allocate(size=32)

    if change_device:
        # let's switch to a different device if possibe
        # to make sure we get the original device id
        d = Device(0)
        d.set_current()

    buffer = Buffer.from_handle(int(buffer_.handle), 32)
    assert buffer.is_device_accessible
    assert not buffer.is_host_accessible
    assert buffer.device_id == dev_id
    buffer.close()
    buffer_.close()


@pytest.mark.parametrize("change_device", [True, False])
def test_buffer_external_pinned_alloc(change_device):
    n = ccx_system.num_devices
    if n < 1:
        pytest.skip("No devices found")
    dev_id = n - 1
    d = Device(dev_id)
    d.set_current()
    mr = DummyPinnedMemoryResource(d)
    buffer_ = mr.allocate(size=32)

    if change_device:
        # let's switch to a different device if possibe
        # to make sure we get the original device id
        d = Device(0)
        d.set_current()

    buffer = Buffer.from_handle(int(buffer_.handle), 32)
    assert buffer.is_device_accessible
    assert buffer.is_host_accessible
    assert buffer.device_id == dev_id
    buffer.close()
    buffer_.close()


@pytest.mark.parametrize("change_device", [True, False])
def test_buffer_external_pinned_registered(change_device):
    n = ccx_system.num_devices
    if n < 1:
        pytest.skip("No devices found")
    dev_id = n - 1
    d = Device(dev_id)
    d.set_current()
    a = (ctypes.c_byte * 20)()
    ptr = ctypes.addressof(a)

    buffer = Buffer.from_handle(ptr, 20, owner=ptr)
    assert not buffer.is_device_accessible
    assert buffer.is_host_accessible
    assert buffer.device_id == -1

    handle_return(driver.cuMemHostRegister(ptr, 20, 0))
    try:
        if change_device:
            # let's switch to a different device if possibe
            # to make sure we get the original device id
            d = Device(0)
            d.set_current()

        buffer = Buffer.from_handle(ptr, 20, owner=ptr)
        assert buffer.is_device_accessible
        assert buffer.is_host_accessible
        assert buffer.device_id == dev_id
        buffer.close()
    finally:
        handle_return(driver.cuMemHostUnregister(ptr))


@pytest.mark.parametrize("change_device", [True, False])
def test_buffer_external_managed(change_device):
    n = ccx_system.num_devices
    if n < 1:
        pytest.skip("No devices found")
    dev_id = n - 1
    d = Device(dev_id)
    d.set_current()
    ptr = None
    try:
        ptr = handle_return(driver.cuMemAllocManaged(32, driver.CUmemAttach_flags.CU_MEM_ATTACH_GLOBAL.value))
        if change_device:
            # let's switch to a different device if possibe
            # to make sure we get the original device id
            d = Device(0)
            d.set_current()
        buffer = Buffer.from_handle(ptr, 32)
        assert buffer.is_device_accessible
        assert buffer.is_host_accessible
        assert buffer.device_id == dev_id
    finally:
        if ptr is not None:
            handle_return(driver.cuMemFree(ptr))


def test_memory_resource_and_owner_disallowed():
    with pytest.raises(ValueError, match="cannot be both specified together"):
        a = (ctypes.c_byte * 20)()
        ptr = ctypes.addressof(a)
        Buffer.from_handle(ptr, 20, mr=DummyDeviceMemoryResource(Device()), owner=a)


def test_owner_close():
    a = (ctypes.c_byte * 20)()
    ptr = ctypes.addressof(a)
    before = sys.getrefcount(a)
    buffer = Buffer.from_handle(ptr, 20, owner=a)
    assert sys.getrefcount(a) != before
    buffer.close()
    after = sys.getrefcount(a)
    assert after == before


def test_buffer_dunder_dlpack():
    device = Device()
    device.set_current()
    dummy_mr = DummyDeviceMemoryResource(device)
    buffer = dummy_mr.allocate(size=1024)
    capsule = buffer.__dlpack__()
    assert "dltensor" in repr(capsule)
    capsule = buffer.__dlpack__(max_version=(1, 0))
    assert "dltensor" in repr(capsule)
    with pytest.raises(BufferError, match=r"^Sorry, not supported: dl_device other than None$"):
        buffer.__dlpack__(dl_device=())
    with pytest.raises(BufferError, match=r"^Sorry, not supported: copy=True$"):
        buffer.__dlpack__(copy=True)
    with pytest.raises(BufferError, match=r"^Expected max_version tuple\[int, int\], got \(\)$"):
        buffer.__dlpack__(max_version=())
    with pytest.raises(BufferError, match=r"^Expected max_version tuple\[int, int\], got \(9, 8, 7\)$"):
        buffer.__dlpack__(max_version=(9, 8, 7))


@pytest.mark.parametrize(
    ("DummyMR", "expected"),
    [
        (DummyDeviceMemoryResource, (DLDeviceType.kDLCUDA, 0)),
        (DummyHostMemoryResource, (DLDeviceType.kDLCPU, 0)),
        (DummyUnifiedMemoryResource, (DLDeviceType.kDLCUDAHost, 0)),
        (DummyPinnedMemoryResource, (DLDeviceType.kDLCUDAHost, 0)),
    ],
)
def test_buffer_dunder_dlpack_device_success(DummyMR, expected):
    device = Device()
    device.set_current()
    dummy_mr = DummyMR() if DummyMR is DummyHostMemoryResource else DummyMR(device)
    buffer = dummy_mr.allocate(size=1024)
    assert buffer.__dlpack_device__() == expected


def test_buffer_dunder_dlpack_device_failure():
    dummy_mr = NullMemoryResource()
    buffer = dummy_mr.allocate(size=1024)
    with pytest.raises(BufferError, match=r"^buffer is neither device-accessible nor host-accessible$"):
        buffer.__dlpack_device__()


def test_buffer_dlpack_failure_clean_up():
    dummy_mr = NullMemoryResource()
    buffer = dummy_mr.allocate(size=1024)
    before = sys.getrefcount(buffer)
    with pytest.raises(BufferError, match="invalid buffer"):
        buffer.__dlpack__()
    after = sys.getrefcount(buffer)
    # we use the buffer refcount as sentinel for proper clean-up here,
    # hoping that malloc and frees did the right thing
    # as they are handled by the same deleter
    assert after == before


@pytest.mark.parametrize("use_device_object", [True, False])
def test_device_memory_resource_initialization(use_device_object):
    """Test that DeviceMemoryResource can be initialized successfully.

    This test verifies that the DeviceMemoryResource initializes properly,
    including the release threshold configuration for performance optimization.
    """
    device = Device()

    if not device.properties.memory_pools_supported:
        pytest.skip("Device does not support mempool operations")

    device.set_current()

    # This should succeed and configure the memory pool release threshold.
    # The resource can be constructed from either a device or device ordinal.
    device_arg = device if use_device_object else device.device_id
    mr = DeviceMemoryResource(device_arg)

    # Verify basic properties
    assert mr.device_id == device.device_id
    assert mr.is_device_accessible
    assert not mr.is_host_accessible
    assert not mr.is_ipc_enabled

    # Test allocation/deallocation works
    buffer = mr.allocate(1024)
    assert buffer.size == 1024
    assert buffer.device_id == device.device_id
    buffer.close()


def get_handle_type():
    if IS_WINDOWS:
        return (("win32", None), ("win32_kmt", None))
    else:
        return (("posix_fd", None),)


@pytest.mark.parametrize("use_device_object", [True, False])
@pytest.mark.parametrize("handle_type", get_handle_type())
def test_vmm_allocator_basic_allocation(use_device_object, handle_type):
    """Test basic VMM allocation functionality.

    This test verifies that VirtualMemoryResource can allocate memory
    using CUDA VMM APIs with default configuration.
    """
    device = Device()
    device.set_current()

    # Skip if virtual memory management is not supported
    if not device.properties.virtual_memory_management_supported:
        pytest.skip("Virtual memory management is not supported on this device")

    handle_type, security_attribute = handle_type  # unpack
    options = VirtualMemoryResourceOptions(handle_type=handle_type)
    # Create VMM allocator with default config
    device_arg = device if use_device_object else device.device_id
    vmm_mr = VirtualMemoryResource(device_arg, config=options)

    # Test basic allocation
    try:
        buffer = vmm_mr.allocate(4096)
    except NotImplementedError:
        assert handle_type == "win32"
        return
    assert buffer.size >= 4096  # May be aligned up
    assert buffer.device_id == device.device_id
    assert buffer.memory_resource == vmm_mr

    # Test deallocation
    buffer.close()

    # Test multiple allocations
    buffers = []
    for i in range(5):
        buf = vmm_mr.allocate(1024 * (i + 1))
        buffers.append(buf)
        assert buf.size >= 1024 * (i + 1)

    # Clean up
    for buf in buffers:
        buf.close()


def test_vmm_allocator_policy_configuration():
    """Test VMM allocator with different policy configurations.

    This test verifies that VirtualMemoryResource can be configured
    with different allocation policies and that the configuration affects
    the allocation behavior.
    """
    device = Device()
    device.set_current()

    # Skip if virtual memory management is not supported
    if not device.properties.virtual_memory_management_supported:
        pytest.skip("Virtual memory management is not supported on this device")

    # Skip if GPU Direct RDMA is not supported
    if not device.properties.gpu_direct_rdma_supported:
        pytest.skip("This test requires a device that supports GPU Direct RDMA")

    # Test with custom VMM config
    custom_config = VirtualMemoryResourceOptions(
        allocation_type="pinned",
        location_type="device",
        granularity="minimum",
        gpu_direct_rdma=True,
        handle_type="posix_fd" if not IS_WINDOWS else "win32_kmt",
        peers=(),
        self_access="rw",
        peer_access="rw",
    )

    vmm_mr = VirtualMemoryResource(device, config=custom_config)

    # Verify configuration is applied
    assert vmm_mr.config == custom_config
    assert vmm_mr.config.gpu_direct_rdma is True
    assert vmm_mr.config.granularity == "minimum"

    # Test allocation with custom config
    try:
        buffer = vmm_mr.allocate(8192)
    except CUDAError as exc:
        msg = str(exc)
        if "CUDA_ERROR_INVALID_DEVICE" in msg:
            pytest.xfail("TODO(#1300): Failing on Jetson AGX Orin P3730")
        raise
    assert buffer.size >= 8192
    assert buffer.device_id == device.device_id

    # Test policy modification
    new_config = VirtualMemoryResourceOptions(
        allocation_type="pinned",
        location_type="device",
        granularity="recommended",
        gpu_direct_rdma=False,
        handle_type="posix_fd" if not IS_WINDOWS else "win32_kmt",
        peers=(),
        self_access="r",  # Read-only access
        peer_access="r",
    )

    # Modify allocation policy
    try:
        modified_buffer = vmm_mr.modify_allocation(buffer, 16384, config=new_config)
    except CUDAError as exc:
        msg = str(exc)
        if "CUDA_ERROR_UNKNOWN" in msg:
            pytest.xfail("TODO(#1300): Known to fail already with CTK 13.0 (Windows)")
        raise
    assert modified_buffer.size >= 16384
    assert vmm_mr.config == new_config
    assert vmm_mr.config.self_access == "r"

    # Clean up
    modified_buffer.close()


@pytest.mark.parametrize("handle_type", get_handle_type())
def test_vmm_allocator_grow_allocation(handle_type):
    """Test VMM allocator's ability to grow existing allocations.

    This test verifies that VirtualMemoryResource can grow existing
    allocations while preserving the base pointer when possible.
    """
    device = Device()
    device.set_current()

    # Skip if virtual memory management is not supported (we need it for VMM)
    if not device.properties.virtual_memory_management_supported:
        pytest.skip("Virtual memory management is not supported on this device")

    handle_type, security_attribute = handle_type  # unpack
    options = VirtualMemoryResourceOptions(handle_type=handle_type)
    vmm_mr = VirtualMemoryResource(device, config=options)

    # Create initial allocation
    try:
        buffer = vmm_mr.allocate(2 * 1024 * 1024)
    except NotImplementedError:
        assert handle_type == "win32"
        return
    original_size = buffer.size

    # Grow the allocation
    grown_buffer = vmm_mr.modify_allocation(buffer, 4 * 1024 * 1024)

    # Verify growth
    assert grown_buffer.size >= 4 * 1024 * 1024
    assert grown_buffer.size > original_size
    # Because of the slow path, the pointer may change
    # We cannot assert that the new pointer is the same,
    # but we can assert that a new pointer was assigned
    assert grown_buffer.handle is not None

    # Test growing to same size (should return original buffer)
    same_buffer = vmm_mr.modify_allocation(grown_buffer, 4 * 1024 * 1024)
    assert same_buffer.size == grown_buffer.size

    # Test growing to smaller size (should return original buffer)
    smaller_buffer = vmm_mr.modify_allocation(grown_buffer, 2 * 1024 * 1024)
    assert smaller_buffer.size == grown_buffer.size

    # Clean up
    grown_buffer.close()


def test_vmm_allocator_rdma_unsupported_exception():
    """Test that VirtualMemoryResource throws an exception when RDMA is requested but device doesn't support it.

    This test verifies that the VirtualMemoryResource constructor throws a RuntimeError
    when gpu_direct_rdma=True is requested but the device doesn't support virtual memory management.
    """
    device = Device()
    device.set_current()

    # Skip if virtual memory management is not supported (we need it for VMM)
    if not device.properties.virtual_memory_management_supported:
        pytest.skip("Virtual memory management is not supported on this device")

    # Skip if GPU Direct RDMA is supported (we want to test the unsupported case)
    if device.properties.gpu_direct_rdma_supported:
        pytest.skip("This test requires a device that doesn't support GPU Direct RDMA")

    # Test that requesting RDMA on an unsupported device throws an exception
    options = VirtualMemoryResourceOptions(gpu_direct_rdma=True)
    with pytest.raises(RuntimeError, match="GPU Direct RDMA is not supported on this device"):
        VirtualMemoryResource(device, config=options)


def test_device_memory_resource():
    device = Device()

    if not device.properties.memory_pools_supported:
        pytest.skip("Device does not support mempool operations")

    device.set_current()

    # Test basic pool creation
    options = DeviceMemoryResourceOptions(max_size=POOL_SIZE)
    mr = DeviceMemoryResource(device, options=options)
    assert mr.device_id == device.device_id
    assert mr.is_device_accessible
    assert not mr.is_host_accessible
    assert not mr.is_ipc_enabled

    # Test allocation and deallocation
    buffer1 = mr.allocate(1024)
    assert buffer1.handle != 0
    assert buffer1.size == 1024
    assert buffer1.memory_resource == mr
    buffer1.close()

    # Test multiple allocations
    buffer1 = mr.allocate(1024)
    buffer2 = mr.allocate(2048)
    assert buffer1.handle != buffer2.handle
    assert buffer1.size == 1024
    assert buffer2.size == 2048
    buffer1.close()
    buffer2.close()

    # Test stream-based allocation
    stream = device.create_stream()
    buffer = mr.allocate(1024, stream=stream)
    assert buffer.handle != 0
    buffer.close()

    # Test memory copying between buffers from same pool
    src_buffer = mr.allocate(64)
    dst_buffer = mr.allocate(64)
    stream = device.create_stream()
    src_buffer.copy_to(dst_buffer, stream=stream)
    device.sync()
    dst_buffer.close()
    src_buffer.close()


def test_mempool_ipc_errors(mempool_device):
    """Test error cases when IPC operations are disabled."""
    device = mempool_device
    options = DeviceMemoryResourceOptions(max_size=POOL_SIZE, ipc_enabled=False)
    mr = DeviceMemoryResource(device, options=options)
    buffer = mr.allocate(64)
    ipc_error_msg = "Memory resource is not IPC-enabled"

    with pytest.raises(RuntimeError, match=ipc_error_msg):
        mr.get_allocation_handle()

    with pytest.raises(RuntimeError, match=ipc_error_msg):
        buffer.get_ipc_descriptor()

    with pytest.raises(RuntimeError, match=ipc_error_msg):
        handle = IPCBufferDescriptor._init(b"", 0)
        Buffer.from_ipc_descriptor(mr, handle)

    buffer.close()


@pytest.mark.parametrize("ipc_enabled", [True, False])
@pytest.mark.parametrize(
    "property_name,expected_type",
    [
        ("reuse_follow_event_dependencies", bool),
        ("reuse_allow_opportunistic", bool),
        ("reuse_allow_internal_dependencies", bool),
        ("release_threshold", int),
        ("reserved_mem_current", int),
        ("reserved_mem_high", int),
        ("used_mem_current", int),
        ("used_mem_high", int),
    ],
)
def test_mempool_attributes(ipc_enabled, mempool_device, property_name, expected_type):
    """Test all properties of the DeviceMemoryResource class."""
    device = mempool_device
    if platform.system() == "Windows":
        return  # IPC not implemented for Windows

    if ipc_enabled and not supports_ipc_mempool(device):
        pytest.skip("Driver rejects IPC-enabled mempool creation on this platform")

    options = DeviceMemoryResourceOptions(max_size=POOL_SIZE, ipc_enabled=ipc_enabled)
    mr = DeviceMemoryResource(device, options=options)
    assert mr.is_ipc_enabled == ipc_enabled

    # Get the property value
    value = getattr(mr.attributes, property_name)

    # Test type
    assert isinstance(value, expected_type), f"{property_name} should return {expected_type}, got {type(value)}"

    # Test value constraints
    if expected_type is int:
        assert value >= 0, f"{property_name} should be non-negative"

    # Test memory usage properties with actual allocations
    if property_name in ["reserved_mem_current", "used_mem_current"]:
        # Allocate some memory and check if values increase
        initial_value = value
        buffer = None
        try:
            buffer = mr.allocate(1024)
            new_value = getattr(mr.attributes, property_name)
            assert new_value >= initial_value, f"{property_name} should increase or stay same after allocation"
        finally:
            if buffer is not None:
                buffer.close()

    # Test high watermark properties
    if property_name in ["reserved_mem_high", "used_mem_high"]:
        # High watermark should never be less than current
        current_prop = property_name.replace("_high", "_current")
        current_value = getattr(mr.attributes, current_prop)
        assert value >= current_value, f"{property_name} should be >= {current_prop}"


def test_mempool_attributes_repr(mempool_device):
    device = Device()
    device.set_current()
    mr = DeviceMemoryResource(device, options={"max_size": 2048})
    buffer1 = mr.allocate(64)
    buffer2 = mr.allocate(64)
    buffer1.close()
    assert re.match(
        r"DeviceMemoryResourceAttributes\(release_threshold=\d+, reserved_mem_current=\d+, reserved_mem_high=\d+, "
        r"reuse_allow_internal_dependencies=(True|False), reuse_allow_opportunistic=(True|False), "
        r"reuse_follow_event_dependencies=(True|False), used_mem_current=\d+, used_mem_high=\d+\)",
        str(mr.attributes),
    )
    buffer2.close()


def test_mempool_attributes_ownership(mempool_device):
    """Ensure the attributes bundle handles references correctly."""
    device = mempool_device
    # Skip if IPC mempool is not supported on this platform/device
    if not supports_ipc_mempool(device):
        pytest.skip("Driver rejects IPC-enabled mempool creation on this platform")

    mr = DeviceMemoryResource(device, dict(max_size=POOL_SIZE))
    attributes = mr.attributes
    mr.close()
    del mr

    # After deleting the memory resource, the attributes suite is disconnected.
    with pytest.raises(RuntimeError, match="DeviceMemoryResource is expired"):
        _ = attributes.used_mem_high

    # Even when a new object is created (we found a case where the same
    # mempool handle was really reused).
    mr = DeviceMemoryResource(device, dict(max_size=POOL_SIZE))  # noqa: F841
    with pytest.raises(RuntimeError, match="DeviceMemoryResource is expired"):
        _ = attributes.used_mem_high


# Ensure that memory views dellocate their reference to dlpack tensors
@pytest.mark.skipif(np is None, reason="numpy is not installed")
def test_strided_memory_view_leak():
    arr = np.zeros(1048576, dtype=np.uint8)
    before = sys.getrefcount(arr)
    for idx in range(10):
        StridedMemoryView.from_any_interface(arr, stream_ptr=-1)
    after = sys.getrefcount(arr)
    assert before == after


def test_strided_memory_view_refcnt():
    # Use Fortran ordering so strides is used
    a = np.zeros((64, 4), dtype=np.uint8, order="F")
    av = StridedMemoryView.from_any_interface(a, stream_ptr=-1)
    # segfaults if refcnt is wrong
    assert av.shape[0] == 64
    assert sys.getrefcount(av.shape) >= 2

    assert av.strides[0] == 1
    assert av.strides[1] == 64
    assert sys.getrefcount(av.strides) >= 2


def test_graph_memory_resource_object(init_cuda):
    device = Device()
    gmr1 = GraphMemoryResource(device)
    gmr2 = GraphMemoryResource(device)
    gmr3 = GraphMemoryResource(device.device_id)

    # These objects are interned.
    assert gmr1 is gmr2 is gmr3
    assert gmr1 == gmr2 == gmr3<|MERGE_RESOLUTION|>--- conflicted
+++ resolved
@@ -27,20 +27,13 @@
     VirtualMemoryResource,
     VirtualMemoryResourceOptions,
 )
-<<<<<<< HEAD
+from cuda.core import (
+    system as ccx_system,
+)
 from cuda.core._dlpack import DLDeviceType
 from cuda.core._memory import IPCBufferDescriptor
 from cuda.core._utils.cuda_utils import CUDAError, handle_return
 from cuda.core.utils import StridedMemoryView
-=======
-from cuda.core.experimental import (
-    system as ccx_system,
-)
-from cuda.core.experimental._dlpack import DLDeviceType
-from cuda.core.experimental._memory import IPCBufferDescriptor
-from cuda.core.experimental._utils.cuda_utils import CUDAError, handle_return
-from cuda.core.experimental.utils import StridedMemoryView
->>>>>>> 59f3be04
 from helpers import IS_WINDOWS
 from helpers.buffers import DummyUnifiedMemoryResource
 
