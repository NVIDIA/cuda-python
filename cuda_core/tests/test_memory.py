# SPDX-FileCopyrightText: Copyright (c) 2024 NVIDIA CORPORATION & AFFILIATES. All rights reserved.
# SPDX-License-Identifier: Apache-2.0
<<<<<<< HEAD
=======

import sys

>>>>>>> c4bb6230
try:
    from cuda.bindings import driver
except ImportError:
    from cuda import cuda as driver
try:
    import numpy as np
except ImportError:
    np = None
import ctypes
import platform

import pytest
from cuda.core.experimental import (
    Buffer,
    Device,
    DeviceMemoryResource,
    MemoryResource,
    VirtualMemoryResource,
    VirtualMemoryResourceOptions,
)
from cuda.core.experimental._memory import DLDeviceType, IPCBufferDescriptor
from cuda.core.experimental._utils.cuda_utils import handle_return
from cuda.core.experimental.utils import StridedMemoryView

POOL_SIZE = 2097152  # 2MB size


@pytest.fixture(scope="function")
def mempool_device():
    """Obtains a device suitable for mempool tests, or skips."""
    device = Device()
    device.set_current()

    if not device.properties.memory_pools_supported:
        pytest.skip("Device does not support mempool operations")

    return device


class DummyDeviceMemoryResource(MemoryResource):
    def __init__(self, device):
        self.device = device

    def allocate(self, size, stream=None) -> Buffer:
        ptr = handle_return(driver.cuMemAlloc(size))
        return Buffer.from_handle(ptr=ptr, size=size, mr=self)

    def deallocate(self, ptr, size, stream=None):
        handle_return(driver.cuMemFree(ptr))

    @property
    def is_device_accessible(self) -> bool:
        return True

    @property
    def is_host_accessible(self) -> bool:
        return False

    @property
    def device_id(self) -> int:
        return 0


class DummyHostMemoryResource(MemoryResource):
    def __init__(self):
        pass

    def allocate(self, size, stream=None) -> Buffer:
        # Allocate a ctypes buffer of size `size`
        ptr = (ctypes.c_byte * size)()
        self._ptr = ptr
        return Buffer.from_handle(ptr=ctypes.addressof(ptr), size=size, mr=self)

    def deallocate(self, ptr, size, stream=None):
        del self._ptr

    @property
    def is_device_accessible(self) -> bool:
        return False

    @property
    def is_host_accessible(self) -> bool:
        return True

    @property
    def device_id(self) -> int:
        raise RuntimeError("the pinned memory resource is not bound to any GPU")


class DummyUnifiedMemoryResource(MemoryResource):
    def __init__(self, device):
        self.device = device

    def allocate(self, size, stream=None) -> Buffer:
        ptr = handle_return(driver.cuMemAllocManaged(size, driver.CUmemAttach_flags.CU_MEM_ATTACH_GLOBAL.value))
        return Buffer.from_handle(ptr=ptr, size=size, mr=self)

    def deallocate(self, ptr, size, stream=None):
        handle_return(driver.cuMemFree(ptr))

    @property
    def is_device_accessible(self) -> bool:
        return True

    @property
    def is_host_accessible(self) -> bool:
        return True

    @property
    def device_id(self) -> int:
        return 0


class DummyPinnedMemoryResource(MemoryResource):
    def __init__(self, device):
        self.device = device

    def allocate(self, size, stream=None) -> Buffer:
        ptr = handle_return(driver.cuMemAllocHost(size))
        return Buffer.from_handle(ptr=ptr, size=size, mr=self)

    def deallocate(self, ptr, size, stream=None):
        handle_return(driver.cuMemFreeHost(ptr))

    @property
    def is_device_accessible(self) -> bool:
        return True

    @property
    def is_host_accessible(self) -> bool:
        return True

    @property
    def device_id(self) -> int:
        raise RuntimeError("the pinned memory resource is not bound to any GPU")


class NullMemoryResource(DummyHostMemoryResource):
    @property
    def is_host_accessible(self) -> bool:
        return False


def buffer_initialization(dummy_mr: MemoryResource):
    buffer = dummy_mr.allocate(size=1024)
    assert buffer.handle != 0
    assert buffer.size == 1024
    assert buffer.memory_resource == dummy_mr
    assert buffer.is_device_accessible == dummy_mr.is_device_accessible
    assert buffer.is_host_accessible == dummy_mr.is_host_accessible
    buffer.close()


def test_buffer_initialization():
    device = Device()
    device.set_current()
    buffer_initialization(DummyDeviceMemoryResource(device))
    buffer_initialization(DummyHostMemoryResource())
    buffer_initialization(DummyUnifiedMemoryResource(device))
    buffer_initialization(DummyPinnedMemoryResource(device))


def buffer_copy_to(dummy_mr: MemoryResource, device: Device, check=False):
    src_buffer = dummy_mr.allocate(size=1024)
    dst_buffer = dummy_mr.allocate(size=1024)
    stream = device.create_stream()

    if check:
        src_ptr = ctypes.cast(src_buffer.handle, ctypes.POINTER(ctypes.c_byte))
        for i in range(1024):
            src_ptr[i] = ctypes.c_byte(i)

    src_buffer.copy_to(dst_buffer, stream=stream)
    device.sync()

    if check:
        dst_ptr = ctypes.cast(dst_buffer.handle, ctypes.POINTER(ctypes.c_byte))

        for i in range(10):
            assert dst_ptr[i] == src_ptr[i]

    dst_buffer.close()
    src_buffer.close()


def test_buffer_copy_to():
    device = Device()
    device.set_current()
    buffer_copy_to(DummyDeviceMemoryResource(device), device)
    buffer_copy_to(DummyUnifiedMemoryResource(device), device)
    buffer_copy_to(DummyPinnedMemoryResource(device), device, check=True)


def buffer_copy_from(dummy_mr: MemoryResource, device, check=False):
    src_buffer = dummy_mr.allocate(size=1024)
    dst_buffer = dummy_mr.allocate(size=1024)
    stream = device.create_stream()

    if check:
        src_ptr = ctypes.cast(src_buffer.handle, ctypes.POINTER(ctypes.c_byte))
        for i in range(1024):
            src_ptr[i] = ctypes.c_byte(i)

    dst_buffer.copy_from(src_buffer, stream=stream)
    device.sync()

    if check:
        dst_ptr = ctypes.cast(dst_buffer.handle, ctypes.POINTER(ctypes.c_byte))

        for i in range(10):
            assert dst_ptr[i] == src_ptr[i]

    dst_buffer.close()
    src_buffer.close()


def test_buffer_copy_from():
    device = Device()
    device.set_current()
    buffer_copy_from(DummyDeviceMemoryResource(device), device)
    buffer_copy_from(DummyUnifiedMemoryResource(device), device)
    buffer_copy_from(DummyPinnedMemoryResource(device), device, check=True)


def buffer_close(dummy_mr: MemoryResource):
    buffer = dummy_mr.allocate(size=1024)
    buffer.close()
    assert buffer.handle is None
    assert buffer.memory_resource is None


def test_buffer_close():
    device = Device()
    device.set_current()
    buffer_close(DummyDeviceMemoryResource(device))
    buffer_close(DummyHostMemoryResource())
    buffer_close(DummyUnifiedMemoryResource(device))
    buffer_close(DummyPinnedMemoryResource(device))


def test_buffer_dunder_dlpack():
    device = Device()
    device.set_current()
    dummy_mr = DummyDeviceMemoryResource(device)
    buffer = dummy_mr.allocate(size=1024)
    capsule = buffer.__dlpack__()
    assert "dltensor" in repr(capsule)
    capsule = buffer.__dlpack__(max_version=(1, 0))
    assert "dltensor" in repr(capsule)
    with pytest.raises(BufferError, match=r"^Sorry, not supported: dl_device other than None$"):
        buffer.__dlpack__(dl_device=())
    with pytest.raises(BufferError, match=r"^Sorry, not supported: copy=True$"):
        buffer.__dlpack__(copy=True)
    with pytest.raises(BufferError, match=r"^Expected max_version tuple\[int, int\], got \(\)$"):
        buffer.__dlpack__(max_version=())
    with pytest.raises(BufferError, match=r"^Expected max_version tuple\[int, int\], got \(9, 8, 7\)$"):
        buffer.__dlpack__(max_version=(9, 8, 7))


@pytest.mark.parametrize(
    ("DummyMR", "expected"),
    [
        (DummyDeviceMemoryResource, (DLDeviceType.kDLCUDA, 0)),
        (DummyHostMemoryResource, (DLDeviceType.kDLCPU, 0)),
        (DummyUnifiedMemoryResource, (DLDeviceType.kDLCUDAHost, 0)),
        (DummyPinnedMemoryResource, (DLDeviceType.kDLCUDAHost, 0)),
    ],
)
def test_buffer_dunder_dlpack_device_success(DummyMR, expected):
    device = Device()
    device.set_current()
    dummy_mr = DummyMR() if DummyMR is DummyHostMemoryResource else DummyMR(device)
    buffer = dummy_mr.allocate(size=1024)
    assert buffer.__dlpack_device__() == expected


def test_buffer_dunder_dlpack_device_failure():
    dummy_mr = NullMemoryResource()
    buffer = dummy_mr.allocate(size=1024)
    with pytest.raises(BufferError, match=r"^buffer is neither device-accessible nor host-accessible$"):
        buffer.__dlpack_device__()


@pytest.mark.parametrize("use_device_object", [True, False])
def test_device_memory_resource_initialization(mempool_device, use_device_object):
    """Test that DeviceMemoryResource can be initialized successfully.

    This test verifies that the DeviceMemoryResource initializes properly,
    including the release threshold configuration for performance optimization.
    """
    device = mempool_device

    # This should succeed and configure the memory pool release threshold.
    # The resource can be constructed from either a device or device ordinal.
    device_arg = device if use_device_object else device.device_id
    mr = DeviceMemoryResource(device_arg)

    # Verify basic properties
    assert mr.device_id == device.device_id
    assert mr.is_device_accessible
    assert not mr.is_host_accessible
    assert not mr.is_ipc_enabled

    # Test allocation/deallocation works
    buffer = mr.allocate(1024)
    assert buffer.size == 1024
    assert buffer.device_id == device.device_id
    buffer.close()


def test_vmm_allocator_basic_allocation():
    """Test basic VMM allocation functionality.

    This test verifies that VirtualMemoryResource can allocate memory
    using CUDA VMM APIs with default configuration.
    """
    device = Device()
    device.set_current()

    # Create VMM allocator with default config
    vmm_mr = VirtualMemoryResource(device)

    # Test basic allocation
    buffer = vmm_mr.allocate(4096)
    assert buffer.size >= 4096  # May be aligned up
    assert buffer.device_id == device.device_id
    assert buffer.memory_resource == vmm_mr

    # Test deallocation
    buffer.close()

    # Test multiple allocations
    buffers = []
    for i in range(5):
        buf = vmm_mr.allocate(1024 * (i + 1))
        buffers.append(buf)
        assert buf.size >= 1024 * (i + 1)

    # Clean up
    for buf in buffers:
        buf.close()


def test_vmm_allocator_policy_configuration():
    """Test VMM allocator with different policy configurations.

    This test verifies that VirtualMemoryResource can be configured
    with different allocation policies and that the configuration affects
    the allocation behavior.
    """
    device = Device()
    device.set_current()

    # Test with custom VMM config
    custom_config = VirtualMemoryResourceOptions(
        allocation_type="pinned",
        location_type="device",
        granularity="minimum",
        gpu_direct_rdma=True,
        handle_type="posix_fd",
        peers=(),
        self_access="rw",
        peer_access="rw",
    )

    vmm_mr = VirtualMemoryResource(device, config=custom_config)

    # Verify configuration is applied
    assert vmm_mr.config == custom_config
    assert vmm_mr.config.gpu_direct_rdma is True
    assert vmm_mr.config.granularity == "minimum"

    # Test allocation with custom config
    buffer = vmm_mr.allocate(8192)
    assert buffer.size >= 8192
    assert buffer.device_id == device.device_id

    # Test policy modification
    new_config = VirtualMemoryResourceOptions(
        allocation_type="pinned",
        location_type="device",
        granularity="recommended",
        gpu_direct_rdma=False,
        handle_type="posix_fd",
        peers=(),
        self_access="r",  # Read-only access
        peer_access="r",
    )

    # Modify allocation policy
    modified_buffer = vmm_mr.modify_allocation(buffer, 16384, config=new_config)
    assert modified_buffer.size >= 16384
    assert vmm_mr.config == new_config
    assert vmm_mr.config.self_access == "r"

    # Clean up
    modified_buffer.close()


def test_vmm_allocator_grow_allocation():
    """Test VMM allocator's ability to grow existing allocations.

    This test verifies that VirtualMemoryResource can grow existing
    allocations while preserving the base pointer when possible.
    """
    device = Device()
    device.set_current()

    vmm_mr = VirtualMemoryResource(device)

    # Create initial allocation
    buffer = vmm_mr.allocate(2 * 1024 * 1024)
    original_size = buffer.size

    # Grow the allocation
    grown_buffer = vmm_mr.modify_allocation(buffer, 4 * 1024 * 1024)

    # Verify growth
    assert grown_buffer.size >= 4 * 1024 * 1024
    assert grown_buffer.size > original_size
    # Because of the slow path, the pointer may change
    # We cannot assert that the new pointer is the same,
    # but we can assert that a new pointer was assigned
    assert grown_buffer.handle is not None

    # Test growing to same size (should return original buffer)
    same_buffer = vmm_mr.modify_allocation(grown_buffer, 4 * 1024 * 1024)
    assert same_buffer.size == grown_buffer.size

    # Test growing to smaller size (should return original buffer)
    smaller_buffer = vmm_mr.modify_allocation(grown_buffer, 2 * 1024 * 1024)
    assert smaller_buffer.size == grown_buffer.size

    # Clean up
    grown_buffer.close()


def test_mempool(mempool_device):
    device = mempool_device

    # Test basic pool creation
    mr = DeviceMemoryResource(device, dict(max_size=POOL_SIZE, ipc_enabled=False))
    assert mr.device_id == device.device_id
    assert mr.is_device_accessible
    assert not mr.is_host_accessible
    assert not mr.is_ipc_enabled

    # Test allocation and deallocation
    buffer1 = mr.allocate(1024)
    assert buffer1.handle != 0
    assert buffer1.size == 1024
    assert buffer1.memory_resource == mr
    buffer1.close()

    # Test multiple allocations
    buffer1 = mr.allocate(1024)
    buffer2 = mr.allocate(2048)
    assert buffer1.handle != buffer2.handle
    assert buffer1.size == 1024
    assert buffer2.size == 2048
    buffer1.close()
    buffer2.close()

    # Test stream-based allocation
    stream = device.create_stream()
    buffer = mr.allocate(1024, stream=stream)
    assert buffer.handle != 0
    buffer.close()

    # Test memory copying between buffers from same pool
    src_buffer = mr.allocate(64)
    dst_buffer = mr.allocate(64)
    stream = device.create_stream()
    src_buffer.copy_to(dst_buffer, stream=stream)
    device.sync()
    dst_buffer.close()
    src_buffer.close()

    # Test error cases
    # Test IPC operations are disabled
    buffer = mr.allocate(64)
    ipc_error_msg = "Memory resource is not IPC-enabled"

    with pytest.raises(RuntimeError, match=ipc_error_msg):
        mr._get_allocation_handle()

    with pytest.raises(RuntimeError, match=ipc_error_msg):
        buffer.export()

    with pytest.raises(RuntimeError, match=ipc_error_msg):
        handle = IPCBufferDescriptor._init(b"", 0)
        Buffer.import_(mr, handle)

    buffer.close()


@pytest.mark.parametrize("ipc_enabled", [True, False])
@pytest.mark.parametrize(
    "property_name,expected_type",
    [
        ("reuse_follow_event_dependencies", bool),
        ("reuse_allow_opportunistic", bool),
        ("reuse_allow_internal_dependencies", bool),
        ("release_threshold", int),
        ("reserved_mem_current", int),
        ("reserved_mem_high", int),
        ("used_mem_current", int),
        ("used_mem_high", int),
    ],
)
def test_mempool_attributes(ipc_enabled, mempool_device, property_name, expected_type):
    """Test all properties of the DeviceMemoryResource class."""
    device = mempool_device
    if platform.system() == "Windows":
        return  # IPC not implemented for Windows

    mr = DeviceMemoryResource(device, dict(max_size=POOL_SIZE, ipc_enabled=ipc_enabled))
    assert mr.is_ipc_enabled == ipc_enabled

    # Get the property value
    value = getattr(mr.attributes, property_name)

    # Test type
    assert isinstance(value, expected_type), f"{property_name} should return {expected_type}, got {type(value)}"

    # Test value constraints
    if expected_type is int:
        assert value >= 0, f"{property_name} should be non-negative"

    # Test memory usage properties with actual allocations
    if property_name in ["reserved_mem_current", "used_mem_current"]:
        # Allocate some memory and check if values increase
        initial_value = value
        buffer = None
        try:
            buffer = mr.allocate(1024)
            new_value = getattr(mr.attributes, property_name)
            assert new_value >= initial_value, f"{property_name} should increase or stay same after allocation"
        finally:
            if buffer is not None:
                buffer.close()

    # Test high watermark properties
    if property_name in ["reserved_mem_high", "used_mem_high"]:
        # High watermark should never be less than current
        current_prop = property_name.replace("_high", "_current")
        current_value = getattr(mr.attributes, current_prop)
        assert value >= current_value, f"{property_name} should be >= {current_prop}"


def test_mempool_attributes_ownership(mempool_device):
    """Ensure the attributes bundle handles references correctly."""
    device = mempool_device
    mr = DeviceMemoryResource(device, dict(max_size=POOL_SIZE))
    attributes = mr.attributes
    old_handle = mr._mempool_handle
    mr.close()
    del mr

    # After deleting the memory resource, the attributes suite is disconnected.
    with pytest.raises(RuntimeError, match="DeviceMemoryResource is expired"):
        _ = attributes.used_mem_high

    # Even when a new object is created (we found a case where the same
    # mempool handle was really reused).
    mr = DeviceMemoryResource(device, dict(max_size=POOL_SIZE))
    with pytest.raises(RuntimeError, match="DeviceMemoryResource is expired"):
        _ = attributes.used_mem_high

    # Even if we stuff the original handle into a new class.
    mr._mempool_handle, old_handle = old_handle, mr._mempool_handle
    with pytest.raises(RuntimeError, match="DeviceMemoryResource is expired"):
        _ = attributes.used_mem_high
    mr._mempool_handle = old_handle


# Ensure that memory views dellocate their reference to dlpack tensors
@pytest.mark.skipif(np is None, reason="numpy is not installed")
def test_strided_memory_view_leak():
    arr = np.zeros(1048576, dtype=np.uint8)
    before = sys.getrefcount(arr)
    for idx in range(10):
        StridedMemoryView(arr, stream_ptr=-1)
    after = sys.getrefcount(arr)
    assert before == after<|MERGE_RESOLUTION|>--- conflicted
+++ resolved
@@ -1,11 +1,8 @@
 # SPDX-FileCopyrightText: Copyright (c) 2024 NVIDIA CORPORATION & AFFILIATES. All rights reserved.
 # SPDX-License-Identifier: Apache-2.0
-<<<<<<< HEAD
-=======
 
 import sys
 
->>>>>>> c4bb6230
 try:
     from cuda.bindings import driver
 except ImportError:
