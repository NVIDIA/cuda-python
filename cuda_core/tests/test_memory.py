--- conflicted
+++ resolved
@@ -15,18 +15,15 @@
 import platform
 
 import pytest
-<<<<<<< HEAD
 from cuda.core.experimental import (
     Buffer,
     Device,
     DeviceMemoryResource,
+    DeviceMemoryResourceOptions,
     MemoryResource,
     VirtualMemoryResource,
     VirtualMemoryResourceOptions,
 )
-=======
-from cuda.core.experimental import Buffer, Device, DeviceMemoryResource, DeviceMemoryResourceOptions, MemoryResource
->>>>>>> ae55f7c6
 from cuda.core.experimental._memory import DLDeviceType, IPCBufferDescriptor
 from cuda.core.experimental._utils.cuda_utils import handle_return
 from cuda.core.experimental.utils import StridedMemoryView
