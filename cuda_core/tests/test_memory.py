--- conflicted
+++ resolved
@@ -388,15 +388,11 @@
     if platform.system() == "Windows":
         return  # IPC not implemented for Windows
 
-<<<<<<< HEAD
     if ipc_enabled and not supports_ipc_mempool(device):
         pytest.skip("Driver rejects IPC-enabled mempool creation on this platform")
 
-    mr = DeviceMemoryResource(device, dict(max_size=POOL_SIZE, ipc_enabled=ipc_enabled))
-=======
     options = DeviceMemoryResourceOptions(max_size=POOL_SIZE, ipc_enabled=ipc_enabled)
     mr = DeviceMemoryResource(device, options=options)
->>>>>>> 7c656771
     assert mr.is_ipc_enabled == ipc_enabled
 
     # Get the property value
