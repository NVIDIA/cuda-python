# SPDX-FileCopyrightText: Copyright (c) 2021-2025 NVIDIA CORPORATION & AFFILIATES. All rights reserved.
#
# SPDX-License-Identifier: Apache-2.0

# This module implements basic PEP 517 backend support, see e.g.
# - https://peps.python.org/pep-0517/
# - https://setuptools.pypa.io/en/latest/build_meta.html#dynamic-build-dependencies-and-other-build-meta-tweaks
# Specifically, there are 5 APIs required to create a proper build backend, see below.

import functools
import glob
import os
import re
import subprocess

from Cython.Build import cythonize
from setuptools import Extension
from setuptools import build_meta as _build_meta

prepare_metadata_for_build_editable = _build_meta.prepare_metadata_for_build_editable
prepare_metadata_for_build_wheel = _build_meta.prepare_metadata_for_build_wheel
build_sdist = _build_meta.build_sdist
get_requires_for_build_sdist = _build_meta.get_requires_for_build_sdist

COMPILE_FOR_COVERAGE = bool(int(os.environ.get("CUDA_PYTHON_COVERAGE", "0")))


@functools.cache
def _get_proper_cuda_bindings_major_version() -> str:
    # for local development (with/without build isolation)
    try:
        import cuda.bindings

        return cuda.bindings.__version__.split(".")[0]
    except ImportError:
        pass

    # for custom overwrite, e.g. in CI
    cuda_major = os.environ.get("CUDA_CORE_BUILD_MAJOR")
    if cuda_major is not None:
        return cuda_major

    # also for local development
    try:
        out = subprocess.run("nvidia-smi", env=os.environ, capture_output=True, check=True)  # noqa: S603, S607
        m = re.search(r"CUDA Version:\s*([\d\.]+)", out.stdout.decode())
        if m:
            return m.group(1).split(".")[0]
    except (FileNotFoundError, subprocess.CalledProcessError):
        # the build machine has no driver installed
        pass

    # default fallback
    return "13"


# used later by setup()
_extensions = None


def _build_cuda_core():
    # Customizing the build hooks is needed because we must defer cythonization until cuda-bindings,
    # now a required build-time dependency that's dynamically installed via the other hook below,
    # is installed. Otherwise, cimport any cuda.bindings modules would fail!
    #
    # This function populates "_extensions".
    global _extensions

    # It seems setuptools' wildcard support has problems for namespace packages,
    # so we explicitly spell out all Extension instances.
    root_module = "cuda.core.experimental"
    root_path = f"{os.path.sep}".join(root_module.split(".")) + os.path.sep
    ext_files = glob.glob(f"{root_path}/**/*.pyx", recursive=True)

    def strip_prefix_suffix(filename):
        return filename[len(root_path) : -4]

    module_names = (strip_prefix_suffix(f) for f in ext_files)

    @functools.cache
    def get_cuda_paths():
        CUDA_PATH = os.environ.get("CUDA_PATH", os.environ.get("CUDA_HOME", None))
        if not CUDA_PATH:
            raise RuntimeError("Environment variable CUDA_PATH or CUDA_HOME is not set")
        CUDA_PATH = CUDA_PATH.split(os.pathsep)
        print("CUDA paths:", CUDA_PATH)
        return CUDA_PATH

    extra_compile_args = []
    if COMPILE_FOR_COVERAGE:
        # CYTHON_TRACE_NOGIL indicates to trace nogil functions.  It is not
        # related to free-threading builds.
        extra_compile_args += ["-DCYTHON_TRACE_NOGIL=1", "-DCYTHON_USE_SYS_MONITORING=0"]

    ext_modules = tuple(
        Extension(
            f"cuda.core.experimental.{mod.replace(os.path.sep, '.')}",
            sources=[f"cuda/core/experimental/{mod}.pyx"],
            include_dirs=list(os.path.join(root, "include") for root in get_cuda_paths()),
            language="c++",
            extra_compile_args=extra_compile_args,
        )
        for mod in module_names
    )

    nthreads = int(os.environ.get("CUDA_PYTHON_PARALLEL_LEVEL", os.cpu_count() // 2))
<<<<<<< HEAD
    compile_time_env = {"CUDA_CORE_BUILD_MAJOR": _get_proper_cuda_bindings_major_version()}
    compiler_directives = {"embedsignature": True, "warn.deprecated.IF": False, "freethreading_compatible": True}
    if COMPILE_FOR_COVERAGE:
        compiler_directives["linetrace"] = True
=======
    compile_time_env = {"CUDA_CORE_BUILD_MAJOR": int(_get_proper_cuda_bindings_major_version())}
>>>>>>> 83eaec10
    _extensions = cythonize(
        ext_modules,
        verbose=True,
        language_level=3,
        nthreads=nthreads,
        compiler_directives=compiler_directives,
        compile_time_env=compile_time_env,
    )

    return


def build_editable(wheel_directory, config_settings=None, metadata_directory=None):
    _build_cuda_core()
    return _build_meta.build_editable(wheel_directory, config_settings, metadata_directory)


def build_wheel(wheel_directory, config_settings=None, metadata_directory=None):
    _build_cuda_core()
    return _build_meta.build_wheel(wheel_directory, config_settings, metadata_directory)


def _get_cuda_bindings_require():
    cuda_major = _get_proper_cuda_bindings_major_version()
    return [f"cuda-bindings=={cuda_major}.*"]


def get_requires_for_build_editable(config_settings=None):
    return _build_meta.get_requires_for_build_editable(config_settings) + _get_cuda_bindings_require()


def get_requires_for_build_wheel(config_settings=None):
    return _build_meta.get_requires_for_build_wheel(config_settings) + _get_cuda_bindings_require()<|MERGE_RESOLUTION|>--- conflicted
+++ resolved
@@ -104,14 +104,10 @@
     )
 
     nthreads = int(os.environ.get("CUDA_PYTHON_PARALLEL_LEVEL", os.cpu_count() // 2))
-<<<<<<< HEAD
-    compile_time_env = {"CUDA_CORE_BUILD_MAJOR": _get_proper_cuda_bindings_major_version()}
+    compile_time_env = {"CUDA_CORE_BUILD_MAJOR": int(_get_proper_cuda_bindings_major_version())}
     compiler_directives = {"embedsignature": True, "warn.deprecated.IF": False, "freethreading_compatible": True}
     if COMPILE_FOR_COVERAGE:
         compiler_directives["linetrace"] = True
-=======
-    compile_time_env = {"CUDA_CORE_BUILD_MAJOR": int(_get_proper_cuda_bindings_major_version())}
->>>>>>> 83eaec10
     _extensions = cythonize(
         ext_modules,
         verbose=True,
