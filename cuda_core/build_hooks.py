# SPDX-FileCopyrightText: Copyright (c) 2021-2025 NVIDIA CORPORATION & AFFILIATES. All rights reserved.
#
# SPDX-License-Identifier: Apache-2.0

# This module implements basic PEP 517 backend support, see e.g.
# - https://peps.python.org/pep-0517/
# - https://setuptools.pypa.io/en/latest/build_meta.html#dynamic-build-dependencies-and-other-build-meta-tweaks
# Specifically, there are 5 APIs required to create a proper build backend, see below.

import functools
import glob
import os
import re
import subprocess

from Cython.Build import cythonize
from setuptools import Extension
from setuptools import build_meta as _build_meta

prepare_metadata_for_build_editable = _build_meta.prepare_metadata_for_build_editable
prepare_metadata_for_build_wheel = _build_meta.prepare_metadata_for_build_wheel
build_sdist = _build_meta.build_sdist
get_requires_for_build_sdist = _build_meta.get_requires_for_build_sdist

COMPILE_FOR_COVERAGE = bool(int(os.environ.get("CUDA_PYTHON_COVERAGE", "0")))


@functools.cache
def _get_proper_cuda_bindings_major_version() -> str:
    # for local development (with/without build isolation)
    try:
        import cuda.bindings

        return cuda.bindings.__version__.split(".")[0]
    except ImportError:
        pass

    # for custom overwrite, e.g. in CI
    cuda_major = os.environ.get("CUDA_CORE_BUILD_MAJOR")
    if cuda_major is not None:
        return cuda_major

    # also for local development
    try:
        out = subprocess.run("nvidia-smi", env=os.environ, capture_output=True, check=True)  # noqa: S603, S607
        m = re.search(r"CUDA Version:\s*([\d\.]+)", out.stdout.decode())
        if m:
            return m.group(1).split(".")[0]
    except (FileNotFoundError, subprocess.CalledProcessError):
        # the build machine has no driver installed
        pass

    # default fallback
    return "13"


# used later by setup()
_extensions = None


def _build_cuda_core():
    # Customizing the build hooks is needed because we must defer cythonization until cuda-bindings,
    # now a required build-time dependency that's dynamically installed via the other hook below,
    # is installed. Otherwise, cimport any cuda.bindings modules would fail!
    #
    # This function populates "_extensions".
    global _extensions

    # It seems setuptools' wildcard support has problems for namespace packages,
    # so we explicitly spell out all Extension instances.
    root_module = "cuda.core.experimental"
    root_path = f"{os.path.sep}".join(root_module.split(".")) + os.path.sep
    ext_files = glob.glob(f"{root_path}/**/*.pyx", recursive=True)

    def strip_prefix_suffix(filename):
        return filename[len(root_path) : -4]

    module_names = (strip_prefix_suffix(f) for f in ext_files)

    @functools.cache
    def get_cuda_paths():
        CUDA_PATH = os.environ.get("CUDA_PATH", os.environ.get("CUDA_HOME", None))
        if not CUDA_PATH:
            raise RuntimeError("Environment variable CUDA_PATH or CUDA_HOME is not set")
        CUDA_PATH = CUDA_PATH.split(os.pathsep)
        print("CUDA paths:", CUDA_PATH)
        return CUDA_PATH

<<<<<<< HEAD
    def get_sources(mod_name):
        """Get source files for a module, including any .cpp files."""
        sources = [f"cuda/core/experimental/{mod_name}.pyx"]

        # Add module-specific .cpp file from _cpp/ directory if it exists
        cpp_file = f"cuda/core/experimental/_cpp/{mod_name.lstrip('_')}.cpp"
        if os.path.exists(cpp_file):
            sources.append(cpp_file)

        return sources

    def get_extension_kwargs(mod_name):
        """Return Extension kwargs (libraries, etc.) per module."""

        return {}
=======
    extra_compile_args = []
    if COMPILE_FOR_COVERAGE:
        # CYTHON_TRACE_NOGIL indicates to trace nogil functions.  It is not
        # related to free-threading builds.
        extra_compile_args += ["-DCYTHON_TRACE_NOGIL=1", "-DCYTHON_USE_SYS_MONITORING=0"]
>>>>>>> c82e0d8b

    ext_modules = tuple(
        Extension(
            f"cuda.core.experimental.{mod.replace(os.path.sep, '.')}",
            sources=get_sources(mod),
            include_dirs=[
                "cuda/core/experimental/include",
                "cuda/core/experimental/_cpp",
            ]
            + list(os.path.join(root, "include") for root in get_cuda_paths()),
            language="c++",
<<<<<<< HEAD
            **get_extension_kwargs(mod),
=======
            extra_compile_args=extra_compile_args,
>>>>>>> c82e0d8b
        )
        for mod in module_names
    )

    nthreads = int(os.environ.get("CUDA_PYTHON_PARALLEL_LEVEL", os.cpu_count() // 2))
    compile_time_env = {"CUDA_CORE_BUILD_MAJOR": int(_get_proper_cuda_bindings_major_version())}
    compiler_directives = {"embedsignature": True, "warn.deprecated.IF": False, "freethreading_compatible": True}
    if COMPILE_FOR_COVERAGE:
        compiler_directives["linetrace"] = True
    _extensions = cythonize(
        ext_modules,
        verbose=True,
        language_level=3,
        nthreads=nthreads,
        compiler_directives=compiler_directives,
        compile_time_env=compile_time_env,
    )

    return


def build_editable(wheel_directory, config_settings=None, metadata_directory=None):
    _build_cuda_core()
    return _build_meta.build_editable(wheel_directory, config_settings, metadata_directory)


def build_wheel(wheel_directory, config_settings=None, metadata_directory=None):
    _build_cuda_core()
    return _build_meta.build_wheel(wheel_directory, config_settings, metadata_directory)


def _get_cuda_bindings_require():
    cuda_major = _get_proper_cuda_bindings_major_version()
    return [f"cuda-bindings=={cuda_major}.*"]


def get_requires_for_build_editable(config_settings=None):
    return _build_meta.get_requires_for_build_editable(config_settings) + _get_cuda_bindings_require()


def get_requires_for_build_wheel(config_settings=None):
    return _build_meta.get_requires_for_build_wheel(config_settings) + _get_cuda_bindings_require()<|MERGE_RESOLUTION|>--- conflicted
+++ resolved
@@ -86,7 +86,6 @@
         print("CUDA paths:", CUDA_PATH)
         return CUDA_PATH
 
-<<<<<<< HEAD
     def get_sources(mod_name):
         """Get source files for a module, including any .cpp files."""
         sources = [f"cuda/core/experimental/{mod_name}.pyx"]
@@ -100,15 +99,13 @@
 
     def get_extension_kwargs(mod_name):
         """Return Extension kwargs (libraries, etc.) per module."""
+        return {"extra_compile_args": extra_compile_args}
 
-        return {}
-=======
     extra_compile_args = []
     if COMPILE_FOR_COVERAGE:
         # CYTHON_TRACE_NOGIL indicates to trace nogil functions.  It is not
         # related to free-threading builds.
         extra_compile_args += ["-DCYTHON_TRACE_NOGIL=1", "-DCYTHON_USE_SYS_MONITORING=0"]
->>>>>>> c82e0d8b
 
     ext_modules = tuple(
         Extension(
@@ -120,11 +117,7 @@
             ]
             + list(os.path.join(root, "include") for root in get_cuda_paths()),
             language="c++",
-<<<<<<< HEAD
             **get_extension_kwargs(mod),
-=======
-            extra_compile_args=extra_compile_args,
->>>>>>> c82e0d8b
         )
         for mod in module_names
     )
