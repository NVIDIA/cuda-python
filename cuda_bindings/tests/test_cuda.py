# SPDX-FileCopyrightText: Copyright (c) 2021-2025 NVIDIA CORPORATION & AFFILIATES. All rights reserved.
# SPDX-License-Identifier: LicenseRef-NVIDIA-SOFTWARE-LICENSE

import platform
import shutil
import textwrap

import numpy as np
import pytest

<<<<<<< HEAD
import cuda.bindings.driver as cuda
import cuda.bindings.runtime as cudart
=======
import cuda.cuda as cuda
import cuda.cudart as cudart
from cuda.bindings import driver
>>>>>>> 173733b9


def driverVersionLessThan(target):
    (err,) = cuda.cuInit(0)
    assert err == cuda.CUresult.CUDA_SUCCESS
    err, version = cuda.cuDriverGetVersion()
    assert err == cuda.CUresult.CUDA_SUCCESS
    return version < target


def supportsMemoryPool():
    err, isSupported = cudart.cudaDeviceGetAttribute(cudart.cudaDeviceAttr.cudaDevAttrMemoryPoolsSupported, 0)
    return err == cudart.cudaError_t.cudaSuccess and isSupported


def supportsManagedMemory():
    err, isSupported = cudart.cudaDeviceGetAttribute(cudart.cudaDeviceAttr.cudaDevAttrManagedMemory, 0)
    return err == cudart.cudaError_t.cudaSuccess and isSupported


def supportsCudaAPI(name):
    return name in dir(cuda)


def callableBinary(name):
    return shutil.which(name) is not None


def test_cuda_memcpy():
    # Init CUDA
    (err,) = cuda.cuInit(0)
    assert err == cuda.CUresult.CUDA_SUCCESS

    # Get device
    err, device = cuda.cuDeviceGet(0)
    assert err == cuda.CUresult.CUDA_SUCCESS

    # Construct context
    err, ctx = cuda.cuCtxCreate(None, 0, device)
    assert err == cuda.CUresult.CUDA_SUCCESS

    # Allocate dev memory
    size = int(1024 * np.uint8().itemsize)
    err, dptr = cuda.cuMemAlloc(size)
    assert err == cuda.CUresult.CUDA_SUCCESS

    # Set h1 and h2 memory to be different
    h1 = np.full(size, 1).astype(np.uint8)
    h2 = np.full(size, 2).astype(np.uint8)
    assert np.array_equal(h1, h2) is False

    # h1 to D
    (err,) = cuda.cuMemcpyHtoD(dptr, h1, size)
    assert err == cuda.CUresult.CUDA_SUCCESS

    # D to h2
    (err,) = cuda.cuMemcpyDtoH(h2, dptr, size)
    assert err == cuda.CUresult.CUDA_SUCCESS

    # Validate h1 == h2
    assert np.array_equal(h1, h2)

    # Cleanup
    (err,) = cuda.cuMemFree(dptr)
    assert err == cuda.CUresult.CUDA_SUCCESS
    (err,) = cuda.cuCtxDestroy(ctx)
    assert err == cuda.CUresult.CUDA_SUCCESS


def test_cuda_array():
    (err,) = cuda.cuInit(0)
    assert err == cuda.CUresult.CUDA_SUCCESS
    err, device = cuda.cuDeviceGet(0)
    assert err == cuda.CUresult.CUDA_SUCCESS

    # No context created
    desc = cuda.CUDA_ARRAY_DESCRIPTOR()
    err, arr = cuda.cuArrayCreate(desc)
    assert err == cuda.CUresult.CUDA_ERROR_INVALID_CONTEXT or err == cuda.CUresult.CUDA_ERROR_INVALID_VALUE

    err, ctx = cuda.cuCtxCreate(None, 0, device)
    assert err == cuda.CUresult.CUDA_SUCCESS

    # Desciption not filled
    err, arr = cuda.cuArrayCreate(desc)
    assert err == cuda.CUresult.CUDA_ERROR_INVALID_VALUE

    # Pass
    desc.Format = cuda.CUarray_format.CU_AD_FORMAT_SIGNED_INT8
    desc.NumChannels = 1
    desc.Width = 1
    err, arr = cuda.cuArrayCreate(desc)
    assert err == cuda.CUresult.CUDA_SUCCESS

    (err,) = cuda.cuArrayDestroy(arr)
    assert err == cuda.CUresult.CUDA_SUCCESS
    (err,) = cuda.cuCtxDestroy(ctx)
    assert err == cuda.CUresult.CUDA_SUCCESS


def test_cuda_repr_primitive():
    (err,) = cuda.cuInit(0)
    assert err == cuda.CUresult.CUDA_SUCCESS

    err, device = cuda.cuDeviceGet(0)
    assert err == cuda.CUresult.CUDA_SUCCESS
    assert str(device) == "<CUdevice 0>"
    assert int(device) == 0

    err, ctx = cuda.cuCtxCreate(None, 0, device)
    assert err == cuda.CUresult.CUDA_SUCCESS
    assert str(ctx).startswith("<CUcontext 0x")
    assert int(ctx) > 0
    assert hex(ctx) == hex(int(ctx))

    # CUdeviceptr
    err, dptr = cuda.cuMemAlloc(1024 * np.uint8().itemsize)
    assert err == cuda.CUresult.CUDA_SUCCESS
    assert str(dptr).startswith("<CUdeviceptr ")
    assert int(dptr) > 0
    (err,) = cuda.cuMemFree(dptr)
    size = 7
    dptr = cuda.CUdeviceptr(size)
    assert str(dptr) == f"<CUdeviceptr {size}>"
    assert int(dptr) == size
    size = 4294967295
    dptr = cuda.CUdeviceptr(size)
    assert str(dptr) == f"<CUdeviceptr {size}>"
    assert int(dptr) == size
    size = 18446744073709551615
    dptr = cuda.CUdeviceptr(size)
    assert str(dptr) == f"<CUdeviceptr {size}>"
    assert int(dptr) == size

    # cuuint32_t
    size = 7
    int32 = cuda.cuuint32_t(size)
    assert str(int32) == f"<cuuint32_t {size}>"
    assert int(int32) == size
    size = 4294967295
    int32 = cuda.cuuint32_t(size)
    assert str(int32) == f"<cuuint32_t {size}>"
    assert int(int32) == size
    size = 18446744073709551615
    try:
        int32 = cuda.cuuint32_t(size)
        raise RuntimeError("int32 = cuda.cuuint32_t(18446744073709551615) did not fail")
    except OverflowError as err:
        pass

    # cuuint64_t
    size = 7
    int64 = cuda.cuuint64_t(size)
    assert str(int64) == f"<cuuint64_t {size}>"
    assert int(int64) == size
    size = 4294967295
    int64 = cuda.cuuint64_t(size)
    assert str(int64) == f"<cuuint64_t {size}>"
    assert int(int64) == size
    size = 18446744073709551615
    int64 = cuda.cuuint64_t(size)
    assert str(int64) == f"<cuuint64_t {size}>"
    assert int(int64) == size

    (err,) = cuda.cuCtxDestroy(ctx)
    assert err == cuda.CUresult.CUDA_SUCCESS


def test_cuda_repr_pointer():
    (err,) = cuda.cuInit(0)
    assert err == cuda.CUresult.CUDA_SUCCESS
    err, device = cuda.cuDeviceGet(0)
    assert err == cuda.CUresult.CUDA_SUCCESS

    # Test 1: Classes representing pointers
    err, ctx = cuda.cuCtxCreate(None, 0, device)
    assert err == cuda.CUresult.CUDA_SUCCESS
    assert str(ctx).startswith("<CUcontext 0x")
    assert int(ctx) > 0
    assert hex(ctx) == hex(int(ctx))
    randomCtxPointer = 12345
    randomCtx = cuda.CUcontext(randomCtxPointer)
    assert str(randomCtx) == f"<CUcontext {hex(randomCtxPointer)}>"
    assert int(randomCtx) == randomCtxPointer
    assert hex(randomCtx) == hex(randomCtxPointer)

    # Test 2: Function pointers
    func = 12345
    b2d_cb = cuda.CUoccupancyB2DSize(func)
    assert str(b2d_cb) == f"<CUoccupancyB2DSize {hex(func)}>"
    assert int(b2d_cb) == func
    assert hex(b2d_cb) == hex(func)

    (err,) = cuda.cuCtxDestroy(ctx)
    assert err == cuda.CUresult.CUDA_SUCCESS


def test_cuda_uuid_list_access():
    (err,) = cuda.cuInit(0)
    assert err == cuda.CUresult.CUDA_SUCCESS
    err, device = cuda.cuDeviceGet(0)
    assert err == cuda.CUresult.CUDA_SUCCESS
    err, ctx = cuda.cuCtxCreate(None, 0, device)
    assert err == cuda.CUresult.CUDA_SUCCESS

    err, uuid = cuda.cuDeviceGetUuid(device)
    assert err == cuda.CUresult.CUDA_SUCCESS
    assert len(uuid.bytes) <= 16

    jit_option = cuda.CUjit_option
    options = {
        jit_option.CU_JIT_INFO_LOG_BUFFER: 1,
        jit_option.CU_JIT_INFO_LOG_BUFFER_SIZE_BYTES: 2,
        jit_option.CU_JIT_ERROR_LOG_BUFFER: 3,
        jit_option.CU_JIT_ERROR_LOG_BUFFER_SIZE_BYTES: 4,
        jit_option.CU_JIT_LOG_VERBOSE: 5,
    }

    (err,) = cuda.cuCtxDestroy(ctx)
    assert err == cuda.CUresult.CUDA_SUCCESS


def test_cuda_cuModuleLoadDataEx():
    (err,) = cuda.cuInit(0)
    assert err == cuda.CUresult.CUDA_SUCCESS
    err, device = cuda.cuDeviceGet(0)
    assert err == cuda.CUresult.CUDA_SUCCESS
    err, ctx = cuda.cuCtxCreate(None, 0, device)
    assert err == cuda.CUresult.CUDA_SUCCESS

    option_keys = [
        cuda.CUjit_option.CU_JIT_INFO_LOG_BUFFER,
        cuda.CUjit_option.CU_JIT_INFO_LOG_BUFFER_SIZE_BYTES,
        cuda.CUjit_option.CU_JIT_ERROR_LOG_BUFFER,
        cuda.CUjit_option.CU_JIT_ERROR_LOG_BUFFER_SIZE_BYTES,
        cuda.CUjit_option.CU_JIT_LOG_VERBOSE,
    ]
    # FIXME: This function call raises CUDA_ERROR_INVALID_VALUE
    err, mod = cuda.cuModuleLoadDataEx(0, 0, option_keys, [])

    (err,) = cuda.cuCtxDestroy(ctx)
    assert err == cuda.CUresult.CUDA_SUCCESS


def test_cuda_repr():
    actual = cuda.CUDA_EXTERNAL_SEMAPHORE_SIGNAL_PARAMS()
    assert isinstance(actual, cuda.CUDA_EXTERNAL_SEMAPHORE_SIGNAL_PARAMS)

    actual_repr = actual.__repr__()
    expected_repr = textwrap.dedent("""
    params :
    fence :
        value : 0
    nvSciSync :
        fence : 0x0
        reserved : 0
    keyedMutex :
        key : 0
    reserved : [0, 0, 0, 0, 0, 0, 0, 0, 0, 0, 0, 0]
flags : 0
reserved : [0, 0, 0, 0, 0, 0, 0, 0, 0, 0, 0, 0, 0, 0, 0, 0]
""")
    assert actual_repr.split() == expected_repr.split()

    actual_repr = cuda.CUDA_KERNEL_NODE_PARAMS_st().__repr__()
    expected_repr = textwrap.dedent("""
    func : <CUfunction 0x0>
gridDimX : 0
gridDimY : 0
gridDimZ : 0
blockDimX : 0
blockDimY : 0
blockDimZ : 0
sharedMemBytes : 0
kernelParams : 0
extra : 0
""")
    assert actual_repr.split() == expected_repr.split()


def test_cuda_struct_list_of_enums():
    desc = cuda.CUDA_TEXTURE_DESC_st()
    desc.addressMode = [
        cuda.CUaddress_mode.CU_TR_ADDRESS_MODE_WRAP,
        cuda.CUaddress_mode.CU_TR_ADDRESS_MODE_CLAMP,
        cuda.CUaddress_mode.CU_TR_ADDRESS_MODE_MIRROR,
    ]

    # # Too many args
    # desc.addressMode = [cuda.CUaddress_mode.CU_TR_ADDRESS_MODE_WRAP,
    #                     cuda.CUaddress_mode.CU_TR_ADDRESS_MODE_CLAMP,
    #                     cuda.CUaddress_mode.CU_TR_ADDRESS_MODE_MIRROR,
    #                     cuda.CUaddress_mode.CU_TR_ADDRESS_MODE_BORDER]

    # # Too little args
    # desc.addressMode = [cuda.CUaddress_mode.CU_TR_ADDRESS_MODE_WRAP,
    #                     cuda.CUaddress_mode.CU_TR_ADDRESS_MODE_CLAMP]


def test_cuda_CUstreamBatchMemOpParams():
    params = cuda.CUstreamBatchMemOpParams()
    params.operation = cuda.CUstreamBatchMemOpType.CU_STREAM_MEM_OP_WAIT_VALUE_32
    params.waitValue.operation = cuda.CUstreamBatchMemOpType.CU_STREAM_MEM_OP_WAIT_VALUE_32
    params.writeValue.operation = cuda.CUstreamBatchMemOpType.CU_STREAM_MEM_OP_WAIT_VALUE_32
    params.flushRemoteWrites.operation = cuda.CUstreamBatchMemOpType.CU_STREAM_MEM_OP_WAIT_VALUE_32
    params.waitValue.value64 = 666
    assert int(params.waitValue.value64) == 666


@pytest.mark.skipif(
    driverVersionLessThan(11030) or not supportsMemoryPool(), reason="When new attributes were introduced"
)
def test_cuda_memPool_attr():
    (err,) = cuda.cuInit(0)
    assert err == cuda.CUresult.CUDA_SUCCESS
    err, device = cuda.cuDeviceGet(0)
    assert err == cuda.CUresult.CUDA_SUCCESS
    err, ctx = cuda.cuCtxCreate(None, 0, device)
    assert err == cuda.CUresult.CUDA_SUCCESS

    poolProps = cuda.CUmemPoolProps()
    poolProps.allocType = cuda.CUmemAllocationType.CU_MEM_ALLOCATION_TYPE_PINNED
    poolProps.location.id = 0
    poolProps.location.type = cuda.CUmemLocationType.CU_MEM_LOCATION_TYPE_DEVICE

    attr_list = [None] * 8
    err, pool = cuda.cuMemPoolCreate(poolProps)
    assert err == cuda.CUresult.CUDA_SUCCESS

    for idx, attr in enumerate(
        [
            cuda.CUmemPool_attribute.CU_MEMPOOL_ATTR_REUSE_FOLLOW_EVENT_DEPENDENCIES,
            cuda.CUmemPool_attribute.CU_MEMPOOL_ATTR_REUSE_ALLOW_OPPORTUNISTIC,
            cuda.CUmemPool_attribute.CU_MEMPOOL_ATTR_REUSE_ALLOW_INTERNAL_DEPENDENCIES,
            cuda.CUmemPool_attribute.CU_MEMPOOL_ATTR_RELEASE_THRESHOLD,
            cuda.CUmemPool_attribute.CU_MEMPOOL_ATTR_RESERVED_MEM_CURRENT,
            cuda.CUmemPool_attribute.CU_MEMPOOL_ATTR_RESERVED_MEM_HIGH,
            cuda.CUmemPool_attribute.CU_MEMPOOL_ATTR_USED_MEM_CURRENT,
            cuda.CUmemPool_attribute.CU_MEMPOOL_ATTR_USED_MEM_HIGH,
        ]
    ):
        err, attr_tmp = cuda.cuMemPoolGetAttribute(pool, attr)
        assert err == cuda.CUresult.CUDA_SUCCESS
        attr_list[idx] = attr_tmp

    for idxA, attr in enumerate(
        [
            cuda.CUmemPool_attribute.CU_MEMPOOL_ATTR_REUSE_FOLLOW_EVENT_DEPENDENCIES,
            cuda.CUmemPool_attribute.CU_MEMPOOL_ATTR_REUSE_ALLOW_OPPORTUNISTIC,
            cuda.CUmemPool_attribute.CU_MEMPOOL_ATTR_REUSE_ALLOW_INTERNAL_DEPENDENCIES,
        ]
    ):
        (err,) = cuda.cuMemPoolSetAttribute(pool, attr, 0)
        assert err == cuda.CUresult.CUDA_SUCCESS
    for idx, attr in enumerate([cuda.CUmemPool_attribute.CU_MEMPOOL_ATTR_RELEASE_THRESHOLD]):
        (err,) = cuda.cuMemPoolSetAttribute(pool, attr, cuda.cuuint64_t(9))
        assert err == cuda.CUresult.CUDA_SUCCESS

    for idx, attr in enumerate(
        [
            cuda.CUmemPool_attribute.CU_MEMPOOL_ATTR_REUSE_FOLLOW_EVENT_DEPENDENCIES,
            cuda.CUmemPool_attribute.CU_MEMPOOL_ATTR_REUSE_ALLOW_OPPORTUNISTIC,
            cuda.CUmemPool_attribute.CU_MEMPOOL_ATTR_REUSE_ALLOW_INTERNAL_DEPENDENCIES,
            cuda.CUmemPool_attribute.CU_MEMPOOL_ATTR_RELEASE_THRESHOLD,
        ]
    ):
        err, attr_tmp = cuda.cuMemPoolGetAttribute(pool, attr)
        assert err == cuda.CUresult.CUDA_SUCCESS
        attr_list[idx] = attr_tmp
    assert attr_list[0] == 0
    assert attr_list[1] == 0
    assert attr_list[2] == 0
    assert int(attr_list[3]) == 9

    (err,) = cuda.cuMemPoolDestroy(pool)
    assert err == cuda.CUresult.CUDA_SUCCESS
    (err,) = cuda.cuCtxDestroy(ctx)
    assert err == cuda.CUresult.CUDA_SUCCESS


@pytest.mark.skipif(
    driverVersionLessThan(11030) or not supportsManagedMemory(), reason="When new attributes were introduced"
)
def test_cuda_pointer_attr():
    (err,) = cuda.cuInit(0)
    assert err == cuda.CUresult.CUDA_SUCCESS
    err, device = cuda.cuDeviceGet(0)
    assert err == cuda.CUresult.CUDA_SUCCESS
    err, ctx = cuda.cuCtxCreate(None, 0, device)
    assert err == cuda.CUresult.CUDA_SUCCESS
    err, ptr = cuda.cuMemAllocManaged(0x1000, cuda.CUmemAttach_flags.CU_MEM_ATTACH_GLOBAL.value)
    assert err == cuda.CUresult.CUDA_SUCCESS

    # Individual version
    attr_type_list = [
        cuda.CUpointer_attribute.CU_POINTER_ATTRIBUTE_CONTEXT,
        cuda.CUpointer_attribute.CU_POINTER_ATTRIBUTE_MEMORY_TYPE,
        cuda.CUpointer_attribute.CU_POINTER_ATTRIBUTE_DEVICE_POINTER,
        cuda.CUpointer_attribute.CU_POINTER_ATTRIBUTE_HOST_POINTER,
        # cuda.CUpointer_attribute.CU_POINTER_ATTRIBUTE_P2P_TOKENS, # TODO: Can I somehow test this?
        cuda.CUpointer_attribute.CU_POINTER_ATTRIBUTE_SYNC_MEMOPS,
        cuda.CUpointer_attribute.CU_POINTER_ATTRIBUTE_BUFFER_ID,
        cuda.CUpointer_attribute.CU_POINTER_ATTRIBUTE_IS_MANAGED,
        cuda.CUpointer_attribute.CU_POINTER_ATTRIBUTE_DEVICE_ORDINAL,
        cuda.CUpointer_attribute.CU_POINTER_ATTRIBUTE_IS_LEGACY_CUDA_IPC_CAPABLE,
        cuda.CUpointer_attribute.CU_POINTER_ATTRIBUTE_RANGE_START_ADDR,
        cuda.CUpointer_attribute.CU_POINTER_ATTRIBUTE_RANGE_SIZE,
        cuda.CUpointer_attribute.CU_POINTER_ATTRIBUTE_MAPPED,
        cuda.CUpointer_attribute.CU_POINTER_ATTRIBUTE_ALLOWED_HANDLE_TYPES,
        cuda.CUpointer_attribute.CU_POINTER_ATTRIBUTE_IS_GPU_DIRECT_RDMA_CAPABLE,
        cuda.CUpointer_attribute.CU_POINTER_ATTRIBUTE_ACCESS_FLAGS,
        cuda.CUpointer_attribute.CU_POINTER_ATTRIBUTE_MEMPOOL_HANDLE,
    ]
    attr_value_list = [None] * len(attr_type_list)
    for idx, attr in enumerate(attr_type_list):
        err, attr_tmp = cuda.cuPointerGetAttribute(attr, ptr)
        assert err == cuda.CUresult.CUDA_SUCCESS
        attr_value_list[idx] = attr_tmp

    # List version
    err, attr_value_list_v2 = cuda.cuPointerGetAttributes(len(attr_type_list), attr_type_list, ptr)
    assert err == cuda.CUresult.CUDA_SUCCESS
    for attr1, attr2 in zip(attr_value_list, attr_value_list_v2):
        assert str(attr1) == str(attr2)

    # Test setting values
    for val in (True, False):
        (err,) = cuda.cuPointerSetAttribute(val, cuda.CUpointer_attribute.CU_POINTER_ATTRIBUTE_SYNC_MEMOPS, ptr)
        assert err == cuda.CUresult.CUDA_SUCCESS
        err, attr_tmp = cuda.cuPointerGetAttribute(cuda.CUpointer_attribute.CU_POINTER_ATTRIBUTE_SYNC_MEMOPS, ptr)
        assert err == cuda.CUresult.CUDA_SUCCESS
        assert attr_tmp == val

    (err,) = cuda.cuMemFree(ptr)
    assert err == cuda.CUresult.CUDA_SUCCESS
    (err,) = cuda.cuCtxDestroy(ctx)
    assert err == cuda.CUresult.CUDA_SUCCESS


@pytest.mark.skipif(not supportsManagedMemory(), reason="When new attributes were introduced")
def test_cuda_mem_range_attr():
    (err,) = cuda.cuInit(0)
    assert err == cuda.CUresult.CUDA_SUCCESS
    err, device = cuda.cuDeviceGet(0)
    assert err == cuda.CUresult.CUDA_SUCCESS
    err, ctx = cuda.cuCtxCreate(None, 0, device)
    assert err == cuda.CUresult.CUDA_SUCCESS

    size = 0x1000
    location_device = cuda.CUmemLocation()
    location_device.type = cuda.CUmemLocationType.CU_MEM_LOCATION_TYPE_DEVICE
    location_device.id = int(device)
    location_cpu = cuda.CUmemLocation()
    location_cpu.type = cuda.CUmemLocationType.CU_MEM_LOCATION_TYPE_HOST
    location_cpu.id = int(cuda.CU_DEVICE_CPU)

    err, ptr = cuda.cuMemAllocManaged(size, cuda.CUmemAttach_flags.CU_MEM_ATTACH_GLOBAL.value)
    assert err == cuda.CUresult.CUDA_SUCCESS
    (err,) = cuda.cuMemAdvise(ptr, size, cuda.CUmem_advise.CU_MEM_ADVISE_SET_READ_MOSTLY, location_device)
    assert err == cuda.CUresult.CUDA_SUCCESS
    (err,) = cuda.cuMemAdvise(ptr, size, cuda.CUmem_advise.CU_MEM_ADVISE_SET_PREFERRED_LOCATION, location_cpu)
    assert err == cuda.CUresult.CUDA_SUCCESS
    (err,) = cuda.cuMemAdvise(ptr, size, cuda.CUmem_advise.CU_MEM_ADVISE_SET_ACCESSED_BY, location_cpu)
    assert err == cuda.CUresult.CUDA_SUCCESS
    err, concurrentSupported = cuda.cuDeviceGetAttribute(
        cuda.CUdevice_attribute.CU_DEVICE_ATTRIBUTE_CONCURRENT_MANAGED_ACCESS, device
    )
    assert err == cuda.CUresult.CUDA_SUCCESS
    if concurrentSupported:
        (err,) = cuda.cuMemAdvise(ptr, size, cuda.CUmem_advise.CU_MEM_ADVISE_SET_ACCESSED_BY, location_device)
        assert err == cuda.CUresult.CUDA_SUCCESS
        expected_values_list = ([1, -1, [0, -1, -2], -2],)
    else:
        expected_values_list = ([1, -1, [-1, -2, -2], -2], [0, -2, [-2, -2, -2], -2])

    # Individual version
    attr_type_list = [
        cuda.CUmem_range_attribute.CU_MEM_RANGE_ATTRIBUTE_READ_MOSTLY,
        cuda.CUmem_range_attribute.CU_MEM_RANGE_ATTRIBUTE_PREFERRED_LOCATION,
        cuda.CUmem_range_attribute.CU_MEM_RANGE_ATTRIBUTE_ACCESSED_BY,
        cuda.CUmem_range_attribute.CU_MEM_RANGE_ATTRIBUTE_LAST_PREFETCH_LOCATION,
    ]
    attr_type_size_list = [4, 4, 12, 4]
    attr_value_list = [None] * len(attr_type_list)
    for idx in range(len(attr_type_list)):
        err, attr_tmp = cuda.cuMemRangeGetAttribute(attr_type_size_list[idx], attr_type_list[idx], ptr, size)
        assert err == cuda.CUresult.CUDA_SUCCESS
        attr_value_list[idx] = attr_tmp

    matched = False
    for expected_values in expected_values_list:
        if expected_values == attr_value_list:
            matched = True
            break
    if not matched:
        raise RuntimeError(f"attr_value_list {attr_value_list} did not match any {expected_values_list}")

    # List version
    err, attr_value_list_v2 = cuda.cuMemRangeGetAttributes(
        attr_type_size_list, attr_type_list, len(attr_type_list), ptr, size
    )
    assert err == cuda.CUresult.CUDA_SUCCESS
    for attr1, attr2 in zip(attr_value_list, attr_value_list_v2):
        assert str(attr1) == str(attr2)

    (err,) = cuda.cuMemFree(ptr)
    assert err == cuda.CUresult.CUDA_SUCCESS
    (err,) = cuda.cuCtxDestroy(ctx)
    assert err == cuda.CUresult.CUDA_SUCCESS


@pytest.mark.skipif(driverVersionLessThan(11040) or not supportsMemoryPool(), reason="Mempool for graphs not supported")
def test_cuda_graphMem_attr():
    (err,) = cuda.cuInit(0)
    assert err == cuda.CUresult.CUDA_SUCCESS
    err, device = cuda.cuDeviceGet(0)
    assert err == cuda.CUresult.CUDA_SUCCESS
    err, ctx = cuda.cuCtxCreate(None, 0, device)
    assert err == cuda.CUresult.CUDA_SUCCESS

    err, stream = cuda.cuStreamCreate(0)
    assert err == cuda.CUresult.CUDA_SUCCESS

    err, graph = cuda.cuGraphCreate(0)
    assert err == cuda.CUresult.CUDA_SUCCESS

    allocSize = 1

    params = cuda.CUDA_MEM_ALLOC_NODE_PARAMS()
    params.poolProps.location.type = cuda.CUmemLocationType.CU_MEM_LOCATION_TYPE_DEVICE
    params.poolProps.location.id = device
    params.poolProps.allocType = cuda.CUmemAllocationType.CU_MEM_ALLOCATION_TYPE_PINNED
    params.bytesize = allocSize

    err, allocNode = cuda.cuGraphAddMemAllocNode(graph, None, 0, params)
    assert err == cuda.CUresult.CUDA_SUCCESS
    err, freeNode = cuda.cuGraphAddMemFreeNode(graph, [allocNode], 1, params.dptr)
    assert err == cuda.CUresult.CUDA_SUCCESS

    err, graphExec = cuda.cuGraphInstantiate(graph, 0)
    assert err == cuda.CUresult.CUDA_SUCCESS

    (err,) = cuda.cuGraphLaunch(graphExec, stream)
    assert err == cuda.CUresult.CUDA_SUCCESS

    err, used = cuda.cuDeviceGetGraphMemAttribute(device, cuda.CUgraphMem_attribute.CU_GRAPH_MEM_ATTR_USED_MEM_CURRENT)
    assert err == cuda.CUresult.CUDA_SUCCESS
    err, usedHigh = cuda.cuDeviceGetGraphMemAttribute(device, cuda.CUgraphMem_attribute.CU_GRAPH_MEM_ATTR_USED_MEM_HIGH)
    assert err == cuda.CUresult.CUDA_SUCCESS
    err, reserved = cuda.cuDeviceGetGraphMemAttribute(
        device, cuda.CUgraphMem_attribute.CU_GRAPH_MEM_ATTR_RESERVED_MEM_CURRENT
    )
    assert err == cuda.CUresult.CUDA_SUCCESS
    err, reservedHigh = cuda.cuDeviceGetGraphMemAttribute(
        device, cuda.CUgraphMem_attribute.CU_GRAPH_MEM_ATTR_RESERVED_MEM_HIGH
    )
    assert err == cuda.CUresult.CUDA_SUCCESS

    assert int(used) >= allocSize
    assert int(usedHigh) == int(used)
    assert int(reserved) == int(usedHigh)
    assert int(reservedHigh) == int(reserved)

    (err,) = cuda.cuGraphDestroy(graph)
    assert err == cuda.CUresult.CUDA_SUCCESS
    (err,) = cuda.cuStreamDestroy(stream)
    assert err == cuda.CUresult.CUDA_SUCCESS
    (err,) = cuda.cuCtxDestroy(ctx)
    assert err == cuda.CUresult.CUDA_SUCCESS


@pytest.mark.skipif(
    driverVersionLessThan(12010)
    or not supportsCudaAPI("cuCoredumpSetAttributeGlobal")
    or not supportsCudaAPI("cuCoredumpGetAttributeGlobal"),
    reason="Coredump API not present",
)
def test_cuda_coredump_attr():
    (err,) = cuda.cuInit(0)
    assert err == cuda.CUresult.CUDA_SUCCESS
    err, device = cuda.cuDeviceGet(0)
    assert err == cuda.CUresult.CUDA_SUCCESS
    err, ctx = cuda.cuCtxCreate(None, 0, device)
    assert err == cuda.CUresult.CUDA_SUCCESS

    attr_list = [None] * 6

    (err,) = cuda.cuCoredumpSetAttributeGlobal(cuda.CUcoredumpSettings.CU_COREDUMP_TRIGGER_HOST, False)
    assert err == cuda.CUresult.CUDA_SUCCESS
    (err,) = cuda.cuCoredumpSetAttributeGlobal(cuda.CUcoredumpSettings.CU_COREDUMP_FILE, b"corefile")
    assert err == cuda.CUresult.CUDA_SUCCESS
    (err,) = cuda.cuCoredumpSetAttributeGlobal(cuda.CUcoredumpSettings.CU_COREDUMP_PIPE, b"corepipe")
    assert err == cuda.CUresult.CUDA_SUCCESS
    (err,) = cuda.cuCoredumpSetAttributeGlobal(cuda.CUcoredumpSettings.CU_COREDUMP_LIGHTWEIGHT, True)
    assert err == cuda.CUresult.CUDA_SUCCESS

    for idx, attr in enumerate(
        [
            cuda.CUcoredumpSettings.CU_COREDUMP_TRIGGER_HOST,
            cuda.CUcoredumpSettings.CU_COREDUMP_FILE,
            cuda.CUcoredumpSettings.CU_COREDUMP_PIPE,
            cuda.CUcoredumpSettings.CU_COREDUMP_LIGHTWEIGHT,
        ]
    ):
        err, attr_tmp = cuda.cuCoredumpGetAttributeGlobal(attr)
        assert err == cuda.CUresult.CUDA_SUCCESS
        attr_list[idx] = attr_tmp

    assert attr_list[0] is False
    assert attr_list[1] == b"corefile"
    assert attr_list[2] == b"corepipe"
    assert attr_list[3] is True

    (err,) = cuda.cuCtxDestroy(ctx)
    assert err == cuda.CUresult.CUDA_SUCCESS


def test_get_error_name_and_string():
    (err,) = cuda.cuInit(0)
    assert err == cuda.CUresult.CUDA_SUCCESS
    err, device = cuda.cuDeviceGet(0)
    assert err == cuda.CUresult.CUDA_SUCCESS
    err, ctx = cuda.cuCtxCreate(None, 0, device)
    assert err == cuda.CUresult.CUDA_SUCCESS

    err, device = cuda.cuDeviceGet(0)
    _, s = cuda.cuGetErrorString(err)
    assert s == b"no error"
    _, s = cuda.cuGetErrorName(err)
    assert s == b"CUDA_SUCCESS"

    err, device = cuda.cuDeviceGet(-1)
    _, s = cuda.cuGetErrorString(err)
    assert s == b"invalid device ordinal"
    _, s = cuda.cuGetErrorName(err)
    assert s == b"CUDA_ERROR_INVALID_DEVICE"
    (err,) = cuda.cuCtxDestroy(ctx)
    assert err == cuda.CUresult.CUDA_SUCCESS


@pytest.mark.skipif(not callableBinary("nvidia-smi"), reason="Binary existance needed")
def test_device_get_name():
    # TODO: Refactor this test once we have nvml bindings to avoid the use of subprocess
    import subprocess  # nosec B404

    (err,) = cuda.cuInit(0)
    assert err == cuda.CUresult.CUDA_SUCCESS
    err, device = cuda.cuDeviceGet(0)
    assert err == cuda.CUresult.CUDA_SUCCESS
    err, ctx = cuda.cuCtxCreate(None, 0, device)
    assert err == cuda.CUresult.CUDA_SUCCESS

    p = subprocess.check_output(
        ["nvidia-smi", "--query-gpu=name", "--format=csv,noheader"], shell=False, stderr=subprocess.PIPE
    )  # nosec B603, B607

    delimiter = b"\r\n" if platform.system() == "Windows" else b"\n"
    expect = p.split(delimiter)
    size = 64
    _, got = cuda.cuDeviceGetName(size, device)
    got = got.split(b"\x00")[0]
    if any(b"Unable to determine the device handle for" in result for result in expect):
        # Undeterministic devices get waived
        pass
    else:
        assert any(got in result for result in expect)

    (err,) = cuda.cuCtxDestroy(ctx)
    assert err == cuda.CUresult.CUDA_SUCCESS


# TODO: cuStreamGetCaptureInfo_v2
@pytest.mark.skipif(driverVersionLessThan(11030), reason="Driver too old for cuStreamGetCaptureInfo_v2")
def test_stream_capture():
    pass


def test_profiler():
    (err,) = cuda.cuInit(0)
    assert err == cuda.CUresult.CUDA_SUCCESS
    err, device = cuda.cuDeviceGet(0)
    assert err == cuda.CUresult.CUDA_SUCCESS
    err, ctx = cuda.cuCtxCreate(None, 0, device)
    assert err == cuda.CUresult.CUDA_SUCCESS
    (err,) = cuda.cuProfilerStart()
    assert err == cuda.CUresult.CUDA_SUCCESS
    (err,) = cuda.cuProfilerStop()
    assert err == cuda.CUresult.CUDA_SUCCESS
    (err,) = cuda.cuCtxDestroy(ctx)
    assert err == cuda.CUresult.CUDA_SUCCESS


def test_eglFrame():
    val = cuda.CUeglFrame()
    # [<CUarray 0x0>, <CUarray 0x0>, <CUarray 0x0>]
    assert int(val.frame.pArray[0]) == 0
    assert int(val.frame.pArray[1]) == 0
    assert int(val.frame.pArray[2]) == 0
    val.frame.pArray = [1, 2, 3]
    # [<CUarray 0x1>, <CUarray 0x2>, <CUarray 0x3>]
    assert int(val.frame.pArray[0]) == 1
    assert int(val.frame.pArray[1]) == 2
    assert int(val.frame.pArray[2]) == 3
    val.frame.pArray = [cuda.CUarray(4), 2, 3]
    # [<CUarray 0x4>, <CUarray 0x2>, <CUarray 0x3>]
    assert int(val.frame.pArray[0]) == 4
    assert int(val.frame.pArray[1]) == 2
    assert int(val.frame.pArray[2]) == 3
    val.frame.pPitch = [4, 2, 3]
    # [4, 2, 3]
    assert int(val.frame.pPitch[0]) == 4
    assert int(val.frame.pPitch[1]) == 2
    assert int(val.frame.pPitch[2]) == 3
    val.frame.pPitch = [1, 2, 3]
    assert int(val.frame.pPitch[0]) == 1
    assert int(val.frame.pPitch[1]) == 2
    assert int(val.frame.pPitch[2]) == 3


def test_char_range():
    val = cuda.CUipcMemHandle_st()
    for x in range(-128, 0):
        val.reserved = [x] * 64
        assert val.reserved[0] == 256 + x
    for x in range(0, 256):
        val.reserved = [x] * 64
        assert val.reserved[0] == x


def test_anon_assign():
    val1 = cuda.CUexecAffinityParam_st()
    val2 = cuda.CUexecAffinityParam_st()

    assert val1.param.smCount.val == 0
    val1.param.smCount.val = 5
    assert val1.param.smCount.val == 5
    val2.param.smCount.val = 11
    assert val2.param.smCount.val == 11

    val1.param = val2.param
    assert val1.param.smCount.val == 11


def test_union_assign():
    val = cuda.CUlaunchAttributeValue()
    val.clusterDim.x, val.clusterDim.y, val.clusterDim.z = 9, 9, 9
    attr = cuda.CUlaunchAttribute()
    attr.value = val

    assert val.clusterDim.x == 9
    assert val.clusterDim.y == 9
    assert val.clusterDim.z == 9


def test_invalid_repr_attribute():
    val = cuda.CUlaunchAttributeValue()
    string = str(val)


@pytest.mark.skipif(
    driverVersionLessThan(12020)
    or not supportsCudaAPI("cuGraphAddNode")
    or not supportsCudaAPI("cuGraphNodeSetParams")
    or not supportsCudaAPI("cuGraphExecNodeSetParams"),
    reason="Polymorphic graph APIs required",
)
def test_graph_poly():
    (err,) = cuda.cuInit(0)
    assert err == cuda.CUresult.CUDA_SUCCESS
    err, device = cuda.cuDeviceGet(0)
    assert err == cuda.CUresult.CUDA_SUCCESS
    err, ctx = cuda.cuCtxCreate(None, 0, device)
    assert err == cuda.CUresult.CUDA_SUCCESS
    err, stream = cuda.cuStreamCreate(0)
    assert err == cuda.CUresult.CUDA_SUCCESS

    # cuGraphAddNode

    # Create 2 buffers
    size = int(1024 * np.uint8().itemsize)
    buffers = []
    for _ in range(2):
        err, dptr = cuda.cuMemAlloc(size)
        assert err == cuda.CUresult.CUDA_SUCCESS
        buffers += [(np.full(size, 2).astype(np.uint8), dptr)]

    # Update dev buffers
    for host, device in buffers:
        (err,) = cuda.cuMemcpyHtoD(device, host, size)
        assert err == cuda.CUresult.CUDA_SUCCESS

    # Create graph
    nodes = []
    err, graph = cuda.cuGraphCreate(0)
    assert err == cuda.CUresult.CUDA_SUCCESS

    # Memset
    host, device = buffers[0]
    memsetParams = cuda.CUgraphNodeParams()
    memsetParams.type = cuda.CUgraphNodeType.CU_GRAPH_NODE_TYPE_MEMSET
    memsetParams.memset.elementSize = np.uint8().itemsize
    memsetParams.memset.width = size
    memsetParams.memset.height = 1
    memsetParams.memset.dst = device
    memsetParams.memset.value = 1
    err, node = cuda.cuGraphAddNode(graph, None, None, 0, memsetParams)
    assert err == cuda.CUresult.CUDA_SUCCESS
    nodes += [node]

    # Memcpy
    host, device = buffers[1]
    memcpyParams = cuda.CUgraphNodeParams()
    memcpyParams.type = cuda.CUgraphNodeType.CU_GRAPH_NODE_TYPE_MEMCPY
    memcpyParams.memcpy.copyParams.srcMemoryType = cuda.CUmemorytype.CU_MEMORYTYPE_DEVICE
    memcpyParams.memcpy.copyParams.srcDevice = device
    memcpyParams.memcpy.copyParams.dstMemoryType = cuda.CUmemorytype.CU_MEMORYTYPE_HOST
    memcpyParams.memcpy.copyParams.dstHost = host
    memcpyParams.memcpy.copyParams.WidthInBytes = size
    memcpyParams.memcpy.copyParams.Height = 1
    memcpyParams.memcpy.copyParams.Depth = 1
    err, node = cuda.cuGraphAddNode(graph, None, None, 0, memcpyParams)
    assert err == cuda.CUresult.CUDA_SUCCESS
    nodes += [node]

    # Instantiate, execute, validate
    err, graphExec = cuda.cuGraphInstantiate(graph, 0)
    assert err == cuda.CUresult.CUDA_SUCCESS
    (err,) = cuda.cuGraphLaunch(graphExec, stream)
    assert err == cuda.CUresult.CUDA_SUCCESS
    (err,) = cuda.cuStreamSynchronize(stream)
    assert err == cuda.CUresult.CUDA_SUCCESS

    # Validate
    for host, device in buffers:
        (err,) = cuda.cuMemcpyDtoH(host, device, size)
        assert err == cuda.CUresult.CUDA_SUCCESS
    assert np.array_equal(buffers[0][0], np.full(size, 1).astype(np.uint8))
    assert np.array_equal(buffers[1][0], np.full(size, 2).astype(np.uint8))

    # cuGraphNodeSetParams
    host, device = buffers[1]
    err, memcpyParamsCopy = cuda.cuGraphMemcpyNodeGetParams(nodes[1])
    assert err == cuda.CUresult.CUDA_SUCCESS
    assert int(memcpyParamsCopy.srcDevice) == int(device)
    host, device = buffers[0]
    memcpyParams.memcpy.copyParams.srcDevice = device
    (err,) = cuda.cuGraphNodeSetParams(nodes[1], memcpyParams)
    assert err == cuda.CUresult.CUDA_SUCCESS
    err, memcpyParamsCopy = cuda.cuGraphMemcpyNodeGetParams(nodes[1])
    assert err == cuda.CUresult.CUDA_SUCCESS
    assert int(memcpyParamsCopy.srcDevice) == int(device)

    # cuGraphExecNodeSetParams
    memsetParams.memset.value = 11
    (err,) = cuda.cuGraphExecNodeSetParams(graphExec, nodes[0], memsetParams)
    assert err == cuda.CUresult.CUDA_SUCCESS
    (err,) = cuda.cuGraphLaunch(graphExec, stream)
    assert err == cuda.CUresult.CUDA_SUCCESS
    (err,) = cuda.cuStreamSynchronize(stream)
    assert err == cuda.CUresult.CUDA_SUCCESS
    (err,) = cuda.cuMemcpyDtoH(buffers[0][0], buffers[0][1], size)
    assert err == cuda.CUresult.CUDA_SUCCESS
    assert np.array_equal(buffers[0][0], np.full(size, 11).astype(np.uint8))

    # Cleanup
    (err,) = cuda.cuMemFree(buffers[0][1])
    assert err == cuda.CUresult.CUDA_SUCCESS
    (err,) = cuda.cuMemFree(buffers[1][1])
    assert err == cuda.CUresult.CUDA_SUCCESS
    (err,) = cuda.cuGraphExecDestroy(graphExec)
    assert err == cuda.CUresult.CUDA_SUCCESS
    (err,) = cuda.cuGraphDestroy(graph)
    assert err == cuda.CUresult.CUDA_SUCCESS
    (err,) = cuda.cuStreamDestroy(stream)
    assert err == cuda.CUresult.CUDA_SUCCESS
    (err,) = cuda.cuCtxDestroy(ctx)
    assert err == cuda.CUresult.CUDA_SUCCESS


@pytest.mark.skipif(
    driverVersionLessThan(12040) or not supportsCudaAPI("cuDeviceGetDevResource"),
    reason="Polymorphic graph APIs required",
)
def test_cuDeviceGetDevResource():
    (err,) = cuda.cuInit(0)
    assert err == cuda.CUresult.CUDA_SUCCESS
    err, device = cuda.cuDeviceGet(0)
    assert err == cuda.CUresult.CUDA_SUCCESS
    err, resource_in = cuda.cuDeviceGetDevResource(device, cuda.CUdevResourceType.CU_DEV_RESOURCE_TYPE_SM)
    err, ctx = cuda.cuCtxCreate(None, 0, device)
    assert err == cuda.CUresult.CUDA_SUCCESS

    err, res, count, rem = cuda.cuDevSmResourceSplitByCount(0, resource_in, 0, 2)
    assert err == cuda.CUresult.CUDA_SUCCESS
    assert count != 0
    assert len(res) == 0
    err, res, count_same, rem = cuda.cuDevSmResourceSplitByCount(count, resource_in, 0, 2)
    assert err == cuda.CUresult.CUDA_SUCCESS
    assert count == count_same
    assert len(res) == count
    err, res, count, rem = cuda.cuDevSmResourceSplitByCount(3, resource_in, 0, 2)
    assert err == cuda.CUresult.CUDA_SUCCESS
    assert len(res) == 3

    (err,) = cuda.cuCtxDestroy(ctx)
    assert err == cuda.CUresult.CUDA_SUCCESS


@pytest.mark.skipif(
    driverVersionLessThan(12030) or not supportsCudaAPI("cuGraphConditionalHandleCreate"),
    reason="Conditional graph APIs required",
)
def test_conditional():
    (err,) = cuda.cuInit(0)
    assert err == cuda.CUresult.CUDA_SUCCESS
    err, device = cuda.cuDeviceGet(0)
    assert err == cuda.CUresult.CUDA_SUCCESS
    err, ctx = cuda.cuCtxCreate(None, 0, device)
    assert err == cuda.CUresult.CUDA_SUCCESS

    err, graph = cuda.cuGraphCreate(0)
    assert err == cuda.CUresult.CUDA_SUCCESS
    err, handle = cuda.cuGraphConditionalHandleCreate(graph, ctx, 0, 0)
    assert err == cuda.CUresult.CUDA_SUCCESS

    params = cuda.CUgraphNodeParams()
    params.type = cuda.CUgraphNodeType.CU_GRAPH_NODE_TYPE_CONDITIONAL
    params.conditional.handle = handle
    params.conditional.type = cuda.CUgraphConditionalNodeType.CU_GRAPH_COND_TYPE_IF
    params.conditional.size = 1
    params.conditional.ctx = ctx

    assert len(params.conditional.phGraph_out) == 1
    assert int(params.conditional.phGraph_out[0]) == 0
    err, node = cuda.cuGraphAddNode(graph, None, None, 0, params)
    assert err == cuda.CUresult.CUDA_SUCCESS

    assert len(params.conditional.phGraph_out) == 1
    assert int(params.conditional.phGraph_out[0]) != 0


def test_CUmemDecompressParams_st():
    desc = cuda.CUmemDecompressParams_st()
    assert int(desc.dstActBytes) == 0


def test_all_CUresult_codes():
    max_code = int(max(cuda.CUresult))
    # Smoke test. CUDA_ERROR_UNKNOWN = 999, but intentionally using literal value.
    assert max_code >= 999
    num_good = 0
    for code in range(max_code + 2):  # One past max_code
        try:
            error = cuda.CUresult(code)
        except ValueError:
            pass  # cython-generated enum does not exist for this code
        else:
            err_name, name = cuda.cuGetErrorName(error)
            if err_name == cuda.CUresult.CUDA_SUCCESS:
                assert name
                err_desc, desc = cuda.cuGetErrorString(error)
                assert err_desc == cuda.CUresult.CUDA_SUCCESS
                assert desc
                num_good += 1
            else:
                # cython-generated enum exists but is not known to an older driver
                # (example: cuda-bindings built with CTK 12.8, driver from CTK 12.0)
                assert name is None
                assert err_name == cuda.CUresult.CUDA_ERROR_INVALID_VALUE
                err_desc, desc = cuda.cuGetErrorString(error)
                assert err_desc == cuda.CUresult.CUDA_ERROR_INVALID_VALUE
                assert desc is None
    # Smoke test: Do we have at least some "good" codes?
    # The number will increase over time as new enums are added and support for
    # old CTKs is dropped, but it is not critical that this number is updated.
    assert num_good >= 76  # CTK 11.0.3_450.51.06


@pytest.mark.skipif(driverVersionLessThan(12030), reason="Driver too old for cuKernelGetName")
def test_cuKernelGetName_failure():
    err, name = cuda.cuKernelGetName(0)
    assert err == cuda.CUresult.CUDA_ERROR_INVALID_VALUE
    assert name is None


@pytest.mark.skipif(driverVersionLessThan(12030), reason="Driver too old for cuFuncGetName")
def test_cuFuncGetName_failure():
    err, name = cuda.cuFuncGetName(0)
    assert err == cuda.CUresult.CUDA_ERROR_INVALID_VALUE
    assert name is None


@pytest.mark.skipif(
    driverVersionLessThan(12080) or not supportsCudaAPI("cuCheckpointProcessGetState"),
    reason="When API was introduced",
)
def test_cuCheckpointProcessGetState_failure():
    err, state = cuda.cuCheckpointProcessGetState(123434)
    assert err != cuda.CUresult.CUDA_SUCCESS
    assert state is None


def test_private_function_pointer_inspector():
    from cuda.bindings._bindings.cydriver import _inspect_function_pointer

    assert _inspect_function_pointer("__cuGetErrorString") != 0


@pytest.mark.parametrize(
    "target",
    (
        driver.CUcontext,
        driver.CUstream,
        driver.CUevent,
        driver.CUmodule,
        driver.CUlibrary,
        driver.CUfunction,
        driver.CUkernel,
        driver.CUgraph,
        driver.CUgraphNode,
        driver.CUgraphExec,
        driver.CUmemoryPool,
    ),
)
def test_struct_pointer_comparison(target):
    a = target(123)
    b = target(123)
    assert a == b
    assert hash(a) == hash(b)
    c = target(456)
    assert a != c
    assert hash(a) != hash(c)<|MERGE_RESOLUTION|>--- conflicted
+++ resolved
@@ -8,14 +8,8 @@
 import numpy as np
 import pytest
 
-<<<<<<< HEAD
 import cuda.bindings.driver as cuda
 import cuda.bindings.runtime as cudart
-=======
-import cuda.cuda as cuda
-import cuda.cudart as cudart
-from cuda.bindings import driver
->>>>>>> 173733b9
 
 
 def driverVersionLessThan(target):
