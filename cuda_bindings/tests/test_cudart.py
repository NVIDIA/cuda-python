# SPDX-FileCopyrightText: Copyright (c) 2021-2025 NVIDIA CORPORATION & AFFILIATES. All rights reserved.
# SPDX-License-Identifier: LicenseRef-NVIDIA-SOFTWARE-LICENSE

import ctypes
import math

import numpy as np
import pytest

<<<<<<< HEAD
import cuda.bindings.driver as cuda
import cuda.bindings.runtime as cudart
=======
import cuda.cuda as cuda
import cuda.cudart as cudart
from cuda.bindings import runtime
>>>>>>> 173733b9


def isSuccess(err):
    return err == cudart.cudaError_t.cudaSuccess


def assertSuccess(err):
    assert isSuccess(err)


def driverVersionLessThan(target):
    err, version = cudart.cudaDriverGetVersion()
    assertSuccess(err)
    return version < target


def supportsMemoryPool():
    err, isSupported = cudart.cudaDeviceGetAttribute(cudart.cudaDeviceAttr.cudaDevAttrMemoryPoolsSupported, 0)
    return isSuccess(err) and isSupported


def supportsSparseTexturesDeviceFilter():
    err, isSupported = cudart.cudaDeviceGetAttribute(cudart.cudaDeviceAttr.cudaDevAttrSparseCudaArraySupported, 0)
    return isSuccess(err) and isSupported


def supportsCudaAPI(name):
    return name in dir(cuda) or dir(cudart)


def test_cudart_memcpy():
    # Allocate dev memory
    size = 1024 * np.uint8().itemsize
    err, dptr = cudart.cudaMalloc(size)
    assertSuccess(err)

    # Set h1 and h2 memory to be different
    h1 = np.full(size, 1).astype(np.uint8)
    h2 = np.full(size, 2).astype(np.uint8)
    assert np.array_equal(h1, h2) is False

    # h1 to D
    (err,) = cudart.cudaMemcpy(dptr, h1, size, cudart.cudaMemcpyKind.cudaMemcpyHostToDevice)
    assertSuccess(err)

    # D to h2
    (err,) = cudart.cudaMemcpy(h2, dptr, size, cudart.cudaMemcpyKind.cudaMemcpyDeviceToHost)
    assertSuccess(err)

    # Validate h1 == h2
    assert np.array_equal(h1, h2)

    # Cleanup
    (err,) = cudart.cudaFree(dptr)
    assertSuccess(err)


def test_cudart_hostRegister():
    # Use hostRegister API to check for correct enum return values
    page_size = 80
    addr_host = np.full(page_size * 3, 1).astype(np.uint8)
    addr = addr_host.ctypes.data

    size_0 = (16 * page_size) / 8
    addr_0 = addr + int((0 * page_size) / 8)
    size_1 = (16 * page_size) / 8
    addr_1 = addr + int((8 * page_size) / 8)

    (err,) = cudart.cudaHostRegister(addr_0, size_0, 3)
    assertSuccess(err)
    (err,) = cudart.cudaHostRegister(addr_1, size_1, 3)
    assert err == cudart.cudaError_t.cudaErrorHostMemoryAlreadyRegistered

    (err,) = cudart.cudaHostUnregister(addr_1)
    assert err == cudart.cudaError_t.cudaErrorInvalidValue
    (err,) = cudart.cudaHostUnregister(addr_0)
    assertSuccess(err)


def test_cudart_class_reference():
    offset = 1
    width = 4
    height = 5
    depth = 6
    flags = 0
    numMipLevels = 1

    extent = cudart.cudaExtent()
    formatDesc = cudart.cudaChannelFormatDesc()
    externalMemoryMipmappedArrayDesc = cudart.cudaExternalMemoryMipmappedArrayDesc()

    # Get/set class attributes
    extent.width = width
    extent.height = height
    extent.depth = depth

    formatDesc.x = 8
    formatDesc.y = 0
    formatDesc.z = 0
    formatDesc.w = 0
    formatDesc.f = cudart.cudaChannelFormatKind.cudaChannelFormatKindSigned

    externalMemoryMipmappedArrayDesc.offset = offset
    externalMemoryMipmappedArrayDesc.formatDesc = formatDesc
    externalMemoryMipmappedArrayDesc.extent = extent
    externalMemoryMipmappedArrayDesc.flags = flags
    externalMemoryMipmappedArrayDesc.numLevels = numMipLevels

    # Can manipulate child structure values directly
    externalMemoryMipmappedArrayDesc.extent.width = width + 1
    externalMemoryMipmappedArrayDesc.extent.height = height + 1
    externalMemoryMipmappedArrayDesc.extent.depth = depth + 1
    assert externalMemoryMipmappedArrayDesc.extent.width == width + 1
    assert externalMemoryMipmappedArrayDesc.extent.height == height + 1
    assert externalMemoryMipmappedArrayDesc.extent.depth == depth + 1

    externalMemoryMipmappedArrayDesc.formatDesc.x = 20
    externalMemoryMipmappedArrayDesc.formatDesc.y = 21
    externalMemoryMipmappedArrayDesc.formatDesc.z = 22
    externalMemoryMipmappedArrayDesc.formatDesc.w = 23
    externalMemoryMipmappedArrayDesc.formatDesc.f = cudart.cudaChannelFormatKind.cudaChannelFormatKindFloat
    assert externalMemoryMipmappedArrayDesc.formatDesc.x == 20
    assert externalMemoryMipmappedArrayDesc.formatDesc.y == 21
    assert externalMemoryMipmappedArrayDesc.formatDesc.z == 22
    assert externalMemoryMipmappedArrayDesc.formatDesc.w == 23
    assert externalMemoryMipmappedArrayDesc.formatDesc.f == cudart.cudaChannelFormatKind.cudaChannelFormatKindFloat

    # Can copy classes over
    externalMemoryMipmappedArrayDesc.extent = extent
    assert externalMemoryMipmappedArrayDesc.extent.width == width
    assert externalMemoryMipmappedArrayDesc.extent.height == height
    assert externalMemoryMipmappedArrayDesc.extent.depth == depth

    externalMemoryMipmappedArrayDesc.formatDesc = formatDesc
    assert externalMemoryMipmappedArrayDesc.formatDesc.x == 8
    assert externalMemoryMipmappedArrayDesc.formatDesc.y == 0
    assert externalMemoryMipmappedArrayDesc.formatDesc.z == 0
    assert externalMemoryMipmappedArrayDesc.formatDesc.w == 0
    assert externalMemoryMipmappedArrayDesc.formatDesc.f == cudart.cudaChannelFormatKind.cudaChannelFormatKindSigned


@pytest.mark.skipif(not supportsSparseTexturesDeviceFilter(), reason="Sparse Texture Device Filter")
def test_cudart_class_inline():
    extent = cudart.cudaExtent()
    extent.width = 1000
    extent.height = 500
    extent.depth = 0

    desc = cudart.cudaChannelFormatDesc()
    desc.x = 32
    desc.y = 32
    desc.z = 32
    desc.w = 32
    desc.f = cudart.cudaChannelFormatKind.cudaChannelFormatKindFloat

    numChannels = 4
    numBytesPerChannel = desc.x / 8
    numBytesPerTexel = numChannels * numBytesPerChannel

    flags = cudart.cudaArraySparse
    maxDim = max(extent.width, extent.height)
    numLevels = int(1.0 + math.log(maxDim, 2))

    err, mipmap = cudart.cudaMallocMipmappedArray(desc, extent, numLevels, flags)
    assertSuccess(err)

    err, sparseProp = cudart.cudaMipmappedArrayGetSparseProperties(mipmap)
    assertSuccess(err)

    # tileExtent
    # TODO: Will these values always be this same? Maybe need a more stable test?
    # TODO: Are these values even correct? Need to research the function some more.. Maybe need an easier API test
    assert sparseProp.tileExtent.width == 64
    assert sparseProp.tileExtent.height == 64
    assert sparseProp.tileExtent.depth == 1

    sparsePropNew = cudart.cudaArraySparseProperties()
    sparsePropNew.tileExtent.width = 15
    sparsePropNew.tileExtent.height = 16
    sparsePropNew.tileExtent.depth = 17

    # Check that we can copy inner structs
    sparseProp.tileExtent = sparsePropNew.tileExtent
    assert sparseProp.tileExtent.width == 15
    assert sparseProp.tileExtent.height == 16
    assert sparseProp.tileExtent.depth == 17

    assert sparseProp.miptailFirstLevel == 3
    assert sparseProp.miptailSize == 196608
    assert sparseProp.flags == 0

    (err,) = cudart.cudaFreeMipmappedArray(mipmap)
    assertSuccess(err)

    # TODO
    example = cudart.cudaExternalSemaphoreSignalNodeParams()
    example.extSemArray = [
        cudart.cudaExternalSemaphore_t(0),
        cudart.cudaExternalSemaphore_t(123),
        cudart.cudaExternalSemaphore_t(999),
    ]
    a1 = cudart.cudaExternalSemaphoreSignalParams()
    a1.params.fence.value = 7
    a1.params.nvSciSync.fence = 999
    a1.params.keyedMutex.key = 9
    a1.flags = 1
    a2 = cudart.cudaExternalSemaphoreSignalParams()
    a2.params.fence.value = 7
    a2.params.nvSciSync.fence = 999
    a2.params.keyedMutex.key = 9
    a2.flags = 2
    a3 = cudart.cudaExternalSemaphoreSignalParams()
    a3.params.fence.value = 7
    a3.params.nvSciSync.fence = 999
    a3.params.keyedMutex.key = 9
    a3.flags = 3
    example.paramsArray = [a1]
    # Note: Setting is a pass by value. Changing the object does not reflect internal value
    a3.params.fence.value = 4
    a3.params.nvSciSync.fence = 4
    a3.params.keyedMutex.key = 4
    a3.flags = 4
    example.numExtSems = 3


def test_cudart_graphs():
    err, graph = cudart.cudaGraphCreate(0)
    assertSuccess(err)

    err, pGraphNode0 = cudart.cudaGraphAddEmptyNode(graph, None, 0)
    assertSuccess(err)
    err, pGraphNode1 = cudart.cudaGraphAddEmptyNode(graph, [pGraphNode0], 1)
    assertSuccess(err)
    err, pGraphNode2 = cudart.cudaGraphAddEmptyNode(graph, [pGraphNode0, pGraphNode1], 2)
    assertSuccess(err)

    err, nodes, numNodes = cudart.cudaGraphGetNodes(graph)
    err, nodes, numNodes = cudart.cudaGraphGetNodes(graph, numNodes)

    stream_legacy = cudart.cudaStream_t(cudart.cudaStreamLegacy)
    stream_per_thread = cudart.cudaStream_t(cudart.cudaStreamPerThread)
    err, stream_with_flags = cudart.cudaStreamCreateWithFlags(cudart.cudaStreamNonBlocking)
    assertSuccess(err)


def test_cudart_list_access():
    err, prop = cudart.cudaGetDeviceProperties(0)
    prop.name = prop.name + b" " * (256 - len(prop.name))


def test_cudart_class_setters():
    dim = cudart.dim3()

    dim.x = 1
    dim.y = 2
    dim.z = 3

    assert dim.x == 1
    assert dim.y == 2
    assert dim.z == 3


def test_cudart_both_type():
    err, mode = cudart.cudaThreadExchangeStreamCaptureMode(cudart.cudaStreamCaptureMode.cudaStreamCaptureModeGlobal)
    assertSuccess(err)
    err, mode = cudart.cudaThreadExchangeStreamCaptureMode(cudart.cudaStreamCaptureMode.cudaStreamCaptureModeRelaxed)
    assertSuccess(err)
    assert mode == cudart.cudaStreamCaptureMode.cudaStreamCaptureModeGlobal
    err, mode = cudart.cudaThreadExchangeStreamCaptureMode(
        cudart.cudaStreamCaptureMode.cudaStreamCaptureModeThreadLocal
    )
    assertSuccess(err)
    assert mode == cudart.cudaStreamCaptureMode.cudaStreamCaptureModeRelaxed
    err, mode = cudart.cudaThreadExchangeStreamCaptureMode(cudart.cudaStreamCaptureMode.cudaStreamCaptureModeGlobal)
    assertSuccess(err)
    assert mode == cudart.cudaStreamCaptureMode.cudaStreamCaptureModeThreadLocal


def test_cudart_cudaGetDeviceProperties():
    err, prop = cudart.cudaGetDeviceProperties(0)
    assertSuccess(err)
    attrs = [
        "name",
        "uuid",
        "luid",
        "luidDeviceNodeMask",
        "totalGlobalMem",
        "sharedMemPerBlock",
        "regsPerBlock",
        "warpSize",
        "memPitch",
        "maxThreadsPerBlock",
        "maxThreadsDim",
        "maxGridSize",
        "totalConstMem",
        "major",
        "minor",
        "textureAlignment",
        "texturePitchAlignment",
        "multiProcessorCount",
        "integrated",
        "canMapHostMemory",
        "maxTexture1D",
        "maxTexture1DMipmap",
        "maxTexture2D",
        "maxTexture2DMipmap",
        "maxTexture2DLinear",
        "maxTexture2DGather",
        "maxTexture3D",
        "maxTexture3DAlt",
        "maxTextureCubemap",
        "maxTexture1DLayered",
        "maxTexture2DLayered",
        "maxTextureCubemapLayered",
        "maxSurface1D",
        "maxSurface2D",
        "maxSurface3D",
        "maxSurface1DLayered",
        "maxSurface2DLayered",
        "maxSurfaceCubemap",
        "maxSurfaceCubemapLayered",
        "surfaceAlignment",
        "concurrentKernels",
        "ECCEnabled",
        "pciBusID",
        "pciDeviceID",
        "pciDomainID",
        "tccDriver",
        "asyncEngineCount",
        "unifiedAddressing",
        "memoryBusWidth",
        "l2CacheSize",
        "persistingL2CacheMaxSize",
        "maxThreadsPerMultiProcessor",
        "streamPrioritiesSupported",
        "globalL1CacheSupported",
        "localL1CacheSupported",
        "sharedMemPerMultiprocessor",
        "regsPerMultiprocessor",
        "managedMemory",
        "isMultiGpuBoard",
        "multiGpuBoardGroupID",
        "hostNativeAtomicSupported",
        "pageableMemoryAccess",
        "concurrentManagedAccess",
        "computePreemptionSupported",
        "canUseHostPointerForRegisteredMem",
        "cooperativeLaunch",
        "sharedMemPerBlockOptin",
        "pageableMemoryAccessUsesHostPageTables",
        "directManagedMemAccessFromHost",
        "maxBlocksPerMultiProcessor",
        "accessPolicyMaxWindowSize",
        "reservedSharedMemPerBlock",
        "hostRegisterSupported",
        "sparseCudaArraySupported",
        "hostRegisterReadOnlySupported",
        "timelineSemaphoreInteropSupported",
        "memoryPoolsSupported",
        "gpuDirectRDMASupported",
        "gpuDirectRDMAFlushWritesOptions",
        "gpuDirectRDMAWritesOrdering",
        "memoryPoolSupportedHandleTypes",
        "deferredMappingCudaArraySupported",
        "ipcEventSupported",
        "clusterLaunch",
        "unifiedFunctionPointers",
        "deviceNumaConfig",
        "deviceNumaId",
        "mpsEnabled",
        "hostNumaId",
        "gpuPciDeviceID",
        "gpuPciSubsystemID",
        "hostNumaMultinodeIpcSupported",
    ]
    for attr in attrs:
        assert hasattr(prop, attr)
    assert len(prop.name.decode("utf-8")) != 0
    assert len(prop.uuid.bytes.hex()) != 0

    example = cudart.cudaExternalSemaphoreSignalNodeParams()
    example.extSemArray = [
        cudart.cudaExternalSemaphore_t(0),
        cudart.cudaExternalSemaphore_t(123),
        cudart.cudaExternalSemaphore_t(999),
    ]
    a1 = cudart.cudaExternalSemaphoreSignalParams()
    a1.params.fence.value = 7
    a1.params.nvSciSync.fence = 999
    a1.params.keyedMutex.key = 9
    a1.flags = 1
    a2 = cudart.cudaExternalSemaphoreSignalParams()
    a2.params.fence.value = 7
    a2.params.nvSciSync.fence = 999
    a2.params.keyedMutex.key = 9
    a2.flags = 2
    a3 = cudart.cudaExternalSemaphoreSignalParams()
    a3.params.fence.value = 7
    a3.params.nvSciSync.fence = 999
    a3.params.keyedMutex.key = 9
    a3.flags = 3
    example.paramsArray = [a1]
    # Note: Setting is a pass by value. Changing the object does not reflect internal value
    a3.params.fence.value = 4
    a3.params.nvSciSync.fence = 4
    a3.params.keyedMutex.key = 4
    a3.flags = 4
    example.numExtSems = 3


@pytest.mark.skipif(
    driverVersionLessThan(11030) or not supportsMemoryPool(), reason="When new attributes were introduced"
)
def test_cudart_MemPool_attr():
    poolProps = cudart.cudaMemPoolProps()
    poolProps.allocType = cudart.cudaMemAllocationType.cudaMemAllocationTypePinned
    poolProps.location.id = 0
    poolProps.location.type = cudart.cudaMemLocationType.cudaMemLocationTypeDevice

    attr_list = [None] * 8
    err, pool = cudart.cudaMemPoolCreate(poolProps)
    assertSuccess(err)

    for idx, attr in enumerate(
        [
            cudart.cudaMemPoolAttr.cudaMemPoolReuseFollowEventDependencies,
            cudart.cudaMemPoolAttr.cudaMemPoolReuseAllowOpportunistic,
            cudart.cudaMemPoolAttr.cudaMemPoolReuseAllowInternalDependencies,
            cudart.cudaMemPoolAttr.cudaMemPoolAttrReleaseThreshold,
            cudart.cudaMemPoolAttr.cudaMemPoolAttrReservedMemCurrent,
            cudart.cudaMemPoolAttr.cudaMemPoolAttrReservedMemHigh,
            cudart.cudaMemPoolAttr.cudaMemPoolAttrUsedMemCurrent,
            cudart.cudaMemPoolAttr.cudaMemPoolAttrUsedMemHigh,
        ]
    ):
        err, attr_tmp = cudart.cudaMemPoolGetAttribute(pool, attr)
        assertSuccess(err)
        attr_list[idx] = attr_tmp

    for idxA, attr in enumerate(
        [
            cudart.cudaMemPoolAttr.cudaMemPoolReuseFollowEventDependencies,
            cudart.cudaMemPoolAttr.cudaMemPoolReuseAllowOpportunistic,
            cudart.cudaMemPoolAttr.cudaMemPoolReuseAllowInternalDependencies,
        ]
    ):
        (err,) = cudart.cudaMemPoolSetAttribute(pool, attr, 0)
        assertSuccess(err)
    for idx, attr in enumerate([cudart.cudaMemPoolAttr.cudaMemPoolAttrReleaseThreshold]):
        (err,) = cudart.cudaMemPoolSetAttribute(pool, attr, cuda.cuuint64_t(9))
        assertSuccess(err)

    for idx, attr in enumerate(
        [
            cudart.cudaMemPoolAttr.cudaMemPoolReuseFollowEventDependencies,
            cudart.cudaMemPoolAttr.cudaMemPoolReuseAllowOpportunistic,
            cudart.cudaMemPoolAttr.cudaMemPoolReuseAllowInternalDependencies,
            cudart.cudaMemPoolAttr.cudaMemPoolAttrReleaseThreshold,
        ]
    ):
        err, attr_tmp = cudart.cudaMemPoolGetAttribute(pool, attr)
        assertSuccess(err)
        attr_list[idx] = attr_tmp
    assert attr_list[0] == 0
    assert attr_list[1] == 0
    assert attr_list[2] == 0
    assert int(attr_list[3]) == 9

    (err,) = cudart.cudaMemPoolDestroy(pool)
    assertSuccess(err)


def test_cudart_make_api():
    err, channelDesc = cudart.cudaCreateChannelDesc(
        32, 0, 0, 0, cudart.cudaChannelFormatKind.cudaChannelFormatKindFloat
    )
    assertSuccess(err)
    assert channelDesc.x == 32
    assert channelDesc.y == 0
    assert channelDesc.z == 0
    assert channelDesc.w == 0
    assert channelDesc.f == cudart.cudaChannelFormatKind.cudaChannelFormatKindFloat

    # make_cudaPitchedPtr
    cudaPitchedPtr = cudart.make_cudaPitchedPtr(1, 2, 3, 4)
    assert cudaPitchedPtr.ptr == 1
    assert cudaPitchedPtr.pitch == 2
    assert cudaPitchedPtr.xsize == 3
    assert cudaPitchedPtr.ysize == 4

    # make_cudaPos
    cudaPos = cudart.make_cudaPos(1, 2, 3)
    assert cudaPos.x == 1
    assert cudaPos.y == 2
    assert cudaPos.z == 3

    # make_cudaExtent
    cudaExtent = cudart.make_cudaExtent(1, 2, 3)
    assert cudaExtent.width == 1
    assert cudaExtent.height == 2
    assert cudaExtent.depth == 3


def test_cudart_cudaStreamGetCaptureInfo():
    # create stream
    err, stream = cudart.cudaStreamCreate()
    assertSuccess(err)

    # validate that stream is not capturing
    err, status, *info = cudart.cudaStreamGetCaptureInfo(stream)
    assertSuccess(err)
    assert status == cudart.cudaStreamCaptureStatus.cudaStreamCaptureStatusNone

    # start capture
    (err,) = cudart.cudaStreamBeginCapture(stream, cudart.cudaStreamCaptureMode.cudaStreamCaptureModeGlobal)
    assertSuccess(err)

    # validate that stream is capturing now
    err, status, *info = cudart.cudaStreamGetCaptureInfo(stream)
    assertSuccess(err)
    assert status == cudart.cudaStreamCaptureStatus.cudaStreamCaptureStatusActive

    # clean up
    err, pgraph = cudart.cudaStreamEndCapture(stream)
    assertSuccess(err)


def test_cudart_cudaArrayGetInfo():
    # create channel descriptor
    x, y, z, w = 8, 0, 0, 0
    f = cudart.cudaChannelFormatKind.cudaChannelFormatKindUnsigned
    err, desc = cudart.cudaCreateChannelDesc(x, y, z, w, f)
    assertSuccess(err)

    # allocate device array
    width = 10
    height = 0
    inFlags = 0
    err, arr = cudart.cudaMallocArray(desc, width, height, inFlags)
    assertSuccess(err)

    # get device array info
    err, desc, extent, outFlags = cudart.cudaArrayGetInfo(arr)
    assertSuccess(err)

    # validate descriptor, extent, flags
    assert desc.x == x
    assert desc.y == y
    assert desc.z == z
    assert desc.w == w
    assert desc.f == f
    assert extent.width == width
    assert extent.height == height
    assert inFlags == outFlags

    # clean up
    (err,) = cudart.cudaFreeArray(arr)
    assertSuccess(err)


def test_cudart_cudaMemcpy2DToArray():
    # create host arrays
    size = int(1024 * np.uint8().itemsize)
    h1 = np.full(size, 1).astype(np.uint8)
    h2 = np.full(size, 2).astype(np.uint8)
    assert np.array_equal(h1, h2) is False

    # create channel descriptor
    err, desc = cudart.cudaCreateChannelDesc(8, 0, 0, 0, cudart.cudaChannelFormatKind.cudaChannelFormatKindUnsigned)
    assertSuccess(err)

    # allocate device array
    err, arr = cudart.cudaMallocArray(desc, size, 0, 0)
    assertSuccess(err)

    # h1 to arr
    (err,) = cudart.cudaMemcpy2DToArray(arr, 0, 0, h1, size, size, 1, cudart.cudaMemcpyKind.cudaMemcpyHostToDevice)
    assertSuccess(err)

    # arr to h2
    (err,) = cudart.cudaMemcpy2DFromArray(h2, size, arr, 0, 0, size, 1, cudart.cudaMemcpyKind.cudaMemcpyDeviceToHost)
    assertSuccess(err)

    # validate h1 == h2
    assert np.array_equal(h1, h2)

    # clean up
    (err,) = cudart.cudaFreeArray(arr)
    assertSuccess(err)


def test_cudart_cudaMemcpy2DToArray_DtoD():
    # allocate device memory
    size = 1024 * np.uint8().itemsize
    err, d1 = cudart.cudaMalloc(size)
    assertSuccess(err)
    err, d2 = cudart.cudaMalloc(size)
    assertSuccess(err)

    # create host arrays
    h1 = np.full(size, 1).astype(np.uint8)
    h2 = np.full(size, 2).astype(np.uint8)
    assert np.array_equal(h1, h2) is False

    # create channel descriptor
    err, desc = cudart.cudaCreateChannelDesc(8, 0, 0, 0, cudart.cudaChannelFormatKind.cudaChannelFormatKindUnsigned)
    assertSuccess(err)

    # allocate device array
    err, arr = cudart.cudaMallocArray(desc, size, 0, 0)
    assertSuccess(err)

    # h1 to d1
    (err,) = cudart.cudaMemcpy(d1, h1, size, cudart.cudaMemcpyKind.cudaMemcpyHostToDevice)
    assertSuccess(err)

    # d1 to arr
    (err,) = cudart.cudaMemcpy2DToArray(arr, 0, 0, d1, size, size, 1, cudart.cudaMemcpyKind.cudaMemcpyDeviceToDevice)
    assertSuccess(err)

    # arr to d2
    (err,) = cudart.cudaMemcpy2DFromArray(d2, size, arr, 0, 0, size, 1, cudart.cudaMemcpyKind.cudaMemcpyDeviceToDevice)
    assertSuccess(err)

    # d2 to h2
    (err,) = cudart.cudaMemcpy(h2, d2, size, cudart.cudaMemcpyKind.cudaMemcpyDeviceToHost)
    assertSuccess(err)

    # validate h1 == h2
    assert np.array_equal(h1, h2)

    # clean up
    (err,) = cudart.cudaFreeArray(arr)
    assertSuccess(err)
    (err,) = cudart.cudaFree(d2)
    assertSuccess(err)
    (err,) = cudart.cudaFree(d1)
    assertSuccess(err)


def test_cudart_cudaMemcpy2DArrayToArray():
    # create host arrays
    size = 1024 * np.uint8().itemsize
    h1 = np.full(size, 1).astype(np.uint8)
    h2 = np.full(size, 2).astype(np.uint8)
    assert np.array_equal(h1, h2) is False

    # create channel descriptor
    err, desc = cudart.cudaCreateChannelDesc(8, 0, 0, 0, cudart.cudaChannelFormatKind.cudaChannelFormatKindUnsigned)
    assertSuccess(err)

    # allocate device arrays
    err, a1 = cudart.cudaMallocArray(desc, size, 0, 0)
    assertSuccess(err)
    err, a2 = cudart.cudaMallocArray(desc, size, 0, 0)
    assertSuccess(err)

    # h1 to a1
    (err,) = cudart.cudaMemcpy2DToArray(a1, 0, 0, h1, size, size, 1, cudart.cudaMemcpyKind.cudaMemcpyHostToDevice)
    assertSuccess(err)

    # a1 to a2
    (err,) = cudart.cudaMemcpy2DArrayToArray(
        a2, 0, 0, a1, 0, 0, size, 1, cudart.cudaMemcpyKind.cudaMemcpyDeviceToDevice
    )
    assertSuccess(err)

    # a2 to h2
    (err,) = cudart.cudaMemcpy2DFromArray(h2, size, a2, 0, 0, size, 1, cudart.cudaMemcpyKind.cudaMemcpyDeviceToHost)
    assertSuccess(err)

    # validate h1 == h2
    assert np.array_equal(h1, h2)

    # clean up
    (err,) = cudart.cudaFreeArray(a2)
    assertSuccess(err)
    (err,) = cudart.cudaFreeArray(a1)
    assertSuccess(err)


def test_cudart_cudaMemcpyArrayToArray():
    # create host arrays
    size = 1024 * np.uint8().itemsize
    h1 = np.full(size, 1).astype(np.uint8)
    h2 = np.full(size, 2).astype(np.uint8)
    assert np.array_equal(h1, h2) is False

    # create channel descriptor
    err, desc = cudart.cudaCreateChannelDesc(8, 0, 0, 0, cudart.cudaChannelFormatKind.cudaChannelFormatKindUnsigned)
    assertSuccess(err)

    # allocate device arrays
    err, a1 = cudart.cudaMallocArray(desc, size, 0, 0)
    assertSuccess(err)
    err, a2 = cudart.cudaMallocArray(desc, size, 0, 0)
    assertSuccess(err)

    # h1 to a1
    (err,) = cudart.cudaMemcpy2DToArray(a1, 0, 0, h1, size, size, 1, cudart.cudaMemcpyKind.cudaMemcpyHostToDevice)
    assertSuccess(err)

    # a1 to a2
    (err,) = cudart.cudaMemcpyArrayToArray(a2, 0, 0, a1, 0, 0, size, cudart.cudaMemcpyKind.cudaMemcpyDeviceToDevice)
    assertSuccess(err)

    # a2 to h2
    (err,) = cudart.cudaMemcpy2DFromArray(h2, size, a2, 0, 0, size, 1, cudart.cudaMemcpyKind.cudaMemcpyDeviceToHost)
    assertSuccess(err)

    # validate h1 == h2
    assert np.array_equal(h1, h2)

    # clean up
    (err,) = cudart.cudaFreeArray(a2)
    assertSuccess(err)
    (err,) = cudart.cudaFreeArray(a1)
    assertSuccess(err)


def test_cudart_cudaGetChannelDesc():
    # create channel descriptor
    x, y, z, w = 8, 0, 0, 0
    f = cudart.cudaChannelFormatKind.cudaChannelFormatKindUnsigned
    err, desc = cudart.cudaCreateChannelDesc(x, y, z, w, f)
    assertSuccess(err)

    # allocate device array
    width = 10
    height = 0
    flags = 0
    err, arr = cudart.cudaMallocArray(desc, width, height, flags)
    assertSuccess(err)

    # get channel descriptor from array
    err, desc = cudart.cudaGetChannelDesc(arr)
    assertSuccess(err)

    # validate array channel descriptor
    assert desc.x == x
    assert desc.y == y
    assert desc.z == z
    assert desc.w == w
    assert desc.f == f

    # clean up
    (err,) = cudart.cudaFreeArray(arr)
    assertSuccess(err)


def test_cudart_cudaGetTextureObjectTextureDesc():
    # create channel descriptor
    err, channelDesc = cudart.cudaCreateChannelDesc(
        8, 0, 0, 0, cudart.cudaChannelFormatKind.cudaChannelFormatKindUnsigned
    )
    assertSuccess(err)

    # allocate device arrays
    err, arr = cudart.cudaMallocArray(channelDesc, 1024, 0, 0)
    assertSuccess(err)

    # create descriptors for texture object
    resDesc = cudart.cudaResourceDesc()
    resDesc.res.array.array = arr
    inTexDesc = cudart.cudaTextureDesc()

    # create texture object
    err, texObject = cudart.cudaCreateTextureObject(resDesc, inTexDesc, None)
    assertSuccess(err)

    # get texture descriptor
    err, outTexDesc = cudart.cudaGetTextureObjectTextureDesc(texObject)
    assertSuccess(err)

    # validate texture descriptor
    for attr in dir(outTexDesc):
        if attr in ["borderColor", "getPtr"]:
            continue
        if not attr.startswith("_"):
            assert getattr(outTexDesc, attr) == getattr(inTexDesc, attr)

    # clean up
    (err,) = cudart.cudaDestroyTextureObject(texObject)
    assertSuccess(err)


def test_cudart_cudaMemset3D():
    # create host arrays
    size = 1024 * np.uint8().itemsize
    h1 = np.full(size, 1).astype(np.uint8)
    h2 = np.full(size, 2).astype(np.uint8)
    assert np.array_equal(h1, h2) is False

    # allocate device memory
    devExtent = cudart.make_cudaExtent(32, 32, 1)
    err, devPitchedPtr = cudart.cudaMalloc3D(devExtent)
    assertSuccess(err)

    # set memory
    memExtent = cudart.make_cudaExtent(devPitchedPtr.pitch, devPitchedPtr.ysize, 1)
    (err,) = cudart.cudaMemset3D(devPitchedPtr, 1, memExtent)
    assertSuccess(err)

    # D to h2
    (err,) = cudart.cudaMemcpy(h2, devPitchedPtr.ptr, size, cudart.cudaMemcpyKind.cudaMemcpyDeviceToHost)

    # validate h1 == h2
    assert np.array_equal(h1, h2)

    # clean up
    (err,) = cudart.cudaFree(devPitchedPtr.ptr)
    assertSuccess(err)


def test_cudart_cudaMemset3D_2D():
    # create host arrays
    size = 512 * np.uint8().itemsize
    h1 = np.full(size, 1).astype(np.uint8)
    h2 = np.full(size, 2).astype(np.uint8)
    assert np.array_equal(h1, h2) is False

    # allocate device memory
    devExtent = cudart.make_cudaExtent(1024, 1, 1)
    err, devPitchedPtr = cudart.cudaMalloc3D(devExtent)
    assertSuccess(err)

    # set memory
    memExtent = cudart.make_cudaExtent(size, devPitchedPtr.ysize, 1)
    (err,) = cudart.cudaMemset3D(devPitchedPtr, 1, memExtent)
    assertSuccess(err)

    # D to h2
    (err,) = cudart.cudaMemcpy(h2, devPitchedPtr.ptr, size, cudart.cudaMemcpyKind.cudaMemcpyDeviceToHost)

    # validate h1 == h2
    assert np.array_equal(h1, h2)

    # clean up
    (err,) = cudart.cudaFree(devPitchedPtr.ptr)
    assertSuccess(err)


def test_cudart_cudaMemcpyToArray():
    # create host arrays
    size = 1024 * np.uint8().itemsize
    h1 = np.full(size, 1).astype(np.uint8)
    h2 = np.full(size, 2).astype(np.uint8)
    assert np.array_equal(h1, h2) is False

    # create channel descriptor
    err, desc = cudart.cudaCreateChannelDesc(8, 0, 0, 0, cudart.cudaChannelFormatKind.cudaChannelFormatKindUnsigned)
    assertSuccess(err)

    # allocate device array
    err, arr = cudart.cudaMallocArray(desc, size, 0, 0)
    assertSuccess(err)

    # h1 to arr
    (err,) = cudart.cudaMemcpyToArray(arr, 0, 0, h1, size, cudart.cudaMemcpyKind.cudaMemcpyHostToDevice)
    assertSuccess(err)

    # arr to h2
    (err,) = cudart.cudaMemcpyFromArray(h2, arr, 0, 0, size, cudart.cudaMemcpyKind.cudaMemcpyDeviceToHost)
    assertSuccess(err)

    # validate h1 == h2
    assert np.array_equal(h1, h2)

    # clean up
    (err,) = cudart.cudaFreeArray(arr)
    assertSuccess(err)


def test_cudart_cudaMemcpyToArray_DtoD():
    # allocate device memory
    size = int(1024 * np.uint8().itemsize)
    err, d1 = cudart.cudaMalloc(size)
    assertSuccess(err)
    err, d2 = cudart.cudaMalloc(size)
    assertSuccess(err)

    # create host arrays
    h1 = np.full(size, 1).astype(np.uint8)
    h2 = np.full(size, 2).astype(np.uint8)
    assert np.array_equal(h1, h2) is False

    # create channel descriptor
    err, desc = cudart.cudaCreateChannelDesc(8, 0, 0, 0, cudart.cudaChannelFormatKind.cudaChannelFormatKindUnsigned)
    assertSuccess(err)

    # allocate device array
    err, arr = cudart.cudaMallocArray(desc, size, 0, 0)
    assertSuccess(err)

    # h1 to d1
    (err,) = cudart.cudaMemcpy(d1, h1, size, cudart.cudaMemcpyKind.cudaMemcpyHostToDevice)
    assertSuccess(err)

    # d1 to arr
    (err,) = cudart.cudaMemcpyToArray(arr, 0, 0, d1, size, cudart.cudaMemcpyKind.cudaMemcpyDeviceToDevice)
    assertSuccess(err)

    # arr to d2
    (err,) = cudart.cudaMemcpyFromArray(d2, arr, 0, 0, size, cudart.cudaMemcpyKind.cudaMemcpyDeviceToDevice)
    assertSuccess(err)

    # d2 to h2
    (err,) = cudart.cudaMemcpy(h2, d2, size, cudart.cudaMemcpyKind.cudaMemcpyDeviceToHost)
    assertSuccess(err)

    # validate h1 == h2
    assert np.array_equal(h1, h2)

    # clean up
    (err,) = cudart.cudaFreeArray(arr)
    assertSuccess(err)
    (err,) = cudart.cudaFree(d2)
    assertSuccess(err)
    (err,) = cudart.cudaFree(d1)
    assertSuccess(err)


def test_cudart_cudaMemcpy3DAsync():
    # create host arrays
    size = int(1024 * np.uint8().itemsize)
    h1 = np.full(size, 1).astype(np.uint8)
    h2 = np.full(size, 2).astype(np.uint8)
    assert np.array_equal(h1, h2) is False

    # create channel descriptor
    err, desc = cudart.cudaCreateChannelDesc(8, 0, 0, 0, cudart.cudaChannelFormatKind.cudaChannelFormatKindUnsigned)
    assertSuccess(err)

    # allocate device array
    err, arr = cudart.cudaMallocArray(desc, size, 0, 0)
    assertSuccess(err)

    # create stream
    err, stream = cudart.cudaStreamCreate()
    assertSuccess(err)

    # create memcpy params
    params = cudart.cudaMemcpy3DParms()
    params.srcPtr = cudart.make_cudaPitchedPtr(h1, size, 1, 1)
    params.dstArray = arr
    params.extent = cudart.make_cudaExtent(size, 1, 1)
    params.kind = cudart.cudaMemcpyKind.cudaMemcpyHostToDevice

    # h1 to arr
    (err,) = cudart.cudaMemcpy3DAsync(params, stream)
    assertSuccess(err)

    # await results
    (err,) = cudart.cudaStreamSynchronize(stream)
    assertSuccess(err)

    # arr to h2
    (err,) = cudart.cudaMemcpy2DFromArray(h2, size, arr, 0, 0, size, 1, cudart.cudaMemcpyKind.cudaMemcpyDeviceToHost)
    assertSuccess(err)

    # validate h1 == h2
    assert np.array_equal(h1, h2)

    # clean up
    (err,) = cudart.cudaFreeArray(arr)
    assertSuccess(err)


def test_cudart_cudaGraphAddMemcpyNode1D():
    # allocate device memory
    size = 1024 * np.uint8().itemsize
    err, dptr = cudart.cudaMalloc(size)
    assertSuccess(err)

    # create host arrays
    h1 = np.full(size, 1).astype(np.uint8)
    h2 = np.full(size, 2).astype(np.uint8)
    assert np.array_equal(h1, h2) is False

    # build graph
    err, graph = cudart.cudaGraphCreate(0)
    assertSuccess(err)

    # add nodes
    err, hToDNode = cudart.cudaGraphAddMemcpyNode1D(
        graph, [], 0, dptr, h1, size, cudart.cudaMemcpyKind.cudaMemcpyHostToDevice
    )
    assertSuccess(err)
    err, dToHNode = cudart.cudaGraphAddMemcpyNode1D(
        graph, [hToDNode], 1, h2, dptr, size, cudart.cudaMemcpyKind.cudaMemcpyDeviceToHost
    )
    assertSuccess(err)

    # create stream
    err, stream = cudart.cudaStreamCreate()
    assertSuccess(err)

    # execute graph
    err, execGraph = cudart.cudaGraphInstantiate(graph, 0)
    assertSuccess(err)
    (err,) = cudart.cudaGraphLaunch(execGraph, stream)

    # await results
    (err,) = cudart.cudaStreamSynchronize(stream)
    assertSuccess(err)

    # validate h1 == h2
    assert np.array_equal(h1, h2)

    # clean up
    (err,) = cudart.cudaFree(dptr)
    assertSuccess(err)


def test_cudart_cudaGraphAddMemsetNode():
    # allocate device memory
    size = 1024 * np.uint8().itemsize
    err, dptr = cudart.cudaMalloc(size)
    assertSuccess(err)

    # create host arrays
    h1 = np.full(size, 1).astype(np.uint8)
    h2 = np.full(size, 2).astype(np.uint8)
    assert np.array_equal(h1, h2) is False

    # build graph
    err, graph = cudart.cudaGraphCreate(0)
    assertSuccess(err)

    # set memset params
    params = cudart.cudaMemsetParams()
    params.dst = dptr
    params.pitch = size
    params.value = 1
    params.elementSize = 1
    params.width = size
    params.height = 1

    # add nodes
    err, setNode = cudart.cudaGraphAddMemsetNode(graph, [], 0, params)
    assertSuccess(err)
    err, cpyNode = cudart.cudaGraphAddMemcpyNode1D(
        graph, [setNode], 1, h2, dptr, size, cudart.cudaMemcpyKind.cudaMemcpyDeviceToHost
    )
    assertSuccess(err)

    # create stream
    err, stream = cudart.cudaStreamCreate()
    assertSuccess(err)

    # execute graph
    err, execGraph = cudart.cudaGraphInstantiate(graph, 0)
    assertSuccess(err)
    (err,) = cudart.cudaGraphLaunch(execGraph, stream)
    assertSuccess(err)

    # await results
    (err,) = cudart.cudaStreamSynchronize(stream)
    assertSuccess(err)

    # validate h1 == h2
    assert np.array_equal(h1, h2)

    # clean up
    (err,) = cudart.cudaFree(dptr)
    assertSuccess(err)


def test_cudart_cudaMemcpy3DPeer():
    # allocate device memory
    size = int(1024 * np.uint8().itemsize)
    err, dptr = cudart.cudaMalloc(size)
    assertSuccess(err)

    # create host arrays
    h1 = np.full(size, 1).astype(np.uint8)
    h2 = np.full(size, 2).astype(np.uint8)
    assert np.array_equal(h1, h2) is False

    # create channel descriptor
    err, desc = cudart.cudaCreateChannelDesc(8, 0, 0, 0, cudart.cudaChannelFormatKind.cudaChannelFormatKindUnsigned)
    assertSuccess(err)

    # allocate device array
    err, arr = cudart.cudaMallocArray(desc, size, 0, 0)
    assertSuccess(err)

    # create memcpy params
    params = cudart.cudaMemcpy3DPeerParms()
    params.srcPtr = cudart.make_cudaPitchedPtr(dptr, size, 1, 1)
    params.dstArray = arr
    params.extent = cudart.make_cudaExtent(size, 1, 1)

    # h1 to D
    (err,) = cudart.cudaMemcpy(dptr, h1, size, cudart.cudaMemcpyKind.cudaMemcpyHostToDevice)
    assertSuccess(err)

    # D to arr
    (err,) = cudart.cudaMemcpy3DPeer(params)
    assertSuccess(err)

    # arr to h2
    (err,) = cudart.cudaMemcpy2DFromArray(h2, size, arr, 0, 0, size, 1, cudart.cudaMemcpyKind.cudaMemcpyDeviceToHost)
    assertSuccess(err)

    # validate h1 == h2
    assert np.array_equal(h1, h2)

    # clean up
    (err,) = cudart.cudaFreeArray(arr)
    assertSuccess(err)
    (err,) = cudart.cudaFree(dptr)
    assertSuccess(err)


def test_cudart_cudaMemcpy3DPeerAsync():
    # allocate device memory
    size = 1024 * np.uint8().itemsize
    err, dptr = cudart.cudaMalloc(size)
    assertSuccess(err)

    # create host arrays
    h1 = np.full(size, 1).astype(np.uint8)
    h2 = np.full(size, 2).astype(np.uint8)
    assert np.array_equal(h1, h2) is False

    # create channel descriptor
    err, desc = cudart.cudaCreateChannelDesc(8, 0, 0, 0, cudart.cudaChannelFormatKind.cudaChannelFormatKindUnsigned)
    assertSuccess(err)

    # allocate device array
    err, arr = cudart.cudaMallocArray(desc, size, 0, 0)
    assertSuccess(err)

    # create stream
    err, stream = cudart.cudaStreamCreate()
    assertSuccess(err)

    # create memcpy params
    params = cudart.cudaMemcpy3DPeerParms()
    params.srcPtr = cudart.make_cudaPitchedPtr(dptr, size, 1, 1)
    params.dstArray = arr
    params.extent = cudart.make_cudaExtent(size, 1, 1)

    # h1 to D
    (err,) = cudart.cudaMemcpy(dptr, h1, size, cudart.cudaMemcpyKind.cudaMemcpyHostToDevice)
    assertSuccess(err)

    # D to arr
    (err,) = cudart.cudaMemcpy3DPeerAsync(params, stream)
    assertSuccess(err)

    # await results
    (err,) = cudart.cudaStreamSynchronize(stream)
    assertSuccess(err)

    # arr to h2
    (err,) = cudart.cudaMemcpy2DFromArray(h2, size, arr, 0, 0, size, 1, cudart.cudaMemcpyKind.cudaMemcpyDeviceToHost)
    assertSuccess(err)

    # validate h1 == h2
    assert np.array_equal(h1, h2)

    # clean up
    (err,) = cudart.cudaFreeArray(arr)
    assertSuccess(err)
    (err,) = cudart.cudaFree(dptr)
    assertSuccess(err)


def test_profiler():
    (err,) = cudart.cudaProfilerStart()
    assertSuccess(err)
    (err,) = cudart.cudaProfilerStop()
    assertSuccess(err)


def test_cudart_eglFrame():
    frame = cudart.cudaEglFrame()
    # [<cudaArray_t 0x0>, <cudaArray_t 0x0>, <cudaArray_t 0x0>]
    assert int(frame.frame.pArray[0]) == 0
    assert int(frame.frame.pArray[1]) == 0
    assert int(frame.frame.pArray[2]) == 0
    frame.frame.pArray = [1, 2, 3]
    # [<cudaArray_t 0x1>, <cudaArray_t 0x2>, <cudaArray_t 0x3>]
    assert int(frame.frame.pArray[0]) == 1
    assert int(frame.frame.pArray[1]) == 2
    assert int(frame.frame.pArray[2]) == 3
    frame.frame.pArray = [1, 2, cudart.cudaArray_t(4)]
    # [<cudaArray_t 0x1>, <cudaArray_t 0x2>, <cudaArray_t 0x4>]
    assert int(frame.frame.pArray[0]) == 1
    assert int(frame.frame.pArray[1]) == 2
    assert int(frame.frame.pArray[2]) == 4
    # frame.frame.pPitch
    # [ptr : 0x1
    # pitch : 2
    # xsize : 4
    # ysize : 0, ptr : 0x0
    # pitch : 0
    # xsize : 0
    # ysize : 0, ptr : 0x0
    # pitch : 0
    # xsize : 0
    # ysize : 0]
    assert int(frame.frame.pPitch[0].ptr) == 1
    assert int(frame.frame.pPitch[0].pitch) == 2
    assert int(frame.frame.pPitch[0].xsize) == 4
    assert int(frame.frame.pPitch[0].ysize) == 0
    assert int(frame.frame.pPitch[1].ptr) == 0
    assert int(frame.frame.pPitch[1].pitch) == 0
    assert int(frame.frame.pPitch[1].xsize) == 0
    assert int(frame.frame.pPitch[1].ysize) == 0
    assert int(frame.frame.pPitch[2].ptr) == 0
    assert int(frame.frame.pPitch[2].pitch) == 0
    assert int(frame.frame.pPitch[2].xsize) == 0
    assert int(frame.frame.pPitch[2].ysize) == 0
    frame.frame.pPitch = [cudart.cudaPitchedPtr(), cudart.cudaPitchedPtr(), cudart.cudaPitchedPtr()]
    # [ptr : 0x0
    # pitch : 0
    # xsize : 0
    # ysize : 0, ptr : 0x0
    # pitch : 0
    # xsize : 0
    # ysize : 0, ptr : 0x0
    # pitch : 0
    # xsize : 0
    # ysize : 0]
    assert int(frame.frame.pPitch[0].ptr) == 0
    assert int(frame.frame.pPitch[0].pitch) == 0
    assert int(frame.frame.pPitch[0].xsize) == 0
    assert int(frame.frame.pPitch[0].ysize) == 0
    assert int(frame.frame.pPitch[1].ptr) == 0
    assert int(frame.frame.pPitch[1].pitch) == 0
    assert int(frame.frame.pPitch[1].xsize) == 0
    assert int(frame.frame.pPitch[1].ysize) == 0
    assert int(frame.frame.pPitch[2].ptr) == 0
    assert int(frame.frame.pPitch[2].pitch) == 0
    assert int(frame.frame.pPitch[2].xsize) == 0
    assert int(frame.frame.pPitch[2].ysize) == 0
    x = frame.frame.pPitch[0]
    x.pitch = 123
    frame.frame.pPitch = [x, x, x]
    # [ptr : 0x0
    # pitch : 123
    # xsize : 0
    # ysize : 0, ptr : 0x0
    # pitch : 123
    # xsize : 0
    # ysize : 0, ptr : 0x0
    # pitch : 123
    # xsize : 0
    # ysize : 0]
    assert int(frame.frame.pPitch[0].ptr) == 0
    assert int(frame.frame.pPitch[0].pitch) == 123
    assert int(frame.frame.pPitch[0].xsize) == 0
    assert int(frame.frame.pPitch[0].ysize) == 0
    assert int(frame.frame.pPitch[1].ptr) == 0
    assert int(frame.frame.pPitch[1].pitch) == 123
    assert int(frame.frame.pPitch[1].xsize) == 0
    assert int(frame.frame.pPitch[1].ysize) == 0
    assert int(frame.frame.pPitch[2].ptr) == 0
    assert int(frame.frame.pPitch[2].pitch) == 123
    assert int(frame.frame.pPitch[2].xsize) == 0
    assert int(frame.frame.pPitch[2].ysize) == 0
    x.pitch = 1234
    # [ptr : 0x0
    # pitch : 123
    # xsize : 0
    # ysize : 0, ptr : 0x0
    # pitch : 123
    # xsize : 0
    # ysize : 0, ptr : 0x0
    # pitch : 123
    # xsize : 0
    # ysize : 0]
    assert int(frame.frame.pPitch[0].ptr) == 0
    assert int(frame.frame.pPitch[0].pitch) == 123
    assert int(frame.frame.pPitch[0].xsize) == 0
    assert int(frame.frame.pPitch[0].ysize) == 0
    assert int(frame.frame.pPitch[1].ptr) == 0
    assert int(frame.frame.pPitch[1].pitch) == 123
    assert int(frame.frame.pPitch[1].xsize) == 0
    assert int(frame.frame.pPitch[1].ysize) == 0
    assert int(frame.frame.pPitch[2].ptr) == 0
    assert int(frame.frame.pPitch[2].pitch) == 123
    assert int(frame.frame.pPitch[2].xsize) == 0
    assert int(frame.frame.pPitch[2].ysize) == 0


def cudart_func_stream_callback(use_host_api):
    class testStruct(ctypes.Structure):
        _fields_ = [
            ("a", ctypes.c_int),
            ("b", ctypes.c_int),
            ("c", ctypes.c_int),
        ]

    def task_callback_host(userData):
        data = testStruct.from_address(userData)
        assert data.a == 1
        assert data.b == 2
        assert data.c == 3
        return 0

    def task_callback_stream(stream, status, userData):
        data = testStruct.from_address(userData)
        assert data.a == 1
        assert data.b == 2
        assert data.c == 3
        return 0

    if use_host_api:
        callback_type = ctypes.PYFUNCTYPE(ctypes.c_int, ctypes.c_void_p)
        target_task = task_callback_host
    else:
        callback_type = ctypes.PYFUNCTYPE(ctypes.c_int, ctypes.c_void_p, ctypes.c_int, ctypes.c_void_p)
        target_task = task_callback_stream

    # Construct ctype data
    c_callback = callback_type(target_task)
    c_data = testStruct(1, 2, 3)

    # ctypes is managing the pointer value for us
    if use_host_api:
        callback = cudart.cudaHostFn_t(_ptr=ctypes.addressof(c_callback))
    else:
        callback = cudart.cudaStreamCallback_t(_ptr=ctypes.addressof(c_callback))

    # Run
    err, stream = cudart.cudaStreamCreate()
    assertSuccess(err)
    if use_host_api:
        (err,) = cudart.cudaLaunchHostFunc(stream, callback, ctypes.addressof(c_data))
        assertSuccess(err)
    else:
        (err,) = cudart.cudaStreamAddCallback(stream, callback, ctypes.addressof(c_data), 0)
        assertSuccess(err)
    (err,) = cudart.cudaDeviceSynchronize()
    assertSuccess(err)


def test_cudart_func_callback():
    cudart_func_stream_callback(use_host_api=False)
    cudart_func_stream_callback(use_host_api=True)


@pytest.mark.skipif(
    driverVersionLessThan(12030) or not supportsCudaAPI("cudaGraphConditionalHandleCreate"),
    reason="Conditional graph APIs required",
)
def test_cudart_conditional():
    err, graph = cudart.cudaGraphCreate(0)
    assertSuccess(err)
    err, handle = cudart.cudaGraphConditionalHandleCreate(graph, 0, 0)
    assertSuccess(err)

    params = cudart.cudaGraphNodeParams()
    params.type = cudart.cudaGraphNodeType.cudaGraphNodeTypeConditional
    params.conditional.handle = handle
    params.conditional.type = cudart.cudaGraphConditionalNodeType.cudaGraphCondTypeIf
    params.conditional.size = 1

    assert len(params.conditional.phGraph_out) == 1
    assert int(params.conditional.phGraph_out[0]) == 0
    err, node = cudart.cudaGraphAddNode(graph, None, None, 0, params)
    assertSuccess(err)

    assert len(params.conditional.phGraph_out) == 1
    assert int(params.conditional.phGraph_out[0]) != 0


@pytest.mark.parametrize(
    "target",
    (
        runtime.cudaStream_t,
        runtime.cudaEvent_t,
        runtime.cudaGraph_t,
        runtime.cudaGraphNode_t,
        runtime.cudaGraphExec_t,
        runtime.cudaMemPool_t,
    ),
)
def test_struct_pointer_comparison(target):
    a = target(123)
    b = target(123)
    assert a == b
    assert hash(a) == hash(b)
    c = target(456)
    assert a != c
    assert hash(a) != hash(c)<|MERGE_RESOLUTION|>--- conflicted
+++ resolved
@@ -7,14 +7,8 @@
 import numpy as np
 import pytest
 
-<<<<<<< HEAD
 import cuda.bindings.driver as cuda
 import cuda.bindings.runtime as cudart
-=======
-import cuda.cuda as cuda
-import cuda.cudart as cudart
-from cuda.bindings import runtime
->>>>>>> 173733b9
 
 
 def isSuccess(err):
