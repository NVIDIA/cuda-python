<<<<<<< HEAD
# Copyright 2024-2025 NVIDIA Corporation.  All rights reserved.
=======
# SPDX-FileCopyrightText: Copyright (c) 2024-2025 NVIDIA CORPORATION & AFFILIATES. All rights reserved.
#
>>>>>>> a93b760e
# SPDX-License-Identifier: LicenseRef-NVIDIA-SOFTWARE-LICENSE

from cuda.pathfinder import SUPPORTED_NVIDIA_LIBNAMES as _SUPPORTED_LIBNAMES
from cuda.pathfinder import load_nvidia_dynamic_lib

__all__ = [
    "_load_nvidia_dynamic_library",
    "_SUPPORTED_LIBNAMES",
]

# All code below this line is for TEMPORARY BACKWARD COMPATIBILITY only.

from dataclasses import dataclass
from typing import Optional

from cuda.pathfinder._dynamic_libs import supported_nvidia_libs

if supported_nvidia_libs.IS_WINDOWS:
    import pywintypes

    from cuda.pathfinder._dynamic_libs.load_dl_windows import POINTER_ADDRESS_SPACE

    def _unsigned_int_to_pywintypes_handle(handle_uint: int) -> pywintypes.HANDLE:
        handle_int = handle_uint - POINTER_ADDRESS_SPACE if handle_uint >= POINTER_ADDRESS_SPACE // 2 else handle_uint
        return pywintypes.HANDLE(handle_int)

    HandleType = pywintypes.HANDLE
else:
    HandleType = int


# Original implementation, before making handle private as _handle_uint.
@dataclass
class LoadedDL:
    handle: HandleType  # type: ignore[valid-type]
    abs_path: Optional[str]
    was_already_loaded_from_elsewhere: bool


def _load_nvidia_dynamic_library(libname: str) -> LoadedDL:
    loaded_dl_uint = load_nvidia_dynamic_lib(libname)
    if supported_nvidia_libs.IS_WINDOWS:
        handle = _unsigned_int_to_pywintypes_handle(loaded_dl_uint._handle_uint)
    else:
        handle = loaded_dl_uint._handle_uint
    return LoadedDL(handle, loaded_dl_uint.abs_path, loaded_dl_uint.was_already_loaded_from_elsewhere)<|MERGE_RESOLUTION|>--- conflicted
+++ resolved
@@ -1,9 +1,4 @@
-<<<<<<< HEAD
-# Copyright 2024-2025 NVIDIA Corporation.  All rights reserved.
-=======
 # SPDX-FileCopyrightText: Copyright (c) 2024-2025 NVIDIA CORPORATION & AFFILIATES. All rights reserved.
-#
->>>>>>> a93b760e
 # SPDX-License-Identifier: LicenseRef-NVIDIA-SOFTWARE-LICENSE
 
 from cuda.pathfinder import SUPPORTED_NVIDIA_LIBNAMES as _SUPPORTED_LIBNAMES
