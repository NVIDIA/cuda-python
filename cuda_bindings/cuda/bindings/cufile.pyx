--- conflicted
+++ resolved
@@ -2,11 +2,7 @@
 #
 # SPDX-License-Identifier: LicenseRef-NVIDIA-SOFTWARE-LICENSE
 #
-<<<<<<< HEAD
-# This code was automatically generated across versions from 12.9.0 to 13.0.2. Do not modify it directly.
-=======
 # This code was automatically generated across versions from 12.9.1 to 13.0.2. Do not modify it directly.
->>>>>>> 3f813455
 
 cimport cython  # NOQA
 from libc cimport errno
