--- conflicted
+++ resolved
@@ -23,26 +23,17 @@
 import numpy as _numpy
 
 
-<<<<<<< HEAD
-cdef __from_data(data, dtype_name, expected_dtype, lowpp_type_from_ptr):
-    # _numpy.recarray is a subclass of _numpy.ndarray, so implicitly handled here.
-=======
 cdef __from_data(data, dtype_name, expected_dtype, lowpp_type):
     # _numpy.recarray is a subclass of _numpy.ndarray, so implicitly handled here.
     if isinstance(data, lowpp_type):
         return data
->>>>>>> f04df743
     if not isinstance(data, _numpy.ndarray):
         raise TypeError("data argument must be a NumPy ndarray")
     if data.size != 1:
         raise ValueError("data array must have a size of 1")
     if data.dtype != expected_dtype:
         raise ValueError(f"data array must be of dtype {dtype_name}")
-<<<<<<< HEAD
-    return lowpp_type_from_ptr(data.ctypes.data, not data.flags.writeable, data)
-=======
     return lowpp_type.from_ptr(data.ctypes.data, not data.flags.writeable, data)
->>>>>>> f04df743
 
 ###############################################################################
 # POD
@@ -146,11 +137,7 @@
         Args:
             data (_numpy.ndarray): a single-element array of dtype `_py_anon_pod1_dtype` holding the data.
         """
-<<<<<<< HEAD
-        return __from_data(data, "_py_anon_pod1_dtype", _py_anon_pod1_dtype, _py_anon_pod1.from_ptr)
-=======
         return __from_data(data, "_py_anon_pod1_dtype", _py_anon_pod1_dtype, _py_anon_pod1)
->>>>>>> f04df743
 
     @staticmethod
     def from_ptr(intptr_t ptr, bint readonly=False, object owner=None):
@@ -306,11 +293,7 @@
         Args:
             data (_numpy.ndarray): a single-element array of dtype `_py_anon_pod3_dtype` holding the data.
         """
-<<<<<<< HEAD
-        return __from_data(data, "_py_anon_pod3_dtype", _py_anon_pod3_dtype, _py_anon_pod3.from_ptr)
-=======
         return __from_data(data, "_py_anon_pod3_dtype", _py_anon_pod3_dtype, _py_anon_pod3)
->>>>>>> f04df743
 
     @staticmethod
     def from_ptr(intptr_t ptr, bint readonly=False, object owner=None):
@@ -600,11 +583,7 @@
         Args:
             data (_numpy.ndarray): a single-element array of dtype `op_counter_dtype` holding the data.
         """
-<<<<<<< HEAD
-        return __from_data(data, "op_counter_dtype", op_counter_dtype, OpCounter.from_ptr)
-=======
         return __from_data(data, "op_counter_dtype", op_counter_dtype, OpCounter)
->>>>>>> f04df743
 
     @staticmethod
     def from_ptr(intptr_t ptr, bint readonly=False, object owner=None):
@@ -688,27 +667,8 @@
     .. seealso:: `CUfilePerGpuStats_t`
     """
     cdef:
-        CUfilePerGpuStats_t *_ptr
-        object _owner
-        bint _owned
-        bint _readonly
-
-<<<<<<< HEAD
-    def __init__(self):
-        self._ptr = <CUfilePerGpuStats_t *>calloc(1, sizeof(CUfilePerGpuStats_t))
-        if self._ptr == NULL:
-            raise MemoryError("Error allocating PerGpuStats")
-        self._owner = None
-        self._owned = True
-        self._readonly = False
-
-    def __dealloc__(self):
-        cdef CUfilePerGpuStats_t *ptr
-        if self._owned and self._ptr != NULL:
-            ptr = self._ptr
-            self._ptr = NULL
-            free(ptr)
-=======
+        readonly object _data
+
 
 
     def __init__(self, size=1):
@@ -716,7 +676,6 @@
         self._data = arr.view(_numpy.recarray)
         assert self._data.itemsize == sizeof(CUfilePerGpuStats_t), \
             f"itemsize {self._data.itemsize} mismatches struct size { sizeof(CUfilePerGpuStats_t) }"
->>>>>>> f04df743
 
     def __repr__(self):
         if self._data.size > 1:
@@ -727,15 +686,9 @@
     @property
     def ptr(self):
         """Get the pointer address to the data as Python :class:`int`."""
-        return <intptr_t>(self._ptr)
+        return self._data.ctypes.data
 
     cdef intptr_t _get_ptr(self):
-<<<<<<< HEAD
-        return <intptr_t>(self._ptr)
-
-    def __int__(self):
-        return <intptr_t>(self._ptr)
-=======
         return self._data.ctypes.data
 
     def __int__(self):
@@ -743,568 +696,335 @@
             raise TypeError("int() argument must be a bytes-like object of size 1. "
                             "To get the pointer address of an array, use .ptr")
         return self._data.ctypes.data
->>>>>>> f04df743
 
     def __len__(self):
         return self._data.size
 
     def __eq__(self, other):
-<<<<<<< HEAD
-        cdef PerGpuStats other_
-        if not isinstance(other, PerGpuStats):
-            return False
-        other_ = other
-        return (memcmp(<void *><intptr_t>(self._ptr), <void *><intptr_t>(other_._ptr), sizeof(CUfilePerGpuStats_t)) == 0)
-
-    def __setitem__(self, key, val):
-        if key == 0 and isinstance(val, _numpy.ndarray):
-            self._ptr = <CUfilePerGpuStats_t *>malloc(sizeof(CUfilePerGpuStats_t))
-            if self._ptr == NULL:
-                raise MemoryError("Error allocating PerGpuStats")
-            memcpy(<void*>self._ptr, <void*><intptr_t>val.ctypes.data, sizeof(CUfilePerGpuStats_t))
-            self._owner = None
-            self._owned = True
-            self._readonly = not val.flags.writeable
-        else:
-            setattr(self, key, val)
-=======
         cdef object self_data = self._data
         if (not isinstance(other, PerGpuStats)) or self_data.size != other._data.size or self_data.dtype != other._data.dtype:
             return False
         return bool((self_data == other._data).all())
->>>>>>> f04df743
 
     @property
     def uuid(self):
         """~_numpy.int8: (array of length 16)."""
-        return cpython.PyUnicode_FromString(self._ptr[0].uuid)
+        return self._data.uuid
 
     @uuid.setter
     def uuid(self, val):
-        if self._readonly:
-            raise ValueError("This PerGpuStats instance is read-only")
-        cdef bytes buf = val.encode()
-        if len(buf) >= 16:
-            raise ValueError("String too long for field uuid, max length is 15")
-        cdef char *ptr = buf
-        memcpy(<void *>(self._ptr[0].uuid), <void *>ptr, 16)
+        self._data.uuid = val
 
     @property
     def read_bytes(self):
-<<<<<<< HEAD
-        """int: """
-        return self._ptr[0].read_bytes
-=======
         """Union[~_numpy.uint64, int]: """
         if self._data.size == 1:
             return int(self._data.read_bytes[0])
         return self._data.read_bytes
->>>>>>> f04df743
 
     @read_bytes.setter
     def read_bytes(self, val):
-        if self._readonly:
-            raise ValueError("This PerGpuStats instance is read-only")
-        self._ptr[0].read_bytes = val
+        self._data.read_bytes = val
 
     @property
     def read_bw_bytes_per_sec(self):
-<<<<<<< HEAD
-        """int: """
-        return self._ptr[0].read_bw_bytes_per_sec
-=======
         """Union[~_numpy.uint64, int]: """
         if self._data.size == 1:
             return int(self._data.read_bw_bytes_per_sec[0])
         return self._data.read_bw_bytes_per_sec
->>>>>>> f04df743
 
     @read_bw_bytes_per_sec.setter
     def read_bw_bytes_per_sec(self, val):
-        if self._readonly:
-            raise ValueError("This PerGpuStats instance is read-only")
-        self._ptr[0].read_bw_bytes_per_sec = val
+        self._data.read_bw_bytes_per_sec = val
 
     @property
     def read_utilization(self):
-<<<<<<< HEAD
-        """int: """
-        return self._ptr[0].read_utilization
-=======
         """Union[~_numpy.uint64, int]: """
         if self._data.size == 1:
             return int(self._data.read_utilization[0])
         return self._data.read_utilization
->>>>>>> f04df743
 
     @read_utilization.setter
     def read_utilization(self, val):
-        if self._readonly:
-            raise ValueError("This PerGpuStats instance is read-only")
-        self._ptr[0].read_utilization = val
+        self._data.read_utilization = val
 
     @property
     def read_duration_us(self):
-<<<<<<< HEAD
-        """int: """
-        return self._ptr[0].read_duration_us
-=======
         """Union[~_numpy.uint64, int]: """
         if self._data.size == 1:
             return int(self._data.read_duration_us[0])
         return self._data.read_duration_us
->>>>>>> f04df743
 
     @read_duration_us.setter
     def read_duration_us(self, val):
-        if self._readonly:
-            raise ValueError("This PerGpuStats instance is read-only")
-        self._ptr[0].read_duration_us = val
+        self._data.read_duration_us = val
 
     @property
     def n_total_reads(self):
-<<<<<<< HEAD
-        """int: """
-        return self._ptr[0].n_total_reads
-=======
         """Union[~_numpy.uint64, int]: """
         if self._data.size == 1:
             return int(self._data.n_total_reads[0])
         return self._data.n_total_reads
->>>>>>> f04df743
 
     @n_total_reads.setter
     def n_total_reads(self, val):
-        if self._readonly:
-            raise ValueError("This PerGpuStats instance is read-only")
-        self._ptr[0].n_total_reads = val
+        self._data.n_total_reads = val
 
     @property
     def n_p2p_reads(self):
-<<<<<<< HEAD
-        """int: """
-        return self._ptr[0].n_p2p_reads
-=======
         """Union[~_numpy.uint64, int]: """
         if self._data.size == 1:
             return int(self._data.n_p2p_reads[0])
         return self._data.n_p2p_reads
->>>>>>> f04df743
 
     @n_p2p_reads.setter
     def n_p2p_reads(self, val):
-        if self._readonly:
-            raise ValueError("This PerGpuStats instance is read-only")
-        self._ptr[0].n_p2p_reads = val
+        self._data.n_p2p_reads = val
 
     @property
     def n_nvfs_reads(self):
-<<<<<<< HEAD
-        """int: """
-        return self._ptr[0].n_nvfs_reads
-=======
         """Union[~_numpy.uint64, int]: """
         if self._data.size == 1:
             return int(self._data.n_nvfs_reads[0])
         return self._data.n_nvfs_reads
->>>>>>> f04df743
 
     @n_nvfs_reads.setter
     def n_nvfs_reads(self, val):
-        if self._readonly:
-            raise ValueError("This PerGpuStats instance is read-only")
-        self._ptr[0].n_nvfs_reads = val
+        self._data.n_nvfs_reads = val
 
     @property
     def n_posix_reads(self):
-<<<<<<< HEAD
-        """int: """
-        return self._ptr[0].n_posix_reads
-=======
         """Union[~_numpy.uint64, int]: """
         if self._data.size == 1:
             return int(self._data.n_posix_reads[0])
         return self._data.n_posix_reads
->>>>>>> f04df743
 
     @n_posix_reads.setter
     def n_posix_reads(self, val):
-        if self._readonly:
-            raise ValueError("This PerGpuStats instance is read-only")
-        self._ptr[0].n_posix_reads = val
+        self._data.n_posix_reads = val
 
     @property
     def n_unaligned_reads(self):
-<<<<<<< HEAD
-        """int: """
-        return self._ptr[0].n_unaligned_reads
-=======
         """Union[~_numpy.uint64, int]: """
         if self._data.size == 1:
             return int(self._data.n_unaligned_reads[0])
         return self._data.n_unaligned_reads
->>>>>>> f04df743
 
     @n_unaligned_reads.setter
     def n_unaligned_reads(self, val):
-        if self._readonly:
-            raise ValueError("This PerGpuStats instance is read-only")
-        self._ptr[0].n_unaligned_reads = val
+        self._data.n_unaligned_reads = val
 
     @property
     def n_dr_reads(self):
-<<<<<<< HEAD
-        """int: """
-        return self._ptr[0].n_dr_reads
-=======
         """Union[~_numpy.uint64, int]: """
         if self._data.size == 1:
             return int(self._data.n_dr_reads[0])
         return self._data.n_dr_reads
->>>>>>> f04df743
 
     @n_dr_reads.setter
     def n_dr_reads(self, val):
-        if self._readonly:
-            raise ValueError("This PerGpuStats instance is read-only")
-        self._ptr[0].n_dr_reads = val
+        self._data.n_dr_reads = val
 
     @property
     def n_sparse_regions(self):
-<<<<<<< HEAD
-        """int: """
-        return self._ptr[0].n_sparse_regions
-=======
         """Union[~_numpy.uint64, int]: """
         if self._data.size == 1:
             return int(self._data.n_sparse_regions[0])
         return self._data.n_sparse_regions
->>>>>>> f04df743
 
     @n_sparse_regions.setter
     def n_sparse_regions(self, val):
-        if self._readonly:
-            raise ValueError("This PerGpuStats instance is read-only")
-        self._ptr[0].n_sparse_regions = val
+        self._data.n_sparse_regions = val
 
     @property
     def n_inline_regions(self):
-<<<<<<< HEAD
-        """int: """
-        return self._ptr[0].n_inline_regions
-=======
         """Union[~_numpy.uint64, int]: """
         if self._data.size == 1:
             return int(self._data.n_inline_regions[0])
         return self._data.n_inline_regions
->>>>>>> f04df743
 
     @n_inline_regions.setter
     def n_inline_regions(self, val):
-        if self._readonly:
-            raise ValueError("This PerGpuStats instance is read-only")
-        self._ptr[0].n_inline_regions = val
+        self._data.n_inline_regions = val
 
     @property
     def n_reads_err(self):
-<<<<<<< HEAD
-        """int: """
-        return self._ptr[0].n_reads_err
-=======
         """Union[~_numpy.uint64, int]: """
         if self._data.size == 1:
             return int(self._data.n_reads_err[0])
         return self._data.n_reads_err
->>>>>>> f04df743
 
     @n_reads_err.setter
     def n_reads_err(self, val):
-        if self._readonly:
-            raise ValueError("This PerGpuStats instance is read-only")
-        self._ptr[0].n_reads_err = val
+        self._data.n_reads_err = val
 
     @property
     def writes_bytes(self):
-<<<<<<< HEAD
-        """int: """
-        return self._ptr[0].writes_bytes
-=======
         """Union[~_numpy.uint64, int]: """
         if self._data.size == 1:
             return int(self._data.writes_bytes[0])
         return self._data.writes_bytes
->>>>>>> f04df743
 
     @writes_bytes.setter
     def writes_bytes(self, val):
-        if self._readonly:
-            raise ValueError("This PerGpuStats instance is read-only")
-        self._ptr[0].writes_bytes = val
+        self._data.writes_bytes = val
 
     @property
     def write_bw_bytes_per_sec(self):
-<<<<<<< HEAD
-        """int: """
-        return self._ptr[0].write_bw_bytes_per_sec
-=======
         """Union[~_numpy.uint64, int]: """
         if self._data.size == 1:
             return int(self._data.write_bw_bytes_per_sec[0])
         return self._data.write_bw_bytes_per_sec
->>>>>>> f04df743
 
     @write_bw_bytes_per_sec.setter
     def write_bw_bytes_per_sec(self, val):
-        if self._readonly:
-            raise ValueError("This PerGpuStats instance is read-only")
-        self._ptr[0].write_bw_bytes_per_sec = val
+        self._data.write_bw_bytes_per_sec = val
 
     @property
     def write_utilization(self):
-<<<<<<< HEAD
-        """int: """
-        return self._ptr[0].write_utilization
-=======
         """Union[~_numpy.uint64, int]: """
         if self._data.size == 1:
             return int(self._data.write_utilization[0])
         return self._data.write_utilization
->>>>>>> f04df743
 
     @write_utilization.setter
     def write_utilization(self, val):
-        if self._readonly:
-            raise ValueError("This PerGpuStats instance is read-only")
-        self._ptr[0].write_utilization = val
+        self._data.write_utilization = val
 
     @property
     def write_duration_us(self):
-<<<<<<< HEAD
-        """int: """
-        return self._ptr[0].write_duration_us
-=======
         """Union[~_numpy.uint64, int]: """
         if self._data.size == 1:
             return int(self._data.write_duration_us[0])
         return self._data.write_duration_us
->>>>>>> f04df743
 
     @write_duration_us.setter
     def write_duration_us(self, val):
-        if self._readonly:
-            raise ValueError("This PerGpuStats instance is read-only")
-        self._ptr[0].write_duration_us = val
+        self._data.write_duration_us = val
 
     @property
     def n_total_writes(self):
-<<<<<<< HEAD
-        """int: """
-        return self._ptr[0].n_total_writes
-=======
         """Union[~_numpy.uint64, int]: """
         if self._data.size == 1:
             return int(self._data.n_total_writes[0])
         return self._data.n_total_writes
->>>>>>> f04df743
 
     @n_total_writes.setter
     def n_total_writes(self, val):
-        if self._readonly:
-            raise ValueError("This PerGpuStats instance is read-only")
-        self._ptr[0].n_total_writes = val
+        self._data.n_total_writes = val
 
     @property
     def n_p2p_writes(self):
-<<<<<<< HEAD
-        """int: """
-        return self._ptr[0].n_p2p_writes
-=======
         """Union[~_numpy.uint64, int]: """
         if self._data.size == 1:
             return int(self._data.n_p2p_writes[0])
         return self._data.n_p2p_writes
->>>>>>> f04df743
 
     @n_p2p_writes.setter
     def n_p2p_writes(self, val):
-        if self._readonly:
-            raise ValueError("This PerGpuStats instance is read-only")
-        self._ptr[0].n_p2p_writes = val
+        self._data.n_p2p_writes = val
 
     @property
     def n_nvfs_writes(self):
-<<<<<<< HEAD
-        """int: """
-        return self._ptr[0].n_nvfs_writes
-=======
         """Union[~_numpy.uint64, int]: """
         if self._data.size == 1:
             return int(self._data.n_nvfs_writes[0])
         return self._data.n_nvfs_writes
->>>>>>> f04df743
 
     @n_nvfs_writes.setter
     def n_nvfs_writes(self, val):
-        if self._readonly:
-            raise ValueError("This PerGpuStats instance is read-only")
-        self._ptr[0].n_nvfs_writes = val
+        self._data.n_nvfs_writes = val
 
     @property
     def n_posix_writes(self):
-<<<<<<< HEAD
-        """int: """
-        return self._ptr[0].n_posix_writes
-=======
         """Union[~_numpy.uint64, int]: """
         if self._data.size == 1:
             return int(self._data.n_posix_writes[0])
         return self._data.n_posix_writes
->>>>>>> f04df743
 
     @n_posix_writes.setter
     def n_posix_writes(self, val):
-        if self._readonly:
-            raise ValueError("This PerGpuStats instance is read-only")
-        self._ptr[0].n_posix_writes = val
+        self._data.n_posix_writes = val
 
     @property
     def n_unaligned_writes(self):
-<<<<<<< HEAD
-        """int: """
-        return self._ptr[0].n_unaligned_writes
-=======
         """Union[~_numpy.uint64, int]: """
         if self._data.size == 1:
             return int(self._data.n_unaligned_writes[0])
         return self._data.n_unaligned_writes
->>>>>>> f04df743
 
     @n_unaligned_writes.setter
     def n_unaligned_writes(self, val):
-        if self._readonly:
-            raise ValueError("This PerGpuStats instance is read-only")
-        self._ptr[0].n_unaligned_writes = val
+        self._data.n_unaligned_writes = val
 
     @property
     def n_dr_writes(self):
-<<<<<<< HEAD
-        """int: """
-        return self._ptr[0].n_dr_writes
-=======
         """Union[~_numpy.uint64, int]: """
         if self._data.size == 1:
             return int(self._data.n_dr_writes[0])
         return self._data.n_dr_writes
->>>>>>> f04df743
 
     @n_dr_writes.setter
     def n_dr_writes(self, val):
-        if self._readonly:
-            raise ValueError("This PerGpuStats instance is read-only")
-        self._ptr[0].n_dr_writes = val
+        self._data.n_dr_writes = val
 
     @property
     def n_writes_err(self):
-<<<<<<< HEAD
-        """int: """
-        return self._ptr[0].n_writes_err
-=======
         """Union[~_numpy.uint64, int]: """
         if self._data.size == 1:
             return int(self._data.n_writes_err[0])
         return self._data.n_writes_err
->>>>>>> f04df743
 
     @n_writes_err.setter
     def n_writes_err(self, val):
-        if self._readonly:
-            raise ValueError("This PerGpuStats instance is read-only")
-        self._ptr[0].n_writes_err = val
+        self._data.n_writes_err = val
 
     @property
     def n_mmap(self):
-<<<<<<< HEAD
-        """int: """
-        return self._ptr[0].n_mmap
-=======
         """Union[~_numpy.uint64, int]: """
         if self._data.size == 1:
             return int(self._data.n_mmap[0])
         return self._data.n_mmap
->>>>>>> f04df743
 
     @n_mmap.setter
     def n_mmap(self, val):
-        if self._readonly:
-            raise ValueError("This PerGpuStats instance is read-only")
-        self._ptr[0].n_mmap = val
+        self._data.n_mmap = val
 
     @property
     def n_mmap_ok(self):
-<<<<<<< HEAD
-        """int: """
-        return self._ptr[0].n_mmap_ok
-=======
         """Union[~_numpy.uint64, int]: """
         if self._data.size == 1:
             return int(self._data.n_mmap_ok[0])
         return self._data.n_mmap_ok
->>>>>>> f04df743
 
     @n_mmap_ok.setter
     def n_mmap_ok(self, val):
-        if self._readonly:
-            raise ValueError("This PerGpuStats instance is read-only")
-        self._ptr[0].n_mmap_ok = val
+        self._data.n_mmap_ok = val
 
     @property
     def n_mmap_err(self):
-<<<<<<< HEAD
-        """int: """
-        return self._ptr[0].n_mmap_err
-=======
         """Union[~_numpy.uint64, int]: """
         if self._data.size == 1:
             return int(self._data.n_mmap_err[0])
         return self._data.n_mmap_err
->>>>>>> f04df743
 
     @n_mmap_err.setter
     def n_mmap_err(self, val):
-        if self._readonly:
-            raise ValueError("This PerGpuStats instance is read-only")
-        self._ptr[0].n_mmap_err = val
+        self._data.n_mmap_err = val
 
     @property
     def n_mmap_free(self):
-<<<<<<< HEAD
-        """int: """
-        return self._ptr[0].n_mmap_free
-=======
         """Union[~_numpy.uint64, int]: """
         if self._data.size == 1:
             return int(self._data.n_mmap_free[0])
         return self._data.n_mmap_free
->>>>>>> f04df743
 
     @n_mmap_free.setter
     def n_mmap_free(self, val):
-        if self._readonly:
-            raise ValueError("This PerGpuStats instance is read-only")
-        self._ptr[0].n_mmap_free = val
+        self._data.n_mmap_free = val
 
     @property
     def reg_bytes(self):
-<<<<<<< HEAD
-        """int: """
-        return self._ptr[0].reg_bytes
-
-    @reg_bytes.setter
-    def reg_bytes(self, val):
-        if self._readonly:
-            raise ValueError("This PerGpuStats instance is read-only")
-        self._ptr[0].reg_bytes = val
-=======
         """Union[~_numpy.uint64, int]: """
         if self._data.size == 1:
             return int(self._data.reg_bytes[0])
@@ -1332,21 +1052,14 @@
 
     def __setitem__(self, key, val):
         self._data[key] = val
->>>>>>> f04df743
 
     @staticmethod
     def from_data(data):
         """Create an PerGpuStats instance wrapping the given NumPy array.
 
         Args:
-            data (_numpy.ndarray): a single-element array of dtype `per_gpu_stats_dtype` holding the data.
+            data (_numpy.ndarray): a 1D array of dtype `per_gpu_stats_dtype` holding the data.
         """
-<<<<<<< HEAD
-        return __from_data(data, "per_gpu_stats_dtype", per_gpu_stats_dtype, PerGpuStats.from_ptr)
-
-    @staticmethod
-    def from_ptr(intptr_t ptr, bint readonly=False, object owner=None):
-=======
         cdef PerGpuStats obj = PerGpuStats.__new__(PerGpuStats)
         if not isinstance(data, _numpy.ndarray):
             raise TypeError("data argument must be a NumPy ndarray")
@@ -1360,42 +1073,22 @@
 
     @staticmethod
     def from_ptr(intptr_t ptr, size_t size=1, bint readonly=False):
->>>>>>> f04df743
         """Create an PerGpuStats instance wrapping the given pointer.
 
         Args:
             ptr (intptr_t): pointer address as Python :class:`int` to the data.
-<<<<<<< HEAD
-            owner (object): The Python object that owns the pointer. If not provided, data will be copied.
-=======
             size (int): number of structs, default=1.
->>>>>>> f04df743
             readonly (bool): whether the data is read-only (to the user). default is `False`.
         """
         if ptr == 0:
             raise ValueError("ptr must not be null (0)")
         cdef PerGpuStats obj = PerGpuStats.__new__(PerGpuStats)
-<<<<<<< HEAD
-        if owner is None:
-            obj._ptr = <CUfilePerGpuStats_t *>malloc(sizeof(CUfilePerGpuStats_t))
-            if obj._ptr == NULL:
-                raise MemoryError("Error allocating PerGpuStats")
-            memcpy(<void*>(obj._ptr), <void*>ptr, sizeof(CUfilePerGpuStats_t))
-            obj._owner = None
-            obj._owned = True
-        else:
-            obj._ptr = <CUfilePerGpuStats_t *>ptr
-            obj._owner = owner
-            obj._owned = False
-        obj._readonly = readonly
-=======
         cdef flag = cpython.buffer.PyBUF_READ if readonly else cpython.buffer.PyBUF_WRITE
         cdef object buf = cpython.memoryview.PyMemoryView_FromMemory(
             <char*>ptr, sizeof(CUfilePerGpuStats_t) * size, flag)
         data = _numpy.ndarray(size, buffer=buf, dtype=per_gpu_stats_dtype)
         obj._data = data.view(_numpy.recarray)
 
->>>>>>> f04df743
         return obj
 
 
@@ -1429,11 +1122,6 @@
     cdef:
         readonly object _data
 
-<<<<<<< HEAD
-        readonly tuple _handle
-
-=======
->>>>>>> f04df743
 
 
     def __init__(self, size=1):
@@ -1470,16 +1158,6 @@
         if (not isinstance(other, Descr)) or self_data.size != other._data.size or self_data.dtype != other._data.dtype:
             return False
         return bool((self_data == other._data).all())
-<<<<<<< HEAD
-
-    @property
-    def handle(self):
-        """_py_anon_pod1: """
-        if self._data.size == 1:
-            return self._handle[0]
-        return self._handle
-=======
->>>>>>> f04df743
 
     @property
     def type(self):
@@ -1491,6 +1169,15 @@
     @type.setter
     def type(self, val):
         self._data.type = val
+
+    @property
+    def handle(self):
+        """_py_anon_pod1_dtype: """
+        return self._data.handle
+
+    @handle.setter
+    def handle(self, val):
+        self._data.handle = val
 
     @property
     def fs_ops(self):
@@ -1538,13 +1225,6 @@
             raise ValueError("data array must be of dtype descr_dtype")
         obj._data = data.view(_numpy.recarray)
 
-        handle_list = list()
-        for i in range(obj._data.size):
-            addr = obj._data.handle[i].__array_interface__['data'][0]
-            _py_anon_pod1_obj = _py_anon_pod1.from_ptr(addr, owner=obj)
-            handle_list.append(_py_anon_pod1_obj)
-
-        obj._handle = tuple(handle_list)
         return obj
 
     @staticmethod
@@ -1565,13 +1245,6 @@
         data = _numpy.ndarray(size, buffer=buf, dtype=descr_dtype)
         obj._data = data.view(_numpy.recarray)
 
-        handle_list = list()
-        for i in range(obj._data.size):
-            addr = obj._data.handle[i].__array_interface__['data'][0]
-            _py_anon_pod1_obj = _py_anon_pod1.from_ptr(addr, owner=obj)
-            handle_list.append(_py_anon_pod1_obj)
-
-        obj._handle = tuple(handle_list)
         return obj
 
 
@@ -1662,11 +1335,7 @@
         Args:
             data (_numpy.ndarray): a single-element array of dtype `_py_anon_pod2_dtype` holding the data.
         """
-<<<<<<< HEAD
-        return __from_data(data, "_py_anon_pod2_dtype", _py_anon_pod2_dtype, _py_anon_pod2.from_ptr)
-=======
         return __from_data(data, "_py_anon_pod2_dtype", _py_anon_pod2_dtype, _py_anon_pod2)
->>>>>>> f04df743
 
     @staticmethod
     def from_ptr(intptr_t ptr, bint readonly=False, object owner=None):
@@ -2311,11 +1980,7 @@
         Args:
             data (_numpy.ndarray): a single-element array of dtype `stats_level1_dtype` holding the data.
         """
-<<<<<<< HEAD
-        return __from_data(data, "stats_level1_dtype", stats_level1_dtype, StatsLevel1.from_ptr)
-=======
         return __from_data(data, "stats_level1_dtype", stats_level1_dtype, StatsLevel1)
->>>>>>> f04df743
 
     @staticmethod
     def from_ptr(intptr_t ptr, bint readonly=False, object owner=None):
@@ -2376,11 +2041,6 @@
     cdef:
         readonly object _data
 
-<<<<<<< HEAD
-        readonly tuple _u
-
-=======
->>>>>>> f04df743
 
 
     def __init__(self, size=1):
@@ -2417,16 +2077,6 @@
         if (not isinstance(other, IOParams)) or self_data.size != other._data.size or self_data.dtype != other._data.dtype:
             return False
         return bool((self_data == other._data).all())
-<<<<<<< HEAD
-
-    @property
-    def u(self):
-        """_py_anon_pod2: """
-        if self._data.size == 1:
-            return self._u[0]
-        return self._u
-=======
->>>>>>> f04df743
 
     @property
     def mode(self):
@@ -2438,6 +2088,15 @@
     @mode.setter
     def mode(self, val):
         self._data.mode = val
+
+    @property
+    def u(self):
+        """_py_anon_pod2_dtype: """
+        return self._data.u
+
+    @u.setter
+    def u(self, val):
+        self._data.u = val
 
     @property
     def fh(self):
@@ -2507,13 +2166,6 @@
             raise ValueError("data array must be of dtype io_params_dtype")
         obj._data = data.view(_numpy.recarray)
 
-        u_list = list()
-        for i in range(obj._data.size):
-            addr = obj._data.u[i].__array_interface__['data'][0]
-            _py_anon_pod2_obj = _py_anon_pod2.from_ptr(addr, owner=obj)
-            u_list.append(_py_anon_pod2_obj)
-
-        obj._u = tuple(u_list)
         return obj
 
     @staticmethod
@@ -2534,13 +2186,6 @@
         data = _numpy.ndarray(size, buffer=buf, dtype=io_params_dtype)
         obj._data = data.view(_numpy.recarray)
 
-        u_list = list()
-        for i in range(obj._data.size):
-            addr = obj._data.u[i].__array_interface__['data'][0]
-            _py_anon_pod2_obj = _py_anon_pod2.from_ptr(addr, owner=obj)
-            u_list.append(_py_anon_pod2_obj)
-
-        obj._u = tuple(u_list)
         return obj
 
 
@@ -2636,11 +2281,7 @@
         """~_numpy.uint64: (array of length 32)."""
         cdef view.array arr = view.array(shape=(32,), itemsize=sizeof(uint64_t), format="Q", mode="c", allocate_buffer=False)
         arr.data = <char *>(&(self._ptr[0].read_size_kb_hist))
-<<<<<<< HEAD
-        return arr
-=======
         return _numpy.asarray(arr)
->>>>>>> f04df743
 
     @read_size_kb_hist.setter
     def read_size_kb_hist(self, val):
@@ -2655,11 +2296,7 @@
         """~_numpy.uint64: (array of length 32)."""
         cdef view.array arr = view.array(shape=(32,), itemsize=sizeof(uint64_t), format="Q", mode="c", allocate_buffer=False)
         arr.data = <char *>(&(self._ptr[0].write_size_kb_hist))
-<<<<<<< HEAD
-        return arr
-=======
         return _numpy.asarray(arr)
->>>>>>> f04df743
 
     @write_size_kb_hist.setter
     def write_size_kb_hist(self, val):
@@ -2676,11 +2313,7 @@
         Args:
             data (_numpy.ndarray): a single-element array of dtype `stats_level2_dtype` holding the data.
         """
-<<<<<<< HEAD
-        return __from_data(data, "stats_level2_dtype", stats_level2_dtype, StatsLevel2.from_ptr)
-=======
         return __from_data(data, "stats_level2_dtype", stats_level2_dtype, StatsLevel2)
->>>>>>> f04df743
 
     @staticmethod
     def from_ptr(intptr_t ptr, bint readonly=False, object owner=None):
@@ -2828,11 +2461,7 @@
         Args:
             data (_numpy.ndarray): a single-element array of dtype `stats_level3_dtype` holding the data.
         """
-<<<<<<< HEAD
-        return __from_data(data, "stats_level3_dtype", stats_level3_dtype, StatsLevel3.from_ptr)
-=======
         return __from_data(data, "stats_level3_dtype", stats_level3_dtype, StatsLevel3)
->>>>>>> f04df743
 
     @staticmethod
     def from_ptr(intptr_t ptr, bint readonly=False, object owner=None):
