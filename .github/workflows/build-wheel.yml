--- conflicted
+++ resolved
@@ -112,36 +112,6 @@
           path: cuda_pathfinder/*.whl
           if-no-files-found: error
 
-<<<<<<< HEAD
-=======
-      - name: Build cuda.core wheel
-        uses: pypa/cibuildwheel@7c619efba910c04005a835b110b057fc28fd6e93  # v3.2.0
-        with:
-          package-dir: ./cuda_core/
-          output-dir: ${{ env.CUDA_CORE_ARTIFACTS_DIR }}
-
-      - name: List the cuda.core artifacts directory
-        run: |
-          if [[ "${{ inputs.host-platform }}" == win* ]]; then
-            export CHOWN=chown
-          else
-            export CHOWN="sudo chown"
-          fi
-          $CHOWN -R $(whoami) ${{ env.CUDA_CORE_ARTIFACTS_DIR }}
-          ls -lahR ${{ env.CUDA_CORE_ARTIFACTS_DIR }}
-
-      - name: Check cuda.core wheel
-        run: |
-          twine check --strict ${{ env.CUDA_CORE_ARTIFACTS_DIR }}/*.whl
-
-      - name: Upload cuda.core build artifacts
-        uses: actions/upload-artifact@ea165f8d65b6e75b540449e92b4886f43607fa02  # v4.6.2
-        with:
-          name: ${{ env.CUDA_CORE_ARTIFACT_NAME }}
-          path: ${{ env.CUDA_CORE_ARTIFACTS_DIR }}/*.whl
-          if-no-files-found: error
-
->>>>>>> 0ea67b59
       - name: Set up mini CTK
         uses: ./.github/actions/fetch_ctk
         continue-on-error: false
