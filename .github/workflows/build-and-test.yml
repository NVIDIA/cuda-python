--- conflicted
+++ resolved
@@ -240,10 +240,7 @@
     uses:
       ./.github/workflows/build-docs.yml
     with:
-<<<<<<< HEAD
       build-ctk-ver: ${{ needs.build.outputs.BUILD_CTK_VER }}
-=======
-      build_ctk_ver: ${{ needs.build.outputs.BUILD_CTK_VER }}
 
   checks:
     name: Check job status
@@ -255,5 +252,4 @@
       - doc
     secrets: inherit
     uses:
-      ./.github/workflows/status-check.yml
->>>>>>> ece32817
+      ./.github/workflows/status-check.yml