--- conflicted
+++ resolved
@@ -240,169 +240,6 @@
       contents: read  # This is required for actions/checkout
     needs:
       - build
-<<<<<<< HEAD
-    defaults:
-      run:
-        shell: bash --noprofile --norc -xeuo pipefail {0}
-    steps:
-      - name: Ensure GPU is working
-        run: nvidia-smi
-
-      - name: Checkout ${{ github.event.repository.name }}
-        uses: actions/checkout@v4
-        with:
-          fetch-depth: 0
-
-      - name: Set environment variables
-        run: |
-          PYTHON_VERSION_FORMATTED=$(echo '${{ matrix.python-version }}' | tr -d '.')
-          if [[ "${{ matrix.host-platform }}" == linux* ]]; then
-            REPO_DIR=$(pwd)
-          elif [[ "${{ matrix.host-platform }}" == win* ]]; then
-            PWD=$(pwd)
-            REPO_DIR=$(cygpath -w $PWD)
-          fi
-
-          BUILD_CUDA_MAJOR="$(cut -d '.' -f 1 <<< ${{ needs.build.outputs.BUILD_CTK_VER }})"
-          TEST_CUDA_MAJOR="$(cut -d '.' -f 1 <<< ${{ matrix.cuda-version }})"
-          if [[ $BUILD_CUDA_MAJOR != $TEST_CUDA_MAJOR ]]; then
-            SKIP_CUDA_BINDINGS_TEST=1
-          else
-            SKIP_CUDA_BINDINGS_TEST=0
-          fi
-
-          # make outputs from the previous job as env vars
-          CUDA_CORE_ARTIFACT_BASENAME="cuda-core-python${PYTHON_VERSION_FORMATTED}-${{ matrix.host-platform }}"
-          echo "PYTHON_VERSION_FORMATTED=${PYTHON_VERSION_FORMATTED}" >> $GITHUB_ENV
-          echo "CUDA_CORE_ARTIFACT_BASENAME=${CUDA_CORE_ARTIFACT_BASENAME}" >> $GITHUB_ENV
-          echo "CUDA_CORE_ARTIFACT_NAME=${CUDA_CORE_ARTIFACT_BASENAME}-${{ github.sha }}" >> $GITHUB_ENV
-          echo "CUDA_CORE_ARTIFACTS_DIR=$(realpath "$REPO_DIR/cuda_core/dist")" >> $GITHUB_ENV
-          CUDA_BINDINGS_ARTIFACT_BASENAME="cuda-bindings-python${PYTHON_VERSION_FORMATTED}-cuda${{ needs.build.outputs.BUILD_CTK_VER }}-${{ matrix.host-platform }}"
-          echo "CUDA_BINDINGS_ARTIFACT_BASENAME=${CUDA_BINDINGS_ARTIFACT_BASENAME}" >> $GITHUB_ENV
-          echo "CUDA_BINDINGS_ARTIFACT_NAME=${CUDA_BINDINGS_ARTIFACT_BASENAME}-${{ github.sha }}" >> $GITHUB_ENV
-          echo "CUDA_BINDINGS_ARTIFACTS_DIR=$(realpath "$REPO_DIR/cuda_bindings/dist")" >> $GITHUB_ENV
-          echo "SKIP_CUDA_BINDINGS_TEST=${SKIP_CUDA_BINDINGS_TEST}" >> $GITHUB_ENV
-
-      - name: Install dependencies
-        uses: ./.github/actions/install_unix_deps
-        continue-on-error: false
-        with:
-          # gcc for Cython tests, jq/wget for artifact fetching
-          dependencies: "build-essential jq wget"
-          dependent_exes: "gcc jq wget"
-
-      - name: Download cuda-python build artifacts
-        uses: actions/download-artifact@v4
-        with:
-          name: cuda-python-wheel
-          path: .
-
-      - name: Display structure of downloaded cuda-python artifacts
-        run: |
-          pwd
-          ls -lahR .
-
-      - name: Download cuda.bindings build artifacts
-        if: ${{ env.SKIP_CUDA_BINDINGS_TEST == '0'}}
-        uses: actions/download-artifact@v4
-        with:
-          name: ${{ env.CUDA_BINDINGS_ARTIFACT_NAME }}
-          path: ${{ env.CUDA_BINDINGS_ARTIFACTS_DIR }}
-
-      - name: Download cuda.bindings build artifacts from the prior branch
-        if: ${{ env.SKIP_CUDA_BINDINGS_TEST == '1'}}
-        env:
-          GH_TOKEN: ${{ secrets.GITHUB_TOKEN }}
-        run: |
-          # See https://github.com/cli/cli/blob/trunk/docs/install_linux.md#debian-ubuntu-linux-raspberry-pi-os-apt.
-          # gh is needed for artifact fetching.
-          mkdir -p -m 755 /etc/apt/keyrings \
-                && out=$(mktemp) && wget -nv -O$out https://cli.github.com/packages/githubcli-archive-keyring.gpg \
-                && cat $out | tee /etc/apt/keyrings/githubcli-archive-keyring.gpg > /dev/null \
-          && chmod go+r /etc/apt/keyrings/githubcli-archive-keyring.gpg \
-          && echo "deb [arch=$(dpkg --print-architecture) signed-by=/etc/apt/keyrings/githubcli-archive-keyring.gpg] https://cli.github.com/packages stable main" | tee /etc/apt/sources.list.d/github-cli.list > /dev/null \
-          && apt update \
-          && apt install gh -y
-
-          OLD_BRANCH=$(cat .github/BACKPORT_BRANCH)
-          OLD_BASENAME="cuda-bindings-python${PYTHON_VERSION_FORMATTED}-cuda*-${{ matrix.host-platform }}*"
-          LATEST_PRIOR_RUN_ID=$(gh run list -b ${OLD_BRANCH} -L 1 -w "CI: Build and test" -s completed -R NVIDIA/cuda-python --json databaseId | jq '.[]| .databaseId')
-          gh run download $LATEST_PRIOR_RUN_ID -p ${OLD_BASENAME} -R NVIDIA/cuda-python
-          ls -al $OLD_BASENAME
-          mkdir -p "${{ env.CUDA_BINDINGS_ARTIFACTS_DIR }}"
-          mv $OLD_BASENAME/*.whl "${{ env.CUDA_BINDINGS_ARTIFACTS_DIR }}"/
-
-      - name: Display structure of downloaded cuda.bindings artifacts
-        run: |
-          pwd
-          ls -lahR $CUDA_BINDINGS_ARTIFACTS_DIR
-
-      - name: Download cuda.core build artifacts
-        uses: actions/download-artifact@v4
-        with:
-          name: ${{ env.CUDA_CORE_ARTIFACT_NAME }}
-          path: ${{ env.CUDA_CORE_ARTIFACTS_DIR }}
-
-      - name: Display structure of downloaded cuda.core build artifacts
-        run: |
-          pwd
-          ls -lahR $CUDA_CORE_ARTIFACTS_DIR
-
-      - name: Set up Python ${{ matrix.python-version }}
-        uses: actions/setup-python@v5
-        with:
-          python-version: ${{ matrix.python-version }}
-        env:
-          # we use self-hosted runners on which setup-python behaves weirdly...
-          AGENT_TOOLSDIRECTORY: "/opt/hostedtoolcache"
-
-      - name: Set up mini CTK
-        uses: ./.github/actions/fetch_ctk
-        continue-on-error: false
-        with:
-          host-platform: ${{ matrix.host-platform }}
-          cuda-version: ${{ matrix.cuda-version }}
-
-      - name: Run cuda.bindings tests
-        if: ${{ env.SKIP_CUDA_BINDINGS_TEST == '0' }}
-        run: |
-          ls $CUDA_PATH
-
-          pushd "${CUDA_BINDINGS_ARTIFACTS_DIR}"
-          pip install *.whl
-          popd
-
-          pushd ./cuda_bindings
-          pip install -r requirements.txt
-          pytest -rxXs tests/
-          if [[ "${{ matrix.host-platform }}" == linux* ]]; then
-            bash tests/cython/build_tests.sh
-          elif [[ "${{ matrix.host-platform }}" == win* ]]; then
-            # TODO: enable this once win-64 runners are up 
-            exit 1
-          fi  
-          pytest -rxXs tests/cython
-          popd
-
-      - name: Run cuda.core tests
-        run: |
-          # If build/test majors match: cuda.bindings is installed in the previous step.
-          # If mismatch: cuda.bindings is installed from the backport branch.
-          if [[ "${SKIP_CUDA_BINDINGS_TEST}" == 1 ]]; then
-            pushd "${CUDA_BINDINGS_ARTIFACTS_DIR}"
-            pip install *.whl
-            popd
-          fi
-          TEST_CUDA_MAJOR="$(cut -d '.' -f 1 <<< ${{ matrix.cuda-version }})"
-          pushd "${CUDA_CORE_ARTIFACTS_DIR}"
-          pip install $(ls *.whl)["cu${TEST_CUDA_MAJOR}"]
-          popd
-
-          pushd ./cuda_core
-          pip install -r "tests/requirements-cu${TEST_CUDA_MAJOR}.txt"
-          pytest -rxXs tests/
-          popd
-=======
     secrets: inherit
     uses:
       ./.github/workflows/test-wheel.yml
@@ -413,11 +250,6 @@
       cuda-version: ${{ matrix.cuda-version }}
       local-ctk: ${{ matrix.local-ctk}}
       runner: ${{ matrix.runner }}
->>>>>>> 57a710ae
-
-      - name: Ensure cuda-python installable
-        run: |
-          pip install cuda_python*.whl
 
   doc:
     name: Docs
