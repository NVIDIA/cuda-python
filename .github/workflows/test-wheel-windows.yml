--- conflicted
+++ resolved
@@ -293,11 +293,7 @@
         shell: bash --noprofile --norc -xeuo pipefail {0}
         run: |
           pushd cuda_pathfinder
-<<<<<<< HEAD
-          pip install -v ".[nvidia_wheels_cu${TEST_CUDA_MAJOR}]"
-=======
           pip install --only-binary=:all: -v ".[nvidia_wheels_cu${TEST_CUDA_MAJOR},nvidia_wheels_host]"
->>>>>>> 00765966
           pip list
           popd
 
