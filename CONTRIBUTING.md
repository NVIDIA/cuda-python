# Contributing to CUDA Python

Thank you for your interest in contributing to CUDA Python! Based on the type of contribution, it will fall into two categories:

1. You want to report a bug, feature request, or documentation issue:
    - File an [issue](https://github.com/NVIDIA/cuda-python/issues/new/choose)
    describing what you encountered or what you want to see changed.
    - The NVIDIA team will evaluate the issues and triage them, scheduling
    them for a release. If you believe the issue needs priority attention
    comment on the issue to notify the team.
<<<<<<< HEAD
2. You want to implement a feature or bug-fix
    - At this time we do not accept code contributions.

This project uses [pre-commit.ci](https://pre-commit.ci/) with GitHub Actions. All pull requests are automatically checked for pre-commit compliance, and any pre-commit failures will block merging until resolved.

To set yourself up for running pre-commit checks locally and to catch issues before pushing your changes, follow these steps:

* Install pre-commit with: `pip install pre-commit`
* You can manually check all files at any time by running: `pre-commit run --all-files`

This command runs all configured hooks (such as linters and formatters) across your repository, letting you review and address issues before committing.

**Optional: Enable automatic checks on every commit**
If you want pre-commit hooks to run automatically each time you make a commit, install the git hook with:

`pre-commit install`

This sets up a git pre-commit hook so that all configured checks will run before each commit is accepted. If any hook fails, the commit will be blocked until the issues are resolved.

**Note on workflow flexibility**
Some contributors prefer to commit intermediate or work-in-progress changes that may not pass all pre-commit checks, and only clean up their commits before pushing (for example, by squashing and running `pre-commit run --all-files` manually at the end). If this fits your workflow, you may choose not to run `pre-commit install` and instead rely on manual checks. This approach avoids disruption during iterative development, while still ensuring code quality before code is shared or merged.

Choose the setup that best fits your workflow and development style.
=======
2. You want to implement a feature, improvement, or bug fix:
    - Please refer to each component's guideline:
       - [`cuda.core`](https://nvidia.github.io/cuda-python/cuda-core/latest/contribute.html)
       - [`cuda.bindings`](https://nvidia.github.io/cuda-python/cuda-bindings/latest/contribute.html)
>>>>>>> 034ffbf3
<|MERGE_RESOLUTION|>--- conflicted
+++ resolved
@@ -8,9 +8,10 @@
     - The NVIDIA team will evaluate the issues and triage them, scheduling
     them for a release. If you believe the issue needs priority attention
     comment on the issue to notify the team.
-<<<<<<< HEAD
-2. You want to implement a feature or bug-fix
-    - At this time we do not accept code contributions.
+2. You want to implement a feature, improvement, or bug fix:
+    - Please refer to each component's guideline:
+       - [`cuda.core`](https://nvidia.github.io/cuda-python/cuda-core/latest/contribute.html)
+       - [`cuda.bindings`](https://nvidia.github.io/cuda-python/cuda-bindings/latest/contribute.html)
 
 This project uses [pre-commit.ci](https://pre-commit.ci/) with GitHub Actions. All pull requests are automatically checked for pre-commit compliance, and any pre-commit failures will block merging until resolved.
 
@@ -31,10 +32,4 @@
 **Note on workflow flexibility**
 Some contributors prefer to commit intermediate or work-in-progress changes that may not pass all pre-commit checks, and only clean up their commits before pushing (for example, by squashing and running `pre-commit run --all-files` manually at the end). If this fits your workflow, you may choose not to run `pre-commit install` and instead rely on manual checks. This approach avoids disruption during iterative development, while still ensuring code quality before code is shared or merged.
 
-Choose the setup that best fits your workflow and development style.
-=======
-2. You want to implement a feature, improvement, or bug fix:
-    - Please refer to each component's guideline:
-       - [`cuda.core`](https://nvidia.github.io/cuda-python/cuda-core/latest/contribute.html)
-       - [`cuda.bindings`](https://nvidia.github.io/cuda-python/cuda-bindings/latest/contribute.html)
->>>>>>> 034ffbf3
+Choose the setup that best fits your workflow and development style.