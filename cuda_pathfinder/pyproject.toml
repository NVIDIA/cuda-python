# SPDX-FileCopyrightText: Copyright (c) 2025 NVIDIA CORPORATION & AFFILIATES. All rights reserved.
# SPDX-License-Identifier: Apache-2.0

[project]
name = "cuda-pathfinder"
description = "Pathfinder for CUDA components"
authors = [{ name = "NVIDIA Corporation", email = "cuda-python-conduct@nvidia.com" }]
license = "Apache-2.0"
requires-python = ">=3.9"
dynamic = ["version", "readme"]
dependencies = []

[project.optional-dependencies]
test = [
    "pytest>=6.2.4",
]
nvidia_wheels_cu12 = [
    "cuda-toolkit[nvcc,cublas,nvrtc,cudart,cufft,curand,cusolver,cusparse,npp,nvfatbin,nvjitlink,nvjpeg]==12.*",
    "cuda-toolkit[cufile]==12.*; sys_platform != 'win32'",
<<<<<<< HEAD
=======
    "nvidia-libmathdx-cu12",
    "nvidia-cudss-cu12",
    "nvidia-cufftmp-cu12; sys_platform != 'win32'",
>>>>>>> 00765966
    "nvidia-nvshmem-cu12; sys_platform != 'win32'",
]
nvidia_wheels_cu13 = [
    "cuda-toolkit[nvcc,cublas,nvrtc,cudart,cufft,curand,cusolver,cusparse,npp,nvfatbin,nvjitlink,nvjpeg,nvvm]==13.*",
    "cuda-toolkit[cufile]==13.*; sys_platform != 'win32'",
    "nvidia-nvshmem-cu13; sys_platform != 'win32'",
<<<<<<< HEAD
=======
]
nvidia_wheels_host = [
    "nvpl-fft; platform_system == 'Linux' and platform_machine == 'aarch64'",
>>>>>>> 00765966
]

[project.urls]
Repository = "https://github.com/NVIDIA/cuda-python"
Documentation = "https://nvidia.github.io/cuda-python/"

[tool.setuptools]
packages = { find = { include = ["cuda*"] } }

[tool.setuptools.dynamic]
version = { attr = "cuda.pathfinder._version.__version__" }
readme = { file = ["DESCRIPTION.rst"], content-type = "text/x-rst" }

[build-system]
requires = ["setuptools>=64", "wheel"]
build-backend = "setuptools.build_meta"

[tool.ruff]
line-length = 120
preview = true

[tool.ruff.format]
docstring-code-format = true

[tool.ruff.lint]
select = [
    "E",     # pycodestyle Error
    "F",     # Pyflakes
    "W",     # pycodestyle Warning
    "UP",    # pyupgrade
    "B",     # flake8-bugbear
    "SIM",   # flake8-simplify
    "I",     # isort
    "ARG",   # flake8-unused-arguments
    "Q",     # flake8-quotes
    "N",     # pep8-naming
    "C4",    # flake8-comprehensions
    "PIE",   # flake8-pie
    "T20",   # flake8-print
    "RUF",   # Ruff-specific rules
    "PT",    # flake8-pytest-style
    "DTZ",   # flake8-datetimez
]
extend-select = ["B9"]

[tool.ruff.lint.flake8-quotes]
inline-quotes = "double"

[tool.ruff.lint.per-file-ignores]
"tests/**/*" = ["S101"]

[tool.mypy]
# Basic settings
python_version = "3.9"
explicit_package_bases = true
warn_return_any = true
warn_unused_configs = true
disallow_untyped_defs = true

# Start strict, but allow some flexibility
check_untyped_defs = true
disallow_any_generics = true
no_implicit_optional = true
warn_redundant_casts = true
warn_unused_ignores = true

# Allow some common patterns to keep it simple
allow_redefinition = true
implicit_reexport = true

# Ignore missing imports for now (you can tighten this later)
ignore_missing_imports = true

# Only check your package
[[tool.mypy.overrides]]
module = "cuda.pathfinder.*"
disallow_untyped_defs = true

# Be more lenient with test files
[[tool.mypy.overrides]]
module = "tests.*"
disallow_untyped_defs = false
ignore_errors = true<|MERGE_RESOLUTION|>--- conflicted
+++ resolved
@@ -17,24 +17,18 @@
 nvidia_wheels_cu12 = [
     "cuda-toolkit[nvcc,cublas,nvrtc,cudart,cufft,curand,cusolver,cusparse,npp,nvfatbin,nvjitlink,nvjpeg]==12.*",
     "cuda-toolkit[cufile]==12.*; sys_platform != 'win32'",
-<<<<<<< HEAD
-=======
     "nvidia-libmathdx-cu12",
     "nvidia-cudss-cu12",
     "nvidia-cufftmp-cu12; sys_platform != 'win32'",
->>>>>>> 00765966
     "nvidia-nvshmem-cu12; sys_platform != 'win32'",
 ]
 nvidia_wheels_cu13 = [
     "cuda-toolkit[nvcc,cublas,nvrtc,cudart,cufft,curand,cusolver,cusparse,npp,nvfatbin,nvjitlink,nvjpeg,nvvm]==13.*",
     "cuda-toolkit[cufile]==13.*; sys_platform != 'win32'",
     "nvidia-nvshmem-cu13; sys_platform != 'win32'",
-<<<<<<< HEAD
-=======
 ]
 nvidia_wheels_host = [
     "nvpl-fft; platform_system == 'Linux' and platform_machine == 'aarch64'",
->>>>>>> 00765966
 ]
 
 [project.urls]
