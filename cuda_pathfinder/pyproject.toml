# SPDX-FileCopyrightText: Copyright (c) 2025 NVIDIA CORPORATION & AFFILIATES. All rights reserved.
# SPDX-License-Identifier: Apache-2.0

[project]
name = "cuda-pathfinder"
description = "Pathfinder for CUDA components"
authors = [{ name = "NVIDIA Corporation", email = "cuda-python-conduct@nvidia.com" }]
license = "Apache-2.0"
requires-python = ">=3.9"
dynamic = ["version"]
dependencies = []

[project.optional-dependencies]
test = [
    "pytest>=6.2.4",
]
nvidia_wheels_cu12 = [
<<<<<<< HEAD
    "nvidia-cublas-cu12",
    "nvidia-cuda-nvcc-cu12",
    "nvidia-cuda-nvrtc-cu12",
    "nvidia-cuda-runtime-cu12",
    "nvidia-cufft-cu12",
    "nvidia-cufile-cu12; sys_platform != 'win32'",
    "nvidia-curand-cu12",
    "nvidia-cusolver-cu12",
    "nvidia-cusparse-cu12",
    "nvidia-npp-cu12",
    "nvidia-nvfatbin-cu12",
    "nvidia-nvjitlink-cu12",
    "nvidia-nvjpeg-cu12",
    "nvidia-libmathdx-cu12",
    "nvidia-cufftmp-cu12",
    "nvidia-nvshmem-cu12; sys_platform != 'win32'",
]
nvidia_wheels_cu13 = [
    "nvidia-cublas",
    "nvidia-cuda-nvcc",
    "nvidia-cuda-nvrtc",
    "nvidia-cuda-runtime",
    "nvidia-cufft",
    "nvidia-cufile; sys_platform != 'win32'",
    "nvidia-curand",
    "nvidia-cusolver",
    "nvidia-cusparse",
    "nvidia-npp",
    "nvidia-nvfatbin",
    "nvidia-nvjitlink",
    "nvidia-nvjpeg",
    "nvidia-nvvm",
    "nvidia-nvshmem-cu13; sys_platform != 'win32'",
]
nvidia_wheels_host = [
    "nvpl-fft; platform_system == 'Linux' and platform_machine == 'aarch64'",
]
foreign_wheels = [
    # For tests/test_load_nvidia_dynamic_lib.py. See comment there (look for pygit2).
    "pygit2",
=======
    "cuda-toolkit[nvcc,cublas,nvrtc,cudart,cufft,curand,cusolver,cusparse,npp,nvfatbin,nvjitlink,nvjpeg]==12.*",
    "cuda-toolkit[cufile]==12.*; sys_platform != 'win32'",
]
nvidia_wheels_cu13 = [
    "cuda-toolkit[nvcc,cublas,nvrtc,cudart,cufft,curand,cusolver,cusparse,npp,nvfatbin,nvjitlink,nvjpeg,nvvm]==13.*",
    "cuda-toolkit[cufile]==13.*; sys_platform != 'win32'",
>>>>>>> 459bbcba
]

[project.urls]
Repository = "https://github.com/NVIDIA/cuda-python"
Documentation = "https://nvidia.github.io/cuda-python/"

[tool.setuptools]
packages = { find = { include = ["cuda*"] } }

[tool.setuptools.dynamic]
version = { attr = "cuda.pathfinder._version.__version__" }
readme = { file = ["DESCRIPTION.rst"], content-type = "text/x-rst" }

[build-system]
requires = ["setuptools>=64", "wheel"]
build-backend = "setuptools.build_meta"

[tool.ruff]
line-length = 120
preview = true

[tool.ruff.format]
docstring-code-format = true

[tool.ruff.lint]
select = [
    "E",     # pycodestyle Error
    "F",     # Pyflakes
    "W",     # pycodestyle Warning
    "UP",    # pyupgrade
    "B",     # flake8-bugbear
    "SIM",   # flake8-simplify
    "I",     # isort
    "ARG",   # flake8-unused-arguments
    "Q",     # flake8-quotes
    "N",     # pep8-naming
    "C4",    # flake8-comprehensions
    "PIE",   # flake8-pie
    "T20",   # flake8-print
    "RUF",   # Ruff-specific rules
    "PT",    # flake8-pytest-style
    "DTZ",   # flake8-datetimez
]
extend-select = ["B9"]

[tool.ruff.lint.flake8-quotes]
inline-quotes = "double"

[tool.ruff.lint.per-file-ignores]
"tests/**/*" = ["S101"]

[tool.mypy]
# Basic settings
python_version = "3.9"
explicit_package_bases = true
warn_return_any = true
warn_unused_configs = true
disallow_untyped_defs = true

# Start strict, but allow some flexibility
check_untyped_defs = true
disallow_any_generics = true
no_implicit_optional = true
warn_redundant_casts = true
warn_unused_ignores = true

# Allow some common patterns to keep it simple
allow_redefinition = true
implicit_reexport = true

# Ignore missing imports for now (you can tighten this later)
ignore_missing_imports = true

# Only check your package
[[tool.mypy.overrides]]
module = "cuda.pathfinder.*"
disallow_untyped_defs = true

# Be more lenient with test files
[[tool.mypy.overrides]]
module = "tests.*"
disallow_untyped_defs = false
ignore_errors = true<|MERGE_RESOLUTION|>--- conflicted
+++ resolved
@@ -15,39 +15,15 @@
     "pytest>=6.2.4",
 ]
 nvidia_wheels_cu12 = [
-<<<<<<< HEAD
-    "nvidia-cublas-cu12",
-    "nvidia-cuda-nvcc-cu12",
-    "nvidia-cuda-nvrtc-cu12",
-    "nvidia-cuda-runtime-cu12",
-    "nvidia-cufft-cu12",
-    "nvidia-cufile-cu12; sys_platform != 'win32'",
-    "nvidia-curand-cu12",
-    "nvidia-cusolver-cu12",
-    "nvidia-cusparse-cu12",
-    "nvidia-npp-cu12",
-    "nvidia-nvfatbin-cu12",
-    "nvidia-nvjitlink-cu12",
-    "nvidia-nvjpeg-cu12",
+    "cuda-toolkit[nvcc,cublas,nvrtc,cudart,cufft,curand,cusolver,cusparse,npp,nvfatbin,nvjitlink,nvjpeg]==12.*",
+    "cuda-toolkit[cufile]==12.*; sys_platform != 'win32'",
     "nvidia-libmathdx-cu12",
     "nvidia-cufftmp-cu12",
     "nvidia-nvshmem-cu12; sys_platform != 'win32'",
 ]
 nvidia_wheels_cu13 = [
-    "nvidia-cublas",
-    "nvidia-cuda-nvcc",
-    "nvidia-cuda-nvrtc",
-    "nvidia-cuda-runtime",
-    "nvidia-cufft",
-    "nvidia-cufile; sys_platform != 'win32'",
-    "nvidia-curand",
-    "nvidia-cusolver",
-    "nvidia-cusparse",
-    "nvidia-npp",
-    "nvidia-nvfatbin",
-    "nvidia-nvjitlink",
-    "nvidia-nvjpeg",
-    "nvidia-nvvm",
+    "cuda-toolkit[nvcc,cublas,nvrtc,cudart,cufft,curand,cusolver,cusparse,npp,nvfatbin,nvjitlink,nvjpeg,nvvm]==13.*",
+    "cuda-toolkit[cufile]==13.*; sys_platform != 'win32'",
     "nvidia-nvshmem-cu13; sys_platform != 'win32'",
 ]
 nvidia_wheels_host = [
@@ -56,14 +32,6 @@
 foreign_wheels = [
     # For tests/test_load_nvidia_dynamic_lib.py. See comment there (look for pygit2).
     "pygit2",
-=======
-    "cuda-toolkit[nvcc,cublas,nvrtc,cudart,cufft,curand,cusolver,cusparse,npp,nvfatbin,nvjitlink,nvjpeg]==12.*",
-    "cuda-toolkit[cufile]==12.*; sys_platform != 'win32'",
-]
-nvidia_wheels_cu13 = [
-    "cuda-toolkit[nvcc,cublas,nvrtc,cudart,cufft,curand,cusolver,cusparse,npp,nvfatbin,nvjitlink,nvjpeg,nvvm]==13.*",
-    "cuda-toolkit[cufile]==13.*; sys_platform != 'win32'",
->>>>>>> 459bbcba
 ]
 
 [project.urls]
